--- conflicted
+++ resolved
@@ -10,15 +10,13 @@
   cache_item,
   config::{asset::AssetFormatMode, custom::get_config_assets_mode, Config},
   context::{CompilationContext, EmitFileParams},
+  deserialize,
   module::ModuleType,
   plugin::{Plugin, PluginResolveHookResult},
   relative_path::RelativePath,
   resource::{Resource, ResourceOrigin, ResourceType},
-<<<<<<< HEAD
   rkyv::Deserialize,
-=======
   serialize,
->>>>>>> 2049b522
   swc_common::sync::OnceCell,
   HashMap,
 };
@@ -295,22 +293,8 @@
     _stat: &farmfe_core::stats::Stats,
     context: &Arc<CompilationContext>,
   ) -> farmfe_core::error::Result<Option<()>> {
-<<<<<<< HEAD
     if !context.cache_manager.enable() {
       return Ok(None);
-=======
-    let cached_static_assets = deserialize!(cache, CachedStaticAssets, ArchivedCachedStaticAssets);
-
-    for asset in cached_static_assets.list {
-      if let ResourceOrigin::Module(m) = asset.origin {
-        context.emit_file(EmitFileParams {
-          resolved_path: m.to_string(),
-          name: asset.name,
-          content: asset.bytes,
-          resource_type: asset.resource_type,
-        });
-      }
->>>>>>> 2049b522
     }
 
     let resources_map = context.resources_map.lock();
