--- conflicted
+++ resolved
@@ -274,11 +274,7 @@
 
     finalize_updated_module_graph(
       &updated_module_ids,
-<<<<<<< HEAD
-      removed_modules.iter().map(|(id, _)| id.clone()).collect(),
-=======
       removed_modules.keys().cloned().collect(),
->>>>>>> 4599e7d0
       &diff_result,
       &self.context,
     )?;
