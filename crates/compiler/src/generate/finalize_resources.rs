use std::sync::Arc;

use farmfe_core::{
  config::Mode,
  context::CompilationContext,
  module::{
    module_group::{ModuleGroupId, ModuleGroupType},
    ModuleId,
  },
  plugin::{PluginFinalizeResourcesHookParam, PluginHandleEntryResourceHookParam},
  resource::{Resource, ResourceType},
  HashMap,
};
use farmfe_toolkit::resources::{
  get_dynamic_resources_code, get_dynamic_resources_map, get_initial_resources, InitialResources,
};

pub fn finalize_resources(context: &Arc<CompilationContext>) -> farmfe_core::error::Result<()> {
  {
    let mut resources_map = context.resources_map.lock();

    handle_entry_resource(&mut resources_map, context)?;

    let mut param = PluginFinalizeResourcesHookParam {
      resources_map: &mut resources_map,
      config: &context.config,
    };

    context
      .plugin_driver
      .finalize_resources(&mut param, context)?;

    // if cache enabled, clear unused resources
    if context.config.persistent_cache.enabled()
      && matches!(context.config.mode, Mode::Production)
      && !context.config.lazy_compilation
    {
      let mut resources_to_remove = vec![];
      let module_graph = context.module_graph.read();

      for resource in resources_map.values() {
        match &resource.origin {
          farmfe_core::resource::ResourceOrigin::ResourcePot(_) => { /* do nothing for resource pot */
          }
          farmfe_core::resource::ResourceOrigin::Module(m) => {
            if !module_graph.has_module(m) {
              resources_to_remove.push(resource.name.clone());
            }
          }
        }
      }

      resources_to_remove.into_iter().for_each(|r| {
        resources_map.remove(&r);
      });
    }
  }

  Ok(())
}

fn handle_entry_resource(
  resources_map: &mut HashMap<String, Resource>,
  context: &Arc<CompilationContext>,
) -> farmfe_core::error::Result<()> {
  let module_graph = context.module_graph.read();
  let module_group_graph = context.module_group_graph.read();
  let resource_pot_map = context.resource_pot_map.read();

  let mut runtime_code = String::new();
  let mut runtime_resource_name = String::new();

  for resource in resources_map.values() {
    if matches!(resource.resource_type, ResourceType::Runtime) {
      runtime_code = String::from_utf8(resource.bytes.clone()).unwrap();
      runtime_resource_name = resource.name.clone();
    }
  }

  let mut params = PluginHandleEntryResourceHookParam {
    resource: Resource::default(),
    resource_sourcemap: None,
    module_graph: &module_graph,
    module_group_graph: &module_group_graph,
    resource_pot_map: &resource_pot_map,
    entry_module_id: &ModuleId::new("", "", ""),
    initial_resources: vec![],
    dynamic_resources: String::new(),
    dynamic_module_resources_map: String::new(),
    runtime_code: &runtime_code,
    runtime_resource_name: &runtime_resource_name,
    emit_runtime: false,
    additional_inject_resources: Default::default(),
  };

  for entry_module_id in module_graph.entries.keys() {
    params.entry_module_id = entry_module_id;

    let InitialResources {
      entry_resource_name,
      entry_resource_sourcemap_name,
      initial_resources,
    } = get_initial_resources(
      entry_module_id,
      &module_graph,
      &module_group_graph,
      &resource_pot_map,
      resources_map,
    );

    let entry_resource = resources_map
      .get_mut(&entry_resource_name)
      .unwrap_or_else(|| {
        panic!(
          "entry resource {:?} not found in resources_map. Entry module id: {:?}",
          entry_resource_name, entry_module_id
        )
      });
    params.resource = std::mem::take(entry_resource);

    if let Some(entry_resource_sourcemap_name) = entry_resource_sourcemap_name {
      let entry_resource_sourcemap = resources_map
        .get_mut(&entry_resource_sourcemap_name)
        .unwrap();
      params.resource_sourcemap = Some(std::mem::take(entry_resource_sourcemap));
    }

    params.initial_resources = initial_resources;

    let module_group_id = ModuleGroupId::new(entry_module_id, &ModuleGroupType::Entry);

    let dynamic_resources_map = get_dynamic_resources_map(
      &module_group_graph,
      &module_group_id,
      &resource_pot_map,
      resources_map,
      &module_graph,
    );
<<<<<<< HEAD
    let (dynamic_resources, dynamic_module_resources_map) =
      get_dynamic_resources_code(&dynamic_resources_map, context.config.mode);
=======
    let (dynamic_resources, dynamic_module_resources_map) = if !dynamic_resources_map.is_empty() {
      get_dynamic_resources_code(&dynamic_resources_map, context.config.mode)
    } else {
      ("".to_string(), "".to_string())
    };
>>>>>>> 2aadd4fb

    params.dynamic_resources = dynamic_resources;
    params.dynamic_module_resources_map = dynamic_module_resources_map;

    context
      .plugin_driver
      .handle_entry_resource(&mut params, context)?;

    // write entry resource back to resources_map
    let resource = resources_map.get_mut(&params.resource.name).unwrap();
    *resource = params.resource;

    if let Some(sourcemap_resource) = std::mem::take(&mut params.resource_sourcemap) {
      let resource = resources_map.get_mut(&sourcemap_resource.name).unwrap();
      *resource = sourcemap_resource;
    }
  }

  if params.emit_runtime {
    let runtime_resource = resources_map.get_mut(&runtime_resource_name).unwrap();
    runtime_resource.emitted = false;
  }

  for (name, resource) in params.additional_inject_resources {
    resources_map.insert(name, resource);
  }

  Ok(())
}<|MERGE_RESOLUTION|>--- conflicted
+++ resolved
@@ -136,16 +136,11 @@
       resources_map,
       &module_graph,
     );
-<<<<<<< HEAD
-    let (dynamic_resources, dynamic_module_resources_map) =
-      get_dynamic_resources_code(&dynamic_resources_map, context.config.mode);
-=======
     let (dynamic_resources, dynamic_module_resources_map) = if !dynamic_resources_map.is_empty() {
       get_dynamic_resources_code(&dynamic_resources_map, context.config.mode)
     } else {
       ("".to_string(), "".to_string())
     };
->>>>>>> 2aadd4fb
 
     params.dynamic_resources = dynamic_resources;
     params.dynamic_module_resources_map = dynamic_module_resources_map;
