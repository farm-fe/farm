--- conflicted
+++ resolved
@@ -113,12 +113,8 @@
   Ok(())
 }
 
-<<<<<<< HEAD
-type ModuleResolvedDeps = Vec<(ModuleId, Vec<(ModuleId, ModuleGraphEdge)>)>;
-=======
 pub type ModuleResolvedDeps = Vec<(ModuleId, Vec<(ModuleId, ModuleGraphEdge)>)>;
 
->>>>>>> 2aadd4fb
 pub fn call_freeze_module_with_params(
   mut hook_params: Vec<PluginFreezeModuleHookParam>,
   context: &Arc<CompilationContext>,
