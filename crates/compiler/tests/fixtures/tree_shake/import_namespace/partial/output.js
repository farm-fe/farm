--- conflicted
+++ resolved
@@ -17,6 +17,7 @@
         console.log(A.A);
         const B = A['B'];
         console.log(B);
+        console.log(A.default);
     },
     "f380ea31": function(module, exports, farmRequire, farmDynamicRequire) {
         farmRequire._m(exports);
@@ -28,33 +29,7 @@
         });
         var A = 10;
         var B = 20;
+        exports.default = 'hello';
     }
 });
-<<<<<<< HEAD
-var __farm_ms__ = window['__farm_default_namespace__'].m;__farm_ms__.b();var __farm_entry__=__farm_ms__.r("b5d64806");
-=======
-index_js_cjs();
-})());(function(_){var filename = ((function(){var _documentCurrentScript = typeof document !== "undefined" ? document.currentScript : null;return typeof document === "undefined" ? require("url").pathToFileURL(__filename).href : _documentCurrentScript && _documentCurrentScript.src || new URL("index_7104.js", document.baseURI).href})());for(var r in _){_[r].__farm_resource_pot__=filename;window['__farm_default_namespace__'].__farm_module_system__.register(r,_[r])}})({"b5d64806":function  (module, exports, farmRequire, farmDynamicRequire) {
-    module._m(exports);
-    var _f_b = module.w(farmRequire("f380ea31"));
-    var A = _f_b;
-    console.log(A.A);
-    const B = A['B'];
-    console.log(B);
-    console.log(A.default);
-}
-,
-"f380ea31":function  (module, exports, farmRequire, farmDynamicRequire) {
-    module._m(exports);
-    module.o(exports, "A", function() {
-        return A;
-    });
-    module.o(exports, "B", function() {
-        return B;
-    });
-    var A = 10;
-    var B = 20;
-    exports.default = 'hello';
-}
-,});window['__farm_default_namespace__'].__farm_module_system__.setInitialLoadedResources([]);window['__farm_default_namespace__'].__farm_module_system__.setDynamicModuleResourcesMap([],{  });var farmModuleSystem = window['__farm_default_namespace__'].__farm_module_system__;farmModuleSystem.bootstrap();var entry = farmModuleSystem.require("b5d64806");
->>>>>>> 1430b9ad
+var __farm_ms__ = window['__farm_default_namespace__'].m;__farm_ms__.b();var __farm_entry__=__farm_ms__.r("b5d64806");