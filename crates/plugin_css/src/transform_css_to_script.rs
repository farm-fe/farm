use std::sync::Arc;

use farmfe_core::{
<<<<<<< HEAD
  cache::store::CacheStoreKey,
=======
  cache::cache_store::CacheStoreKey,
  config::custom::get_config_output_ascii_only,
>>>>>>> 2049b522
  context::CompilationContext,
  deserialize,
  module::{
    meta_data::{
      script::{CommentsMetaData, ScriptModuleMetaData},
      ArchivedModuleMetaData,
    },
    ModuleId, ModuleMetaData, ModuleSystem, ModuleType,
  },
  plugin::{PluginFinalizeModuleHookParam, ResolveKind},
  rayon::prelude::*,
  serialize,
  swc_common::{Globals, Mark},
  swc_css_ast::Stylesheet,
  swc_ecma_ast::EsVersion,
  swc_ecma_parser::Syntax,
};
use farmfe_toolkit::{
  css::codegen_css_stylesheet,
  hash::base64_encode,
  script::{
    parse_module,
    swc_try_with::{resolve_module_mark, try_with},
    ParseScriptModuleResult,
  },
  sourcemap::{collapse_sourcemap_chain, CollapseSourcemapOptions, SourceMap},
  swc_ecma_transforms_base::resolver,
  swc_ecma_visit::VisitMutWith,
};
use farmfe_utils::{hash::sha256, relative};

use crate::source_replace;

pub fn transform_css_to_script_modules(
  module_ids: Vec<ModuleId>,
  context: &Arc<CompilationContext>,
) -> farmfe_core::error::Result<()> {
  module_ids
    .into_par_iter()
    .filter(|id| {
      let g = context.module_graph.read();
      let m = g.module(id).unwrap();
      matches!(m.module_type, ModuleType::Css)
    })
    .try_for_each(|module_id: ModuleId| {
      let mut cache_store_key = None;

      if context.config.persistent_cache.enabled() {
        let content_hash = {
          let module_graph = context.module_graph.read();
          let m = module_graph.module(&module_id).unwrap();
          m.content_hash.clone()
        };
        // try read custom css transform cache
        let store_key = CacheStoreKey {
          name: module_id.to_string() + "-transform_css_to_script_modules",
          key: sha256(
            format!(
              "transform_css_to_script_modules_{}_{}",
              content_hash,
              module_id.to_string()
            )
            .as_bytes(),
            32,
          ),
        };
        let cache_manager = &context.cache_manager;

        if cache_manager.custom.has_cache(&store_key.name)
          && !cache_manager.custom.is_cache_changed(&store_key)
        {
          let cache = cache_manager.custom.read_cache(&store_key.name).unwrap();
          let mut meta = Box::new(deserialize!(&cache, ModuleMetaData, ArchivedModuleMetaData));
          let script_meta = meta.as_script_mut();

          // clear previous mark when using cache
          context.meta.set_globals(&module_id, Globals::new());
          let (unresolved_mark, top_level_mark) = resolve_module_mark(
            &mut script_meta.ast,
            false,
            context.meta.get_globals(&module_id).value(),
          );

          script_meta.unresolved_mark = unresolved_mark.as_u32();
          script_meta.top_level_mark = top_level_mark.as_u32();

          let mut module_graph = context.module_graph.write();
          let module = module_graph.module_mut(&module_id).unwrap();

          module.meta = meta;
          module.module_type = ModuleType::Js;

          drop(module_graph);
          // update css dependency kind to ResolveKind:Import
          transform_css_deps(&module_id, context);

          return Ok(());
        }

        cache_store_key = Some(store_key);
      }

      let stylesheet = transform_css_stylesheet(&module_id, context);
      let css_deps = transform_css_deps(&module_id, context);

      // let source_map_enabled = context.config.sourcemap.enabled();
      let module_graph = context.module_graph.read();
      let m = module_graph.module(&module_id).unwrap();
      let (css_code, mut src_map) = codegen_css_stylesheet(
        &stylesheet,
        context.config.minify.enabled(),
        if context.config.sourcemap.enabled(m.immutable) {
          Some(context.meta.get_module_source_map(&module_id))
        } else {
          None
        },
        get_config_output_ascii_only(&context.config),
      );
      let mut source_map_chain = m.source_map_chain.clone();
      drop(module_graph);
      if let Some(sm) = src_map {
        let root = context.config.root.clone();
        source_map_chain.push(Arc::new(sm));
        let map = collapse_sourcemap_chain(
          source_map_chain
            .into_iter()
            .map(|s| SourceMap::from_slice(s.as_bytes()).unwrap())
            .collect(),
          CollapseSourcemapOptions {
            remap_source: Some(Box::new(move |src| format!("/{}", relative(&root, src)))),
            inline_content: true,
          },
        );
        let mut buf = vec![];
        map.to_writer(&mut buf).expect("failed to write sourcemap");
        src_map = Some(String::from_utf8(buf).unwrap());

        context
          .module_graph
          .write()
          .module_mut(&module_id)
          .unwrap()
          .source_map_chain = vec![];
      }

      let css_code = wrapper_style_load(&css_code, module_id.to_string(), &css_deps, src_map);
      let css_code = Arc::new(css_code);

      {
        context
          .module_graph
          .write()
          .module_mut(&module_id)
          .unwrap()
          .content = css_code.clone();
      }

      let ParseScriptModuleResult {
        mut ast,
        comments,
        source_map,
      } = parse_module(
        &module_id,
        css_code.clone(),
        Syntax::default(),
        EsVersion::default(),
      )
      .unwrap();
      context
        .meta
        .set_module_source_map(&module_id, source_map.clone());
      context.meta.set_globals(&module_id, Globals::new());

      try_with(
        source_map,
        context.meta.get_globals(&module_id).value(),
        || {
          let top_level_mark = Mark::new();
          let unresolved_mark = Mark::new();

          ast.visit_mut_with(&mut resolver(unresolved_mark, top_level_mark, false));

          let mut module_graph = context.module_graph.write();
          let module = module_graph.module_mut(&module_id).unwrap();

          module.meta = Box::new(ModuleMetaData::Script(Box::new(ScriptModuleMetaData {
            ast,
            top_level_mark: top_level_mark.as_u32(),
            unresolved_mark: unresolved_mark.as_u32(),
            module_system: ModuleSystem::EsModule,
            hmr_self_accepted: true,
            hmr_accepted_deps: Default::default(),
            comments: CommentsMetaData::from(comments),
            custom: Default::default(),
            ..Default::default()
          })));

          module.module_type = ModuleType::Js;

          // call finalize_module to update meta
          context
            .plugin_driver
            .finalize_module(
              &mut PluginFinalizeModuleHookParam {
                module,
                deps: &mut vec![],
              },
              context,
            )
            .unwrap();

          if context.config.persistent_cache.enabled() {
            let store_key = cache_store_key.unwrap();
            let bytes = serialize!(&*module.meta);
            context
              .cache_manager
              .custom
              .write_single_cache(store_key, bytes)
              .expect("failed to write css transform cache");
          }
        },
      )?;

      Ok(())
    })
}

pub fn transform_css_stylesheet(
  module_id: &ModuleId,
  context: &Arc<CompilationContext>,
) -> Stylesheet {
  let mut module_graph = context.module_graph.write();

  let mut stylesheet = {
    let module = module_graph.module_mut(module_id).unwrap();
    module.meta.as_css_mut().take_ast()
  };

  let resources_map = context.resources_map.lock();
  source_replace(
    &mut stylesheet,
    module_id,
    &module_graph,
    &resources_map,
    context.config.output.public_path.clone(),
    context.config.resolve.alias.clone(),
  );

  stylesheet
}

pub fn transform_css_deps(module_id: &ModuleId, context: &Arc<CompilationContext>) -> String {
  let module_graph = context.module_graph.read();
  let mut load_statements = Vec::new();
  let dep_modules = module_graph.dependencies(module_id);
  let mut new_edges = vec![];

  for (dep_id, edge) in dep_modules {
    // only transform css atImport
    if edge.items().len() == 1 && edge.items()[0].kind != ResolveKind::CssAtImport {
      continue;
    }
    new_edges.push((dep_id, edge.clone()));

    let relative_path = edge.items()[0].source.clone();
    let load_statement = format!(
      "import \"{}\";",
      if cfg!(windows) {
        relative_path.replace('\\', "\\\\")
      } else {
        relative_path.to_string()
      }
    );
    load_statements.push(load_statement);
  }
  drop(module_graph);

  let mut module_graph = context.module_graph.write();
  for (dep_id, mut edge) in new_edges {
    // update edge kind to import
    edge.update_kind(ResolveKind::Import);
    module_graph.update_edge(module_id, &dep_id, edge).unwrap();
  }
  drop(module_graph);

  load_statements.join(" ")
}

pub fn wrapper_style_load(
  code: &str,
  id: String,
  css_deps: &String,
  src_map: Option<String>,
) -> String {
  format!(
    r#"
const cssCode = `{}`;
const farmId = '{}';
{}
const previousStyle = document.querySelector(`style[data-farm-id="${{farmId}}"]`);
const style = document.createElement('style');
style.setAttribute('data-farm-id', farmId);
style.innerHTML = cssCode;
if (previousStyle) {{
previousStyle.replaceWith(style);
}} else {{
document.head.appendChild(style);
}}

if (module.meta.hot) {{
  module.meta.hot.accept();
  module.meta.hot.prune(() => {{
    style.remove();
  }});
}}
"#,
    format!(
      "{}\n{}",
      code.replace('`', "'").replace('\\', "\\\\"),
      if let Some(src_map) = src_map {
        format!(
          r#"/*# sourceMappingURL=data:application/json;charset=utf-8;base64,{} */"#,
          base64_encode(src_map.as_bytes())
        )
      } else {
        "".to_string()
      }
    ),
    id.replace('\\', "\\\\"),
    css_deps,
  )
}<|MERGE_RESOLUTION|>--- conflicted
+++ resolved
@@ -1,12 +1,8 @@
 use std::sync::Arc;
 
 use farmfe_core::{
-<<<<<<< HEAD
   cache::store::CacheStoreKey,
-=======
-  cache::cache_store::CacheStoreKey,
   config::custom::get_config_output_ascii_only,
->>>>>>> 2049b522
   context::CompilationContext,
   deserialize,
   module::{
