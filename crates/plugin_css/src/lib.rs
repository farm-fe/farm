#![feature(box_patterns)]

use std::sync::Arc;

use dep_analyzer::DepAnalyzer;
use farmfe_core::config::css::NameConversion;
<<<<<<< HEAD
use farmfe_core::config::custom::get_config_css_modules_local_conversion;
use farmfe_core::config::AliasItem;
use farmfe_core::module::meta_data::css::CssModuleMetaData;
use farmfe_core::module::meta_data::script::CommentsMetaData;
use farmfe_core::plugin::GeneratedResource;
use farmfe_core::resource::meta_data::css::CssResourcePotMetaData;
use farmfe_core::resource::meta_data::ResourcePotMetaData;
use farmfe_core::swc_common::{Globals, DUMMY_SP};
use farmfe_core::HashMap;
=======
use farmfe_core::config::custom::{
  get_config_css_modules_local_conversion, get_config_output_ascii_only,
};
use farmfe_core::config::minify::MinifyOptions;
use farmfe_core::module::CommentsMetaData;
>>>>>>> 1430b9ad
use farmfe_core::{
  config::{Config, CssPrefixerConfig, TargetEnv},
  context::CompilationContext,
  deserialize,
  enhanced_magic_string::collapse_sourcemap::{collapse_sourcemap_chain, CollapseSourcemapOptions},
  error::CompilationError,
  module::{module_graph::ModuleGraph, ModuleId, ModuleMetaData, ModuleType},
  parking_lot::Mutex,
  plugin::{
    Plugin, PluginAnalyzeDepsHookParam, PluginGenerateResourcesHookResult, PluginHookContext,
    PluginLoadHookParam, PluginLoadHookResult, PluginParseHookParam, PluginResolveHookParam,
    PluginTransformHookResult, ResolveKind,
  },
  rayon::prelude::*,
  resource::{
    resource_pot::{ResourcePot, ResourcePotType},
    Resource, ResourceOrigin, ResourceType,
  },
  serde_json, serialize,
  swc_css_ast::Stylesheet,
};
use farmfe_macro_cache_item::cache_item;
use farmfe_toolkit::css::{merge_css_sourcemap, ParseCssModuleResult};
use farmfe_toolkit::lazy_static::lazy_static;
use farmfe_toolkit::resolve::DYNAMIC_EXTENSION_PRIORITY;
use farmfe_toolkit::script::merge_swc_globals::merge_comments;
use farmfe_toolkit::script::swc_try_with::try_with;
use farmfe_toolkit::sourcemap::load_source_original_sourcemap;
use farmfe_toolkit::sourcemap::{trace_module_sourcemap, SourceMap};
use farmfe_toolkit::{
  css::{codegen_css_stylesheet, parse_css_stylesheet},
  fs::read_file_utf8,
  hash::sha256,
  regex::Regex,
  script::module_type_from_id,
  sourcemap::SourceMap as JsonSourceMap,
  swc_atoms::JsWord,
  swc_css_modules::{compile, CssClassName, TransformConfig},
  swc_css_prefixer,
  swc_css_visit::{VisitMut, VisitMutWith, VisitWith},
};
use farmfe_utils::{parse_query, relative, stringify_query};
use rkyv::Deserialize;
use source_replacer::SourceReplacer;

pub const FARM_CSS_MODULES: &str = "farm_css_modules";

lazy_static! {
  pub static ref FARM_CSS_MODULES_SUFFIX: Regex =
    Regex::new(&format!("(?:\\?|&){FARM_CSS_MODULES}")).unwrap();
}

mod dep_analyzer;
mod source_replacer;
pub mod transform_css_to_script;

pub struct FarmPluginCssResolve {}

impl FarmPluginCssResolve {
  pub fn new(_config: &Config) -> Self {
    Self {}
  }
}

impl Plugin for FarmPluginCssResolve {
  fn name(&self) -> &str {
    "FarmPluginCssResolve"
  }

  fn resolve(
    &self,
    param: &farmfe_core::plugin::PluginResolveHookParam,
    context: &Arc<CompilationContext>,
    hook_context: &PluginHookContext,
  ) -> farmfe_core::error::Result<Option<farmfe_core::plugin::PluginResolveHookResult>> {
    if let Some(caller) = &hook_context.caller {
      if caller.as_str() == "FarmPluginCss" {
        return Ok(None);
      }
    }

    if is_farm_css_modules(&param.source) {
      let split = param.source.split('?').collect::<Vec<&str>>();
      let strip_query_path = split[0].to_string();
      let query = parse_query(&param.source);

      return Ok(Some(farmfe_core::plugin::PluginResolveHookResult {
        resolved_path: strip_query_path,
        query,
        ..Default::default()
      }));
    } else if matches!(param.kind, ResolveKind::CssAtImport | ResolveKind::CssUrl) {
      // if dep starts with '~', means it's from node_modules.
      let source = if let Some(striped_source) = param.source.strip_prefix('~') {
        striped_source.to_string()
      } else {
        param.source.clone()
      };
      // fix #1230
      let extensions = if matches!(param.kind, ResolveKind::CssAtImport) {
        let mut ext = vec!["css"];
        // fix #1450
        for e in ["sass", "scss", "less"] {
          if context.config.resolve.extensions.contains(&e.to_string()) {
            ext.insert(0, e)
          }
        }

        ext
      } else {
        vec![]
      };

      let resolve_css = |source: String| {
        if let Ok(Some(res)) = context.plugin_driver.resolve(
          &PluginResolveHookParam {
            source,
            ..param.clone()
          },
          context,
          &PluginHookContext {
            caller: Some("FarmPluginCss".to_string()),
            meta: HashMap::from_iter([(
              DYNAMIC_EXTENSION_PRIORITY.to_string(),
              serde_json::to_string(&extensions).unwrap(),
            )]),
          },
        ) {
          return Some(res);
        }

        None
      };
      // try relative path first
      if !source.starts_with('.') {
        if let Some(res) = resolve_css(format!("./{source}")) {
          return Ok(Some(res));
        }
      }
      // try original source in case it's in node_modules.
      if let Some(res) = resolve_css(source) {
        return Ok(Some(res));
      }
    }

    Ok(None)
  }
}

#[cache_item(farmfe_core)]
struct CssModulesCache {
  content_map: HashMap<String, String>,
  sourcemap_map: HashMap<String, String>,
}

pub struct FarmPluginCss {
  css_modules_paths: Vec<Regex>,
  ast_map: Mutex<HashMap<String, (Stylesheet, CommentsMetaData)>>,
  content_map: Mutex<HashMap<String, String>>,
  sourcemap_map: Mutex<HashMap<String, String>>,
  locals_conversion: NameConversion,
}

fn prefixer(stylesheet: &mut Stylesheet, css_prefixer_config: &CssPrefixerConfig) {
  let mut prefixer = swc_css_prefixer::prefixer(swc_css_prefixer::options::Options {
    env: css_prefixer_config.targets.clone(),
  });
  prefixer.visit_mut_stylesheet(stylesheet);
}

impl Plugin for FarmPluginCss {
  fn name(&self) -> &str {
    "FarmPluginCss"
  }

  /// This plugin should be executed at last
  fn priority(&self) -> i32 {
    -99
  }

  /// Just load the cache, if the cache is invalidated, it will be reset when transform.
  fn plugin_cache_loaded(
    &self,
    cache: &Vec<u8>,
    _context: &Arc<CompilationContext>,
  ) -> farmfe_core::error::Result<Option<()>> {
    let cache = deserialize!(cache, CssModulesCache);
    let mut content_map = self.content_map.lock();

    for (k, v) in cache.content_map {
      content_map.insert(k, v);
    }

    let mut sourcemap_map = self.sourcemap_map.lock();

    for (k, v) in cache.sourcemap_map {
      sourcemap_map.insert(k, v);
    }

    Ok(Some(()))
  }

  fn load(
    &self,
    param: &PluginLoadHookParam,
    _context: &Arc<CompilationContext>,
    _hook_context: &PluginHookContext,
  ) -> farmfe_core::error::Result<Option<PluginLoadHookResult>> {
    if is_farm_css_modules(&param.module_id) {
      return Ok(Some(PluginLoadHookResult {
        content: self
          .content_map
          .lock()
          .get(&param.module_id)
          .unwrap()
          .clone(),
        module_type: ModuleType::Custom(FARM_CSS_MODULES.to_string()),
        source_map: None,
      }));
    };
    // for internal css plugin, we do not support ?xxx.css. It should be handled by external plugins.
    let module_type = module_type_from_id(param.resolved_path);

    if let Some(module_type) = module_type {
      if matches!(module_type, ModuleType::Css) {
        let content = read_file_utf8(param.resolved_path)?;

        let map =
          load_source_original_sourcemap(&content, param.resolved_path, "/*# sourceMappingURL");

        return Ok(Some(PluginLoadHookResult {
          content,
          module_type,
          source_map: map,
        }));
      }
    }

    Ok(None)
  }

  fn transform(
    &self,
    param: &farmfe_core::plugin::PluginTransformHookParam,
    context: &Arc<CompilationContext>,
  ) -> farmfe_core::error::Result<Option<farmfe_core::plugin::PluginTransformHookResult>> {
    if is_farm_css_modules_type(&param.module_type) {
      return Ok(Some(PluginTransformHookResult {
        content: param.content.clone(),
        module_type: Some(ModuleType::Css),
        source_map: self.sourcemap_map.lock().get(&param.module_id).cloned(),
        ignore_previous_source_map: false,
      }));
    }

    if matches!(param.module_type, ModuleType::Css) {
      let enable_css_modules = context.config.css.modules.is_some();

      // css modules
      if enable_css_modules && self.is_path_match_css_modules(&param.module_id) {
        let mut query = param.query.clone();
        query.push((FARM_CSS_MODULES.to_string(), "".to_string()));
        let query_string = stringify_query(&query);

        let css_modules_module_id =
          ModuleId::new(param.resolved_path, &query_string, &context.config.root);
        let ParseCssModuleResult {
          ast: mut css_stylesheet,
          comments,
          source_map,
        } = parse_css_stylesheet(
          &css_modules_module_id.to_string(),
          Arc::new(param.content.clone()),
        )?;
        // set source map and globals for css modules ast
        context
          .meta
          .set_module_source_map(&css_modules_module_id, source_map);
        context
          .meta
          .set_globals(&css_modules_module_id, Globals::default());

        // js code for css modules
        // next, get ident from ast and export through JS
        let stylesheet = compile(
          &mut css_stylesheet,
          CssModuleRename {
            indent_name: context
              .config
              .css
              .modules
              .as_ref()
              .unwrap()
              .indent_name
              .clone(),
            hash: sha256(css_modules_module_id.to_string().as_bytes(), 8),
          },
        );

        // we can not use css_modules_resolved_path here because of the compatibility of windows. eg: \\ vs \\\\
        let cache_id = css_modules_module_id.to_string();
        self.ast_map.lock().insert(
          cache_id.clone(),
          (css_stylesheet, CommentsMetaData::from(comments)),
        );
        self
          .content_map
          .lock()
          .insert(cache_id, param.content.clone());

        // for composes dynamic import (eg: composes: action from "./action.css")
        let mut dynamic_import_of_composes = HashMap::default();
        let mut export_names = Vec::new();

        for (name, classes) in stylesheet.renamed.iter() {
          let mut after_transform_classes = Vec::new();
          for v in classes {
            match v {
              CssClassName::Local { name } => {
                after_transform_classes.push(name.value.to_string());
              }
              CssClassName::Global { name } => {
                after_transform_classes.push(name.value.to_string());
              }
              CssClassName::Import { name, from } => {
                let v = dynamic_import_of_composes
                  .entry(from)
                  .or_insert(format!("f_{}", sha256(from.as_bytes(), 5)));
                after_transform_classes.push(format!("${{{}[\"{}\"]}}", v, name.value));
              }
            }
          }
          export_names.push((
            self.locals_conversion.transform(&name),
            after_transform_classes,
          ));
        }

        export_names.sort_by_key(|e| e.0.to_string());

        let code = format!(
          r#"
    import "{}";
    {}
    export default {{{}}}
    "#,
          css_modules_module_id.to_string(),
          dynamic_import_of_composes
            .into_iter()
            .fold(Vec::new(), |mut acc, (from, name)| {
              acc.push(format!("import {name} from \"{from}\""));
              acc
            })
            .join(";\n"),
          export_names
            .iter()
            .map(|(name, classes)| format!("\"{}\": `{}`", name, classes.join(" ").trim()))
            .collect::<Vec<String>>()
            .join(",")
        );

        // collapse sourcemap chain
        if !param.source_map_chain.is_empty() {
          let source_map_chain = param
            .source_map_chain
            .iter()
            .map(|s| SourceMap::from_slice(s.as_bytes()).expect("failed to parse sourcemap"))
            .collect::<Vec<_>>();
          let root = context.config.root.clone();
          let collapsed_sourcemap = collapse_sourcemap_chain(
            source_map_chain,
            CollapseSourcemapOptions {
              remap_source: Some(Box::new(move |src| format!("/{}", relative(&root, src)))),
              ..Default::default()
            },
          );
          let mut buf = vec![];
          collapsed_sourcemap
            .to_writer(&mut buf)
            .expect("failed to write sourcemap");
          let map = String::from_utf8(buf).unwrap();
          self
            .sourcemap_map
            .lock()
            .insert(css_modules_module_id.to_string(), map);
        }

        Ok(Some(PluginTransformHookResult {
          content: code,
          module_type: Some(ModuleType::Js),
          source_map: None,
          ignore_previous_source_map: true,
        }))
      } else {
        Ok(None)
      }
    } else {
      Ok(None)
    }
  }

  fn parse(
    &self,
    param: &PluginParseHookParam,
    context: &Arc<CompilationContext>,
    _hook_context: &PluginHookContext,
  ) -> farmfe_core::error::Result<Option<ModuleMetaData>> {
    if matches!(param.module_type, ModuleType::Css) {
      let (css_stylesheet, comments) = if is_farm_css_modules(&param.module_id.to_string()) {
        self
          .ast_map
          .lock()
          .remove(&param.module_id.to_string())
          .unwrap_or_else(|| panic!("ast not found {:?}", param.module_id.to_string()))
      } else {
        // swc_css_parser does not support
        let ParseCssModuleResult {
          ast,
          comments,
          source_map,
        } = parse_css_stylesheet(&param.module_id.to_string(), param.content.clone())?;
        context
          .meta
          .set_module_source_map(&param.module_id, source_map);
        context
          .meta
          .set_globals(&param.module_id, Globals::default());

        (ast, CommentsMetaData::from(comments))
      };

      let meta = ModuleMetaData::Css(Box::new(CssModuleMetaData {
        ast: css_stylesheet,
        comments,
        custom: Default::default(),
      }));

      Ok(Some(meta))
    } else {
      Ok(None)
    }
  }

  fn process_module(
    &self,
    param: &mut farmfe_core::plugin::PluginProcessModuleHookParam,
    context: &Arc<CompilationContext>,
  ) -> farmfe_core::error::Result<Option<()>> {
    let enable_prefixer = context.config.css.prefixer.is_some();
    let css_stylesheet = match &mut param.meta {
      ModuleMetaData::Css(meta) => &mut meta.ast,
      _ => return Ok(None),
    };

    if enable_prefixer {
      // css prefixer
      prefixer(
        css_stylesheet,
        context.config.css.prefixer.as_ref().unwrap(),
      );

      return Ok(Some(()));
    }

    Ok(None)
  }

  fn analyze_deps(
    &self,
    param: &mut PluginAnalyzeDepsHookParam,
    context: &Arc<CompilationContext>,
  ) -> farmfe_core::error::Result<Option<()>> {
    if param.module.module_type == ModuleType::Css {
      let stylesheet = &param.module.meta.as_css().ast;
      // analyze dependencies:
      // 1. @import './xxx.css'
      // 2. url()
      let mut dep_analyzer = DepAnalyzer::new(context.config.resolve.alias.clone());
      stylesheet.visit_with(&mut dep_analyzer);
      param.deps.extend(dep_analyzer.deps);
    }

    Ok(None)
  }

  fn build_end(&self, context: &Arc<CompilationContext>) -> farmfe_core::error::Result<Option<()>> {
    if !matches!(context.config.mode, farmfe_core::config::Mode::Development)
      || !matches!(context.config.output.target_env, TargetEnv::Browser)
    {
      return Ok(None);
    }

    // transform all css to script
    let css_modules = context
      .module_graph
      .write()
      .modules()
      .into_iter()
      .filter_map(|m| {
        if matches!(m.module_type, ModuleType::Css) {
          Some(m.id.clone())
        } else {
          None
        }
      })
      .collect::<Vec<ModuleId>>();

    transform_css_to_script::transform_css_to_script_modules(css_modules, context)?;

    Ok(Some(()))
  }

  fn module_graph_updated(
    &self,
    param: &farmfe_core::plugin::PluginModuleGraphUpdatedHookParam,
    context: &Arc<CompilationContext>,
  ) -> farmfe_core::error::Result<Option<()>> {
    let mut module_ids = param.updated_modules_ids.clone();
    module_ids.extend(param.added_modules_ids.clone());
    transform_css_to_script::transform_css_to_script_modules(module_ids, context)?;

    Ok(Some(()))
  }

  fn render_resource_pot(
    &self,
    resource_pot: &ResourcePot,
    context: &Arc<CompilationContext>,
    _hook_context: &PluginHookContext,
  ) -> farmfe_core::error::Result<Option<ResourcePotMetaData>> {
    if matches!(resource_pot.resource_pot_type, ResourcePotType::Css) {
      let module_graph = context.module_graph.read();

      let mut modules = vec![];
      let mut module_execution_order = HashMap::default();

      for module_id in resource_pot.modules() {
        let module = module_graph.module(module_id).unwrap();
        module_execution_order.insert(&module.id, module.execution_order);
        modules.push(module);
      }

      let resources_map = context.resources_map.lock();

      let rendered_modules = Mutex::new(Vec::with_capacity(modules.len()));
      let rendered_comments = Mutex::new(Vec::with_capacity(modules.len()));

      modules.into_par_iter().try_for_each(|module| {
        let cm = context.meta.get_module_source_map(&module.id);
        let mut css_stylesheet = module.meta.as_css().ast.clone();
        let globals = context.meta.get_globals(&module.id);
        try_with(cm, globals.value(), || {
          source_replace(
            &mut css_stylesheet,
            &module.id,
            &module_graph,
            &resources_map,
            context.config.output.public_path.clone(),
            context.config.resolve.alias.clone(),
          );
        })?;

<<<<<<< HEAD
        rendered_modules
          .lock()
          .push((module.id.clone(), css_stylesheet));
=======
        let (css_code, src_map) = codegen_css_stylesheet(
          &css_stylesheet,
          if source_map_enabled {
            Some(Source {
              path: PathBuf::from(&module.id.resolved_path_with_query(&context.config.root)),
              content: module.content.clone(),
            })
          } else {
            None
          },
          context.config.minify.enabled(),
          get_config_output_ascii_only(&context.config),
        );
>>>>>>> 1430b9ad

        rendered_comments
          .lock()
          .push((module.id.clone(), module.meta.as_css().comments.clone()));

        Ok::<(), CompilationError>(())
      })?;

      let mut rendered_modules = rendered_modules.into_inner();

      rendered_modules.sort_by_key(|module| module_execution_order[&module.0]);

      let mut stylesheet = Stylesheet {
        span: DUMMY_SP,
        rules: vec![],
      };

      let source_map = merge_css_sourcemap(&mut rendered_modules, context);
      context
        .meta
        .set_resource_pot_source_map(&resource_pot.id, source_map.clone());

      let mut rendered_comments = rendered_comments.into_inner();
      let comments = merge_comments(&mut rendered_comments, source_map);

      for (_, rendered_module_ast) in rendered_modules {
        stylesheet.rules.extend(rendered_module_ast.rules);
      }

      Ok(Some(ResourcePotMetaData::Css(CssResourcePotMetaData {
        ast: stylesheet,
        comments: comments.into(),
        custom: Default::default(),
      })))
    } else {
      Ok(None)
    }
  }

  fn generate_resources(
    &self,
    resource_pot: &mut ResourcePot,
    context: &Arc<CompilationContext>,
    _hook_context: &PluginHookContext,
  ) -> farmfe_core::error::Result<Option<PluginGenerateResourcesHookResult>> {
    if matches!(resource_pot.resource_pot_type, ResourcePotType::Css) {
      let css_stylesheet = &resource_pot.meta.as_css().ast;
      let source_map_enabled = context.config.sourcemap.enabled(resource_pot.immutable);

      let (css_code, src_map) = codegen_css_stylesheet(
        css_stylesheet,
        context.config.minify.enabled(),
        if source_map_enabled {
          Some(context.meta.get_resource_pot_source_map(&resource_pot.id))
        } else {
          None
        },
      );

      let resource = Resource {
        name: resource_pot.name.to_string(),
        name_hash: resource_pot.modules_name_hash.clone(),
        bytes: css_code.into_bytes(),
        emitted: false,
        should_transform_output_filename: true,
        resource_type: ResourceType::Css,
        origin: ResourceOrigin::ResourcePot(resource_pot.id.clone()),
        meta: Default::default(),
        special_placeholders: Default::default(),
      };
      let mut source_map = None;

      if let Some(src_map) = src_map {
        let module_graph = context.module_graph.read();
        let sourcemap = SourceMap::from_slice(src_map.as_bytes()).unwrap();
        // trace sourcemap chain of each module
        let sourcemap = trace_module_sourcemap(sourcemap, &module_graph, &context.config.root);

        let mut chain = resource_pot
          .source_map_chain
          .iter()
          .map(|s| JsonSourceMap::from_slice(s.as_bytes()).unwrap())
          .collect::<Vec<_>>();
        chain.push(sourcemap);
        // collapse sourcemap chain
        let sourcemap = collapse_sourcemap_chain(
          chain,
          CollapseSourcemapOptions {
            inline_content: true,
            remap_source: None,
          },
        );

        let mut buf = vec![];
        sourcemap
          .to_writer(&mut buf)
          .map_err(|e| CompilationError::RenderScriptModuleError {
            id: resource_pot.id.to_string(),
            source: Some(Box::new(e)),
          })?;
        let sourcemap = String::from_utf8(buf).unwrap();
        let ty = ResourceType::SourceMap(resource_pot.id.to_string());
        source_map = Some(Resource {
          name: resource_pot.name.to_string(),
          name_hash: resource_pot.modules_name_hash.clone(),
          bytes: sourcemap.into_bytes(),
          emitted: false,
          should_transform_output_filename: true,
          resource_type: ty,
          origin: ResourceOrigin::ResourcePot(resource_pot.id.clone()),
          meta: Default::default(),
          special_placeholders: Default::default(),
        });
      }

      Ok(Some(PluginGenerateResourcesHookResult {
        resources: vec![GeneratedResource {
          resource,
          source_map,
        }],
      }))
    } else {
      Ok(None)
    }
  }

  fn write_plugin_cache(
    &self,
    _context: &Arc<CompilationContext>,
  ) -> farmfe_core::error::Result<Option<Vec<u8>>> {
    if !self.content_map.lock().is_empty() || !self.sourcemap_map.lock().is_empty() {
      let cache = CssModulesCache {
        content_map: self.content_map.lock().clone(),
        sourcemap_map: self.sourcemap_map.lock().clone(),
      };

      Ok(Some(serialize!(&cache)))
    } else {
      Ok(None)
    }
  }
}

impl FarmPluginCss {
  pub fn new(config: &Config) -> Self {
    Self {
      css_modules_paths: config
        .css
        .modules
        .as_ref()
        .map(|item| {
          item
            .paths
            .iter()
            .map(|item| Regex::new(item).expect("Config `css.modules.paths` is not valid Regex"))
            .collect()
        })
        .unwrap_or_default(),
      ast_map: Mutex::new(Default::default()),
      content_map: Mutex::new(Default::default()),
      sourcemap_map: Mutex::new(Default::default()),
      locals_conversion: get_config_css_modules_local_conversion(config),
    }
  }

  pub fn is_path_match_css_modules(&self, path: &str) -> bool {
    self
      .css_modules_paths
      .iter()
      .any(|regex| regex.is_match(path))
  }
}

struct CssModuleRename {
  indent_name: String,
  hash: String,
}

impl TransformConfig for CssModuleRename {
  fn new_name_for(&self, local: &JsWord) -> JsWord {
    let name = local.to_string();
    let r: HashMap<String, &String> = [("name".into(), &name), ("hash".into(), &self.hash)]
      .into_iter()
      .collect();
    transform_css_module_indent_name(self.indent_name.clone(), r).into()
  }
}

fn transform_css_module_indent_name(
  indent_name: String,
  context: HashMap<String, &String>,
) -> String {
  context.iter().fold(indent_name, |acc, (key, value)| {
    acc.replace(&format!("[{key}]"), value)
  })
}

fn is_farm_css_modules(path: &str) -> bool {
  FARM_CSS_MODULES_SUFFIX.is_match(path)
}

fn is_farm_css_modules_type(module_type: &ModuleType) -> bool {
  if let ModuleType::Custom(c) = module_type {
    return c.as_str() == FARM_CSS_MODULES;
  }

  false
}

pub fn source_replace(
  stylesheet: &mut Stylesheet,
  module_id: &ModuleId,
  module_graph: &ModuleGraph,
  resources_map: &HashMap<String, Resource>,
  public_path: String,
  alias: Vec<AliasItem>,
) {
  let mut source_replacer = SourceReplacer::new(
    module_id.clone(),
    module_graph,
    resources_map,
    public_path,
    alias,
  );
  stylesheet.visit_mut_with(&mut source_replacer);
}<|MERGE_RESOLUTION|>--- conflicted
+++ resolved
@@ -4,8 +4,9 @@
 
 use dep_analyzer::DepAnalyzer;
 use farmfe_core::config::css::NameConversion;
-<<<<<<< HEAD
-use farmfe_core::config::custom::get_config_css_modules_local_conversion;
+use farmfe_core::config::custom::{
+  get_config_css_modules_local_conversion, get_config_output_ascii_only,
+};
 use farmfe_core::config::AliasItem;
 use farmfe_core::module::meta_data::css::CssModuleMetaData;
 use farmfe_core::module::meta_data::script::CommentsMetaData;
@@ -14,13 +15,6 @@
 use farmfe_core::resource::meta_data::ResourcePotMetaData;
 use farmfe_core::swc_common::{Globals, DUMMY_SP};
 use farmfe_core::HashMap;
-=======
-use farmfe_core::config::custom::{
-  get_config_css_modules_local_conversion, get_config_output_ascii_only,
-};
-use farmfe_core::config::minify::MinifyOptions;
-use farmfe_core::module::CommentsMetaData;
->>>>>>> 1430b9ad
 use farmfe_core::{
   config::{Config, CssPrefixerConfig, TargetEnv},
   context::CompilationContext,
@@ -583,25 +577,9 @@
           );
         })?;
 
-<<<<<<< HEAD
         rendered_modules
           .lock()
           .push((module.id.clone(), css_stylesheet));
-=======
-        let (css_code, src_map) = codegen_css_stylesheet(
-          &css_stylesheet,
-          if source_map_enabled {
-            Some(Source {
-              path: PathBuf::from(&module.id.resolved_path_with_query(&context.config.root)),
-              content: module.content.clone(),
-            })
-          } else {
-            None
-          },
-          context.config.minify.enabled(),
-          get_config_output_ascii_only(&context.config),
-        );
->>>>>>> 1430b9ad
 
         rendered_comments
           .lock()
@@ -659,6 +637,7 @@
         } else {
           None
         },
+        get_config_output_ascii_only(&context.config),
       );
 
       let resource = Resource {
