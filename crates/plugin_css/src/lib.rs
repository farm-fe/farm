#![feature(box_patterns)]

use std::sync::Arc;

use dep_analyzer::DepAnalyzer;
use farmfe_core::config::css::NameConversion;
use farmfe_core::config::custom::get_config_css_modules_local_conversion;
use farmfe_core::config::AliasItem;
use farmfe_core::module::meta_data::css::CssModuleMetaData;
use farmfe_core::module::meta_data::script::CommentsMetaData;
use farmfe_core::plugin::GeneratedResource;
use farmfe_core::resource::meta_data::css::CssResourcePotMetaData;
use farmfe_core::resource::meta_data::ResourcePotMetaData;
use farmfe_core::swc_common::DUMMY_SP;
<<<<<<< HEAD
use farmfe_core::{Cacheable, CacheableContainer, HashMap};
// use farmfe_core::module::CommentsMetaData;
=======
use farmfe_core::HashMap;
>>>>>>> 4599e7d0
use farmfe_core::{
  config::{Config, CssPrefixerConfig, TargetEnv},
  context::CompilationContext,
  deserialize,
  enhanced_magic_string::collapse_sourcemap::{collapse_sourcemap_chain, CollapseSourcemapOptions},
  error::CompilationError,
  module::{module_graph::ModuleGraph, ModuleId, ModuleMetaData, ModuleType},
  parking_lot::Mutex,
  plugin::{
    Plugin, PluginAnalyzeDepsHookParam, PluginGenerateResourcesHookResult, PluginHookContext,
    PluginLoadHookParam, PluginLoadHookResult, PluginParseHookParam, PluginResolveHookParam,
    PluginTransformHookResult, ResolveKind,
  },
  rayon::prelude::*,
  resource::{
    resource_pot::{ResourcePot, ResourcePotType},
    Resource, ResourceOrigin, ResourceType,
  },
  serde_json, serialize,
  swc_css_ast::Stylesheet,
};
use farmfe_macro_cache_item::cache_item;
use farmfe_toolkit::css::{merge_css_sourcemap, ParseCssModuleResult};
use farmfe_toolkit::lazy_static::lazy_static;
use farmfe_toolkit::resolve::DYNAMIC_EXTENSION_PRIORITY;
use farmfe_toolkit::script::swc_try_with::try_with;
use farmfe_toolkit::sourcemap::load_source_original_sourcemap;
use farmfe_toolkit::sourcemap::{trace_module_sourcemap, SourceMap};
use farmfe_toolkit::{
  css::{codegen_css_stylesheet, parse_css_stylesheet},
  fs::read_file_utf8,
  hash::sha256,
  regex::Regex,
  script::module_type_from_id,
  sourcemap::SourceMap as JsonSourceMap,
  swc_atoms::JsWord,
  swc_css_modules::{compile, CssClassName, TransformConfig},
  swc_css_prefixer,
  swc_css_visit::{VisitMut, VisitMutWith, VisitWith},
};
use farmfe_utils::{parse_query, relative, stringify_query};
use rkyv::Deserialize;
use source_replacer::SourceReplacer;

pub const FARM_CSS_MODULES: &str = "farm_css_modules";

lazy_static! {
  pub static ref FARM_CSS_MODULES_SUFFIX: Regex =
    Regex::new(&format!("(?:\\?|&){FARM_CSS_MODULES}")).unwrap();
}

mod dep_analyzer;
mod source_replacer;
pub mod transform_css_to_script;

pub struct FarmPluginCssResolve {}

impl FarmPluginCssResolve {
  pub fn new(_config: &Config) -> Self {
    Self {}
  }
}

impl Plugin for FarmPluginCssResolve {
  fn name(&self) -> &str {
    "FarmPluginCssResolve"
  }

  fn resolve(
    &self,
    param: &farmfe_core::plugin::PluginResolveHookParam,
    context: &Arc<CompilationContext>,
    hook_context: &PluginHookContext,
  ) -> farmfe_core::error::Result<Option<farmfe_core::plugin::PluginResolveHookResult>> {
    if let Some(caller) = &hook_context.caller {
      if caller.as_str() == "FarmPluginCss" {
        return Ok(None);
      }
    }

    if is_farm_css_modules(&param.source) {
      let split = param.source.split('?').collect::<Vec<&str>>();
      let strip_query_path = split[0].to_string();
      let query = parse_query(&param.source);

      return Ok(Some(farmfe_core::plugin::PluginResolveHookResult {
        resolved_path: strip_query_path,
        query,
        ..Default::default()
      }));
    } else if matches!(param.kind, ResolveKind::CssAtImport | ResolveKind::CssUrl) {
      // if dep starts with '~', means it's from node_modules.
      let source = if let Some(striped_source) = param.source.strip_prefix('~') {
        striped_source.to_string()
      } else {
        param.source.clone()
      };
      // fix #1230
      let extensions = if matches!(param.kind, ResolveKind::CssAtImport) {
        let mut ext = vec!["css"];
        // fix #1450
        for e in ["sass", "scss", "less"] {
          if context.config.resolve.extensions.contains(&e.to_string()) {
            ext.insert(0, e)
          }
        }

        ext
      } else {
        vec![]
      };

      let resolve_css = |source: String| {
        if let Ok(Some(res)) = context.plugin_driver.resolve(
          &PluginResolveHookParam {
            source,
            ..param.clone()
          },
          context,
          &PluginHookContext {
            caller: Some("FarmPluginCss".to_string()),
            meta: HashMap::from_iter([(
              DYNAMIC_EXTENSION_PRIORITY.to_string(),
              serde_json::to_string(&extensions).unwrap(),
            )]),
          },
        ) {
          return Some(res);
        }

        None
      };
      // try relative path first
      if !source.starts_with('.') {
        if let Some(res) = resolve_css(format!("./{source}")) {
          return Ok(Some(res));
        }
      }
      // try original source in case it's in node_modules.
      if let Some(res) = resolve_css(source) {
        return Ok(Some(res));
      }
    }

    Ok(None)
  }
}

<<<<<<< HEAD
=======
#[cache_item(farmfe_core)]
struct CssModulesCache {
  content_map: HashMap<String, String>,
  sourcemap_map: HashMap<String, String>,
}

>>>>>>> 4599e7d0
pub struct FarmPluginCss {
  css_modules_paths: Vec<Regex>,
  ast_map: Mutex<HashMap<String, (Stylesheet, CommentsMetaData)>>,
  locals_conversion: NameConversion,
}

fn prefixer(stylesheet: &mut Stylesheet, css_prefixer_config: &CssPrefixerConfig) {
  let mut prefixer = swc_css_prefixer::prefixer(swc_css_prefixer::options::Options {
    env: css_prefixer_config.targets.clone(),
  });
  prefixer.visit_mut_stylesheet(stylesheet);
}

impl Plugin for FarmPluginCss {
  fn name(&self) -> &str {
    "FarmPluginCss"
  }

  /// This plugin should be executed at last
  fn priority(&self) -> i32 {
    -99
  }

  fn load(
    &self,
    param: &PluginLoadHookParam,
    context: &Arc<CompilationContext>,
    _hook_context: &PluginHookContext,
  ) -> farmfe_core::error::Result<Option<PluginLoadHookResult>> {
    if is_farm_css_modules(&param.module_id) {
      return Ok(Some(PluginLoadHookResult {
        content: self
          .read_content::<CacheableContainer<String>>(context, &param.module_id, "content")
          .expect("cannot found css module content from content map")
          .take(),
        module_type: ModuleType::Custom(FARM_CSS_MODULES.to_string()),
        source_map: None,
      }));
    };
    // for internal css plugin, we do not support ?xxx.css. It should be handled by external plugins.
    let module_type = module_type_from_id(param.resolved_path);

    if let Some(module_type) = module_type {
      if matches!(module_type, ModuleType::Css) {
        let content = read_file_utf8(param.resolved_path)?;

        let map =
          load_source_original_sourcemap(&content, param.resolved_path, "/*# sourceMappingURL");

        return Ok(Some(PluginLoadHookResult {
          content,
          module_type,
          source_map: map,
        }));
      }
    }

    Ok(None)
  }

  fn transform(
    &self,
    param: &farmfe_core::plugin::PluginTransformHookParam,
    context: &Arc<CompilationContext>,
  ) -> farmfe_core::error::Result<Option<farmfe_core::plugin::PluginTransformHookResult>> {
    if is_farm_css_modules_type(&param.module_type) {
      return Ok(Some(PluginTransformHookResult {
        content: param.content.clone(),
        module_type: Some(ModuleType::Css),
        source_map: self
          .read_content::<CacheableContainer<String>>(context, &param.module_id, "map")
          .map(|v| v.take()),
        ignore_previous_source_map: false,
      }));
    }

    if matches!(param.module_type, ModuleType::Css) {
      let enable_css_modules = context.config.css.modules.is_some();

      // css modules
      if enable_css_modules && self.is_path_match_css_modules(&param.module_id) {
        let mut query = param.query.clone();
        query.push((FARM_CSS_MODULES.to_string(), "".to_string()));
        let query_string = stringify_query(&query);

        let css_modules_module_id =
          ModuleId::new(param.resolved_path, &query_string, &context.config.root);
        let ParseCssModuleResult {
          ast: mut css_stylesheet,
          comments,
          source_map,
        } = parse_css_stylesheet(
          &css_modules_module_id.to_string(),
          Arc::new(param.content.clone()),
        )?;
        context
          .meta
          .set_module_source_map(&css_modules_module_id, source_map);

        // js code for css modules
        // next, get ident from ast and export through JS
        let stylesheet = compile(
          &mut css_stylesheet,
          CssModuleRename {
            indent_name: context
              .config
              .css
              .modules
              .as_ref()
              .unwrap()
              .indent_name
              .clone(),
            hash: sha256(css_modules_module_id.to_string().as_bytes(), 8),
          },
        );

        // we can not use css_modules_resolved_path here because of the compatibility of windows. eg: \\ vs \\\\
        let cache_id = css_modules_module_id.to_string();
        self.ast_map.lock().insert(
          cache_id.clone(),
          (css_stylesheet, CommentsMetaData::from(comments)),
        );

        self.write_content(
          context,
          &cache_id,
          "content",
          CacheableContainer::from(param.content.clone()),
        );

        // for composes dynamic import (eg: composes: action from "./action.css")
        let mut dynamic_import_of_composes = HashMap::default();
        let mut export_names = Vec::new();

        for (name, classes) in stylesheet.renamed.iter() {
          let mut after_transform_classes = Vec::new();
          for v in classes {
            match v {
              CssClassName::Local { name } => {
                after_transform_classes.push(name.value.to_string());
              }
              CssClassName::Global { name } => {
                after_transform_classes.push(name.value.to_string());
              }
              CssClassName::Import { name, from } => {
                let v = dynamic_import_of_composes
                  .entry(from)
                  .or_insert(format!("f_{}", sha256(from.as_bytes(), 5)));
                after_transform_classes.push(format!("${{{}[\"{}\"]}}", v, name.value));
              }
            }
          }
          export_names.push((
            self.locals_conversion.transform(&name),
            after_transform_classes,
          ));
        }

        export_names.sort_by_key(|e| e.0.to_string());

        let code = format!(
          r#"
    import "{}";
    {}
    export default {{{}}}
    "#,
          css_modules_module_id.to_string(),
          dynamic_import_of_composes
            .into_iter()
            .fold(Vec::new(), |mut acc, (from, name)| {
              acc.push(format!("import {name} from \"{from}\""));
              acc
            })
            .join(";\n"),
          export_names
            .iter()
            .map(|(name, classes)| format!("\"{}\": `{}`", name, classes.join(" ").trim()))
            .collect::<Vec<String>>()
            .join(",")
        );

        // collapse sourcemap chain
        if !param.source_map_chain.is_empty() {
          let source_map_chain = param
            .source_map_chain
            .iter()
            .map(|s| SourceMap::from_slice(s.as_bytes()).expect("failed to parse sourcemap"))
            .collect::<Vec<_>>();
          let root = context.config.root.clone();
          let collapsed_sourcemap = collapse_sourcemap_chain(
            source_map_chain,
            CollapseSourcemapOptions {
              remap_source: Some(Box::new(move |src| format!("/{}", relative(&root, src)))),
              ..Default::default()
            },
          );
          let mut buf = vec![];
          collapsed_sourcemap
            .to_writer(&mut buf)
            .expect("failed to write sourcemap");

          let map = String::from_utf8(buf).unwrap();
          self.write_content(context, &cache_id, "map", CacheableContainer::from(map));
        }

        Ok(Some(PluginTransformHookResult {
          content: code,
          module_type: Some(ModuleType::Js),
          source_map: None,
          ignore_previous_source_map: true,
        }))
      } else {
        Ok(None)
      }
    } else {
      Ok(None)
    }
  }

  fn parse(
    &self,
    param: &PluginParseHookParam,
    context: &Arc<CompilationContext>,
    _hook_context: &PluginHookContext,
  ) -> farmfe_core::error::Result<Option<ModuleMetaData>> {
    if matches!(param.module_type, ModuleType::Css) {
      let (css_stylesheet, comments) = if is_farm_css_modules(&param.module_id.to_string()) {
        self
          .ast_map
          .lock()
          .remove(&param.module_id.to_string())
          .unwrap_or_else(|| panic!("ast not found {:?}", param.module_id.to_string()))
      } else {
        // swc_css_parser does not support
        let ParseCssModuleResult {
          ast,
          comments,
          source_map,
        } = parse_css_stylesheet(&param.module_id.to_string(), param.content.clone())?;
        context
          .meta
          .set_module_source_map(&param.module_id, source_map);

        (ast, CommentsMetaData::from(comments))
      };

      let meta = ModuleMetaData::Css(Box::new(CssModuleMetaData {
        ast: css_stylesheet,
        comments,
        custom: Default::default(),
      }));

      Ok(Some(meta))
    } else {
      Ok(None)
    }
  }

  fn process_module(
    &self,
    param: &mut farmfe_core::plugin::PluginProcessModuleHookParam,
    context: &Arc<CompilationContext>,
  ) -> farmfe_core::error::Result<Option<()>> {
    let enable_prefixer = context.config.css.prefixer.is_some();
    let css_stylesheet = match &mut param.meta {
      ModuleMetaData::Css(meta) => &mut meta.ast,
      _ => return Ok(None),
    };

    if enable_prefixer {
      // css prefixer
      prefixer(
        css_stylesheet,
        context.config.css.prefixer.as_ref().unwrap(),
      );

      return Ok(Some(()));
    }

    Ok(None)
  }

  fn analyze_deps(
    &self,
    param: &mut PluginAnalyzeDepsHookParam,
    context: &Arc<CompilationContext>,
  ) -> farmfe_core::error::Result<Option<()>> {
    if param.module.module_type == ModuleType::Css {
      let stylesheet = &param.module.meta.as_css().ast;
      // analyze dependencies:
      // 1. @import './xxx.css'
      // 2. url()
      let mut dep_analyzer = DepAnalyzer::new(context.config.resolve.alias.clone());
      stylesheet.visit_with(&mut dep_analyzer);
      param.deps.extend(dep_analyzer.deps);
    }

    Ok(None)
  }

  fn build_end(&self, context: &Arc<CompilationContext>) -> farmfe_core::error::Result<Option<()>> {
    if !matches!(context.config.mode, farmfe_core::config::Mode::Development)
      || !matches!(context.config.output.target_env, TargetEnv::Browser)
    {
      return Ok(None);
    }

    // transform all css to script
    let css_modules = context
      .module_graph
      .write()
      .modules()
      .into_iter()
      .filter_map(|m| {
        if matches!(m.module_type, ModuleType::Css) {
          Some(m.id.clone())
        } else {
          None
        }
      })
      .collect::<Vec<ModuleId>>();

    transform_css_to_script::transform_css_to_script_modules(css_modules, context)?;

    Ok(Some(()))
  }

  fn module_graph_updated(
    &self,
    param: &farmfe_core::plugin::PluginModuleGraphUpdatedHookParam,
    context: &Arc<CompilationContext>,
  ) -> farmfe_core::error::Result<Option<()>> {
    let mut module_ids = param.updated_modules_ids.clone();
    module_ids.extend(param.added_modules_ids.clone());
    transform_css_to_script::transform_css_to_script_modules(module_ids, context)?;

    Ok(Some(()))
  }

  fn render_resource_pot(
    &self,
    resource_pot: &ResourcePot,
    context: &Arc<CompilationContext>,
    _hook_context: &PluginHookContext,
  ) -> farmfe_core::error::Result<Option<ResourcePotMetaData>> {
    if matches!(resource_pot.resource_pot_type, ResourcePotType::Css) {
      let module_graph = context.module_graph.read();

      let mut modules = vec![];
      let mut module_execution_order = HashMap::default();

      for module_id in resource_pot.modules() {
        let module = module_graph.module(module_id).unwrap();
        module_execution_order.insert(&module.id, module.execution_order);
        modules.push(module);
      }

      let resources_map = context.resources_map.lock();

      let rendered_modules = Mutex::new(Vec::with_capacity(modules.len()));
      modules.into_par_iter().try_for_each(|module| {
        let cm = context.meta.get_module_source_map(&module.id);
        let mut css_stylesheet = module.meta.as_css().ast.clone();

        try_with(cm, &context.meta.css.globals, || {
          source_replace(
            &mut css_stylesheet,
            &module.id,
            &module_graph,
            &resources_map,
            context.config.output.public_path.clone(),
            context.config.resolve.alias.clone(),
          );
        })?;

        rendered_modules
          .lock()
          .push((module.id.clone(), css_stylesheet));

        Ok::<(), CompilationError>(())
      })?;

      let mut rendered_modules = rendered_modules.into_inner();

      rendered_modules.sort_by_key(|module| module_execution_order[&module.0]);

      let mut stylesheet = Stylesheet {
        span: DUMMY_SP,
        rules: vec![],
      };
<<<<<<< HEAD

      let source_map = merge_css_sourcemap(&mut rendered_modules, context);
      context
        .meta
        .set_resource_pot_source_map(&resource_pot.id, source_map);

=======

      let source_map = merge_css_sourcemap(&mut rendered_modules, context);
      context
        .meta
        .set_resource_pot_source_map(&resource_pot.id, source_map);

>>>>>>> 4599e7d0
      for (_, rendered_module_ast) in rendered_modules {
        stylesheet.rules.extend(rendered_module_ast.rules);
      }

      Ok(Some(ResourcePotMetaData::Css(CssResourcePotMetaData {
        ast: stylesheet,
        custom: Default::default(),
      })))
    } else {
      Ok(None)
    }
  }

  fn generate_resources(
    &self,
    resource_pot: &mut ResourcePot,
    context: &Arc<CompilationContext>,
    _hook_context: &PluginHookContext,
  ) -> farmfe_core::error::Result<Option<PluginGenerateResourcesHookResult>> {
    if matches!(resource_pot.resource_pot_type, ResourcePotType::Css) {
      let css_stylesheet = &resource_pot.meta.as_css().ast;
      let source_map_enabled = context.config.sourcemap.enabled(resource_pot.immutable);

      let (css_code, src_map) = codegen_css_stylesheet(
        css_stylesheet,
        context.config.minify.enabled(),
        if source_map_enabled {
          Some(context.meta.get_resource_pot_source_map(&resource_pot.id))
        } else {
          None
        },
      );

      let resource = Resource {
        name: resource_pot.name.to_string(),
        bytes: css_code.into_bytes(),
        emitted: false,
        should_transform_output_filename: true,
        resource_type: ResourceType::Css,
        origin: ResourceOrigin::ResourcePot(resource_pot.id.clone()),
        meta: Default::default(),
      };
      let mut source_map = None;

      if let Some(src_map) = src_map {
        let module_graph = context.module_graph.read();
        let sourcemap = SourceMap::from_slice(src_map.as_bytes()).unwrap();
        // trace sourcemap chain of each module
        let sourcemap = trace_module_sourcemap(sourcemap, &module_graph);

        let mut chain = resource_pot
          .source_map_chain
          .iter()
          .map(|s| JsonSourceMap::from_slice(s.as_bytes()).unwrap())
          .collect::<Vec<_>>();
        chain.push(sourcemap);
        // collapse sourcemap chain
        let sourcemap = collapse_sourcemap_chain(
          chain,
          CollapseSourcemapOptions {
            inline_content: true,
            remap_source: None,
          },
        );

        let mut buf = vec![];
        sourcemap
          .to_writer(&mut buf)
          .map_err(|e| CompilationError::RenderScriptModuleError {
            id: resource_pot.id.to_string(),
            source: Some(Box::new(e)),
          })?;
        let sourcemap = String::from_utf8(buf).unwrap();
        let ty = ResourceType::SourceMap(resource_pot.id.to_string());
        source_map = Some(Resource {
          name: format!("{}.{}", resource_pot.name, ty.to_ext()),
          bytes: sourcemap.into_bytes(),
          emitted: false,
          should_transform_output_filename: true,
          resource_type: ty,
          origin: ResourceOrigin::ResourcePot(resource_pot.id.clone()),
          meta: Default::default(),
        });
      }

      Ok(Some(PluginGenerateResourcesHookResult {
        resources: vec![GeneratedResource {
          resource,
          source_map,
        }],
      }))
    } else {
      Ok(None)
    }
  }
}

impl FarmPluginCss {
  fn read_content<V: Cacheable + Clone>(
    &self,
    context: &CompilationContext,
    module_id: &str,
    name: &str,
  ) -> Option<V> {
    context
      .cache_manager
      .module_cache
      .read_metadata_ref::<V>(module_id, name)
      .map(|v| v.value().clone())
  }

  fn write_content<T: Cacheable>(
    &self,
    context: &CompilationContext,
    module_id: &str,
    name: &str,
    content: T,
  ) {
    context.cache_manager.module_cache.write_metadata(
      module_id.to_string(),
      name.to_string(),
      content,
    );
  }
  pub fn new(config: &Config) -> Self {
    Self {
      css_modules_paths: config
        .css
        .modules
        .as_ref()
        .map(|item| {
          item
            .paths
            .iter()
            .map(|item| Regex::new(item).expect("Config `css.modules.paths` is not valid Regex"))
            .collect()
        })
        .unwrap_or_default(),
      ast_map: Mutex::new(Default::default()),
      locals_conversion: get_config_css_modules_local_conversion(config),
    }
  }

  pub fn is_path_match_css_modules(&self, path: &str) -> bool {
    self
      .css_modules_paths
      .iter()
      .any(|regex| regex.is_match(path))
  }
}

struct CssModuleRename {
  indent_name: String,
  hash: String,
}

impl TransformConfig for CssModuleRename {
  fn new_name_for(&self, local: &JsWord) -> JsWord {
    let name = local.to_string();
    let r: HashMap<String, &String> = [("name".into(), &name), ("hash".into(), &self.hash)]
      .into_iter()
      .collect();
    transform_css_module_indent_name(self.indent_name.clone(), r).into()
  }
}

fn transform_css_module_indent_name(
  indent_name: String,
  context: HashMap<String, &String>,
) -> String {
  context.iter().fold(indent_name, |acc, (key, value)| {
    acc.replace(&format!("[{key}]"), value)
  })
}

fn is_farm_css_modules(path: &str) -> bool {
  FARM_CSS_MODULES_SUFFIX.is_match(path)
}

fn is_farm_css_modules_type(module_type: &ModuleType) -> bool {
  if let ModuleType::Custom(c) = module_type {
    return c.as_str() == FARM_CSS_MODULES;
  }

  false
}

pub fn source_replace(
  stylesheet: &mut Stylesheet,
  module_id: &ModuleId,
  module_graph: &ModuleGraph,
  resources_map: &HashMap<String, Resource>,
  public_path: String,
  alias: Vec<AliasItem>,
) {
  let mut source_replacer = SourceReplacer::new(
    module_id.clone(),
    module_graph,
    resources_map,
    public_path,
    alias,
  );
  stylesheet.visit_mut_with(&mut source_replacer);
}<|MERGE_RESOLUTION|>--- conflicted
+++ resolved
@@ -12,12 +12,8 @@
 use farmfe_core::resource::meta_data::css::CssResourcePotMetaData;
 use farmfe_core::resource::meta_data::ResourcePotMetaData;
 use farmfe_core::swc_common::DUMMY_SP;
-<<<<<<< HEAD
 use farmfe_core::{Cacheable, CacheableContainer, HashMap};
 // use farmfe_core::module::CommentsMetaData;
-=======
-use farmfe_core::HashMap;
->>>>>>> 4599e7d0
 use farmfe_core::{
   config::{Config, CssPrefixerConfig, TargetEnv},
   context::CompilationContext,
@@ -166,15 +162,6 @@
   }
 }
 
-<<<<<<< HEAD
-=======
-#[cache_item(farmfe_core)]
-struct CssModulesCache {
-  content_map: HashMap<String, String>,
-  sourcemap_map: HashMap<String, String>,
-}
-
->>>>>>> 4599e7d0
 pub struct FarmPluginCss {
   css_modules_paths: Vec<Regex>,
   ast_map: Mutex<HashMap<String, (Stylesheet, CommentsMetaData)>>,
@@ -565,21 +552,12 @@
         span: DUMMY_SP,
         rules: vec![],
       };
-<<<<<<< HEAD
 
       let source_map = merge_css_sourcemap(&mut rendered_modules, context);
       context
         .meta
         .set_resource_pot_source_map(&resource_pot.id, source_map);
 
-=======
-
-      let source_map = merge_css_sourcemap(&mut rendered_modules, context);
-      context
-        .meta
-        .set_resource_pot_source_map(&resource_pot.id, source_map);
-
->>>>>>> 4599e7d0
       for (_, rendered_module_ast) in rendered_modules {
         stylesheet.rules.extend(rendered_module_ast.rules);
       }
