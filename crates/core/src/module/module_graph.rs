--- conflicted
+++ resolved
@@ -128,28 +128,18 @@
   file_module_ids_map: FxHashMap<ModuleId, Vec<ModuleId>>,
   /// entry modules of this module graph.
   /// (Entry Module Id, Entry Name)
-<<<<<<< HEAD
   pub entries: FxHashMap<ModuleId, String>,
-=======
-  pub entries: HashMap<ModuleId, String>,
   pub circle_record: CircleRecord,
->>>>>>> b164fac6
 }
 
 impl ModuleGraph {
   pub fn new() -> Self {
     Self {
       g: StableDiGraph::new(),
-<<<<<<< HEAD
-      id_index_map: FxHashMap::default(),
-      file_module_ids_map: FxHashMap::default(),
-      entries: FxHashMap::default(),
-=======
-      id_index_map: HashMap::new(),
-      file_module_ids_map: HashMap::new(),
-      entries: HashMap::new(),
+      id_index_map: FxHashMap::new(),
+      file_module_ids_map: FxHashMap::new(),
+      entries: FxHashMap::new(),
       circle_record: CircleRecord::default(),
->>>>>>> b164fac6
     }
   }
 
