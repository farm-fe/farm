--- conflicted
+++ resolved
@@ -618,41 +618,6 @@
     }
   }
 
-<<<<<<< HEAD
-=======
-  pub fn dfs_breakable(
-    &self,
-    entries: Vec<ModuleId>,
-    op: &mut dyn FnMut(Option<&ModuleId>, &ModuleId) -> bool,
-  ) {
-    fn dfs(
-      parent: Option<&ModuleId>,
-      entry: &ModuleId,
-      op: &mut dyn FnMut(Option<&ModuleId>, &ModuleId) -> bool,
-      visited: &mut HashSet<ModuleId>,
-      graph: &ModuleGraph,
-    ) {
-      if !op(parent, entry) || visited.contains(entry) {
-        return;
-      }
-
-      visited.insert(entry.clone());
-
-      let deps = graph.dependencies(entry);
-
-      for (dep, _) in &deps {
-        dfs(Some(entry), dep, op, visited, graph)
-      }
-    }
-
-    let mut visited = HashSet::default();
-
-    for entry in entries {
-      dfs(None, &entry, op, &mut visited, self);
-    }
-  }
-
->>>>>>> 05324c19
   pub fn bfs(&self, entry: &ModuleId, op: &mut dyn FnMut(&ModuleId)) {
     let mut bfs = Bfs::new(&self.g, *self.id_index_map.get(entry).unwrap());
 
