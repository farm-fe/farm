--- conflicted
+++ resolved
@@ -28,12 +28,7 @@
 impl CacheManager {
   pub fn new(cache_dir: &str, namespace: &str, mode: Mode) -> Self {
     let module_cache = module_cache::ModuleCacheManager::new(cache_dir, namespace, mode);
-<<<<<<< HEAD
-    let resource_cache =
-      resource_cache::ResourceCacheManager::new(cache_dir, namespace, mode);
-=======
     let resource_cache = resource_cache::ResourceCacheManager::new(cache_dir, namespace, mode);
->>>>>>> 2aadd4fb
 
     Self {
       module_cache,
