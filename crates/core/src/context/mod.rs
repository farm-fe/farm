--- conflicted
+++ resolved
@@ -66,15 +66,7 @@
       resource_pot_map: Box::new(RwLock::new(ResourcePotMap::new())),
       resources_map: Box::new(Mutex::new(HashMap::default())),
       plugin_driver: Box::new(Self::create_plugin_driver(plugins, config.record)),
-<<<<<<< HEAD
-      cache_manager: Box::new(CacheManager::new(
-        &cache_dir,
-        &namespace,
-        config.mode,
-      )),
-=======
       cache_manager: Box::new(CacheManager::new(&cache_dir, &namespace, config.mode)),
->>>>>>> 2aadd4fb
       thread_pool: Arc::new(
         ThreadPoolBuilder::new()
           .num_threads(num_cpus::get())
