[package]
name = "farmfe_plugin_script"
version = "0.0.12"
edition = "2021"
authors = ["brightwu(吴明亮) <1521488775@qq.com>"]
license = "MIT"
description = "Script compilation plugin of farm."
homepage = "https://farmfe.org"
repository = "https://github.com/farm-fe/farm"
documentation = "https://docs.rs/farmfe_plugin_script"

[dependencies]
farmfe_core = { path = "../core", version = "0.7.1" }
farmfe_toolkit = { path = "../toolkit", version = "0.0.15" }
farmfe_testing_helpers = { path = "../testing_helpers", version = "0.0.15" }
farmfe_utils = { path = "../utils", version = "0.1.6" }
<<<<<<< HEAD
farmfe_swc_transformer_import_glob = { path = "../swc_transformer_import_glob", version = "0.0.12" }
swc_plugin_proxy = { version = "3.0.0", features = [
=======
farmfe_swc_transformer_import_glob = { path = "../swc_transformer_import_glob", version = "0.0.13" }
swc_plugin_proxy = { version = "0.44.2", features = [
>>>>>>> 83fb24ea
  "plugin-rt",
], optional = true }
swc_plugin_runner = { version = "3.0.0", features = [
  "ecma",
  "rkyv-impl",
  "plugin_transform_schema_v1",
  "plugin_transform_host_native",
], optional = true }
swc_ecma_loader = { version = "3.0.0", features = [
  "cache",
  "node",
  "tsc",
], optional = true }
once_cell = { version = "1.10.0", optional = true }
tokio = { features = [
  "rt",
  "rt-multi-thread",
], version = "1", default-features = false, optional = true }


[features]
swc_plugin = [
  "dep:swc_plugin_proxy",
  "dep:swc_plugin_runner",
  "dep:swc_ecma_loader",
  "dep:once_cell",
  "dep:tokio",
]<|MERGE_RESOLUTION|>--- conflicted
+++ resolved
@@ -14,13 +14,8 @@
 farmfe_toolkit = { path = "../toolkit", version = "0.0.15" }
 farmfe_testing_helpers = { path = "../testing_helpers", version = "0.0.15" }
 farmfe_utils = { path = "../utils", version = "0.1.6" }
-<<<<<<< HEAD
-farmfe_swc_transformer_import_glob = { path = "../swc_transformer_import_glob", version = "0.0.12" }
+farmfe_swc_transformer_import_glob = { path = "../swc_transformer_import_glob", version = "0.0.13" }
 swc_plugin_proxy = { version = "3.0.0", features = [
-=======
-farmfe_swc_transformer_import_glob = { path = "../swc_transformer_import_glob", version = "0.0.13" }
-swc_plugin_proxy = { version = "0.44.2", features = [
->>>>>>> 83fb24ea
   "plugin-rt",
 ], optional = true }
 swc_plugin_runner = { version = "3.0.0", features = [
