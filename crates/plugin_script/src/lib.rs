--- conflicted
+++ resolved
@@ -173,12 +173,8 @@
       return Ok(None);
     }
 
-<<<<<<< HEAD
-    let cm = context.meta.get_module_source_map(param.module_id);
-=======
     let cm = context.meta.get_module_source_map(&param.module_id);
     let globals = context.meta.get_globals(&param.module_id);
->>>>>>> 2aadd4fb
 
     // transform decorators if needed
     // this transform should be done before strip typescript cause it may need to access the type information
