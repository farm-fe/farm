use std::sync::Arc;

use farmfe_core::{
  config::script::{DecoratorVersion, ScriptConfig},
  context::CompilationContext,
  module::ModuleId,
  plugin::PluginProcessModuleHookParam,
  swc_common::{comments::SingleThreadedComments, Mark, SourceMap},
  swc_ecma_ast::Program,
};
use farmfe_toolkit::{
  script::swc_try_with::try_with,
  swc_ecma_transforms::{
    proposals::{decorator_2022_03::decorator_2022_03, decorators},
    typescript::{tsx, typescript, Config as TsConfig, ImportsNotUsedAsValues, TsxConfig},
  },
  swc_ecma_transforms_base::helpers::inject_helpers,
  swc_ecma_visit::VisitMutWith,
};

fn default_config(script: &ScriptConfig, module_id: &ModuleId) -> TsConfig {
  let import_not_used_as_values = if script.import_not_used_as_values.is_preserved(module_id) {
    ImportsNotUsedAsValues::Preserve
  } else {
    ImportsNotUsedAsValues::Remove
  };
  TsConfig {
    // verbatim_module_syntax: script.verbatim_module_syntax,
    import_not_used_as_values,
    ..Default::default()
  }
}

pub fn strip_typescript(
  param: &mut PluginProcessModuleHookParam,
  cm: &Arc<SourceMap>,
  context: &Arc<CompilationContext>,
) -> farmfe_core::error::Result<()> {
  try_with(cm.clone(), &context.meta.script.globals, || {
    let top_level_mark = Mark::from_u32(param.meta.as_script().top_level_mark);
    let unresolved_mark = Mark::from_u32(param.meta.as_script().unresolved_mark);
    let ast = param.meta.as_script_mut().take_ast();
    let mut program = Program::Module(ast);

    match param.module_type {
      farmfe_core::module::ModuleType::Js => {}
      farmfe_core::module::ModuleType::Jsx => {
        // Do nothing, jsx should be handled by other plugins
      }
      farmfe_core::module::ModuleType::Ts => {
<<<<<<< HEAD
        program.mutate(&mut typescript(
          default_config(&context.config.script),
          unresolved_mark,
=======
        program.visit_mut_with(&mut typescript(
          default_config(&context.config.script, param.module_id),
>>>>>>> 24a95b48
          top_level_mark,
        ));
      }
      farmfe_core::module::ModuleType::Tsx => {
        let comments: SingleThreadedComments = param.meta.as_script().comments.clone().into();
        // TODO make it configurable
        program.mutate(&mut tsx(
          cm.clone(),
          default_config(&context.config.script, param.module_id),
          TsxConfig::default(),
          comments,
          unresolved_mark,
          top_level_mark,
        ));
<<<<<<< HEAD
        program.mutate(&mut typescript(
          default_config(&context.config.script),
          unresolved_mark,
=======
        program.visit_mut_with(&mut typescript(
          default_config(&context.config.script, param.module_id),
>>>>>>> 24a95b48
          top_level_mark,
        ));
      }
      _ => {}
    }

    param.meta.as_script_mut().set_ast(program.expect_module());
  })
}

pub fn transform_decorators(
  param: &mut PluginProcessModuleHookParam,
  cm: &Arc<SourceMap>,
  context: &Arc<CompilationContext>,
) -> farmfe_core::error::Result<()> {
  let config = &context.config.script.decorators;
  let is_included = config
    .includes
    .iter()
    .any(|r| r.is_match(&param.module_id.to_string()));
  let is_excluded = config
    .excludes
    .iter()
    .any(|r| r.is_match(&param.module_id.to_string()));

  if is_included || !is_excluded {
    try_with(cm.clone(), &context.meta.script.globals, || {
      let mut ast = Program::Module(param.meta.as_script_mut().take_ast());

      match config.decorator_version.clone().unwrap_or_default() {
        DecoratorVersion::V202112 => {
          ast.mutate(&mut decorators(decorators::Config {
            legacy: config.legacy_decorator,
            emit_metadata: config.decorator_metadata,
            ..Default::default()
          }));
        }
        DecoratorVersion::V202203 => ast.mutate(&mut decorator_2022_03()),
      }

      let unresolved_mark = Mark::from_u32(param.meta.as_script().unresolved_mark);
      ast.visit_mut_with(&mut inject_helpers(unresolved_mark));

      param.meta.as_script_mut().set_ast(ast.expect_module());
    })?;
  }

  Ok(())
}<|MERGE_RESOLUTION|>--- conflicted
+++ resolved
@@ -48,14 +48,9 @@
         // Do nothing, jsx should be handled by other plugins
       }
       farmfe_core::module::ModuleType::Ts => {
-<<<<<<< HEAD
         program.mutate(&mut typescript(
-          default_config(&context.config.script),
+          default_config(&context.config.script, param.module_id),
           unresolved_mark,
-=======
-        program.visit_mut_with(&mut typescript(
-          default_config(&context.config.script, param.module_id),
->>>>>>> 24a95b48
           top_level_mark,
         ));
       }
@@ -70,14 +65,9 @@
           unresolved_mark,
           top_level_mark,
         ));
-<<<<<<< HEAD
         program.mutate(&mut typescript(
-          default_config(&context.config.script),
+          default_config(&context.config.script, param.module_id),
           unresolved_mark,
-=======
-        program.visit_mut_with(&mut typescript(
-          default_config(&context.config.script, param.module_id),
->>>>>>> 24a95b48
           top_level_mark,
         ));
       }
