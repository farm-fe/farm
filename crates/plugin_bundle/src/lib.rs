--- conflicted
+++ resolved
@@ -23,11 +23,7 @@
     resource_pot::{ResourcePot, ResourcePotType},
     ResourceOrigin, ResourceType,
   },
-<<<<<<< HEAD
   swc_ecma_ast::Module,
-=======
-  HashMap, HashSet,
->>>>>>> 05324c19
 };
 use farmfe_toolkit::constant::RUNTIME_SUFFIX;
 use resource_pot_to_bundle::{
@@ -194,7 +190,6 @@
     _hook_context: &PluginHookContext,
   ) -> farmfe_core::error::Result<Option<ResourcePotMetaData>> {
     if matches!(resource_pot.resource_pot_type, ResourcePotType::Runtime) {
-<<<<<<< HEAD
       if let Some(code) = self.runtime_code.lock().as_ref() {
         return Ok(Some(ResourcePotMetaData::Js(JsResourcePotMetaData {
           ast: code.ast.clone(),
@@ -212,22 +207,6 @@
         external_modules: Default::default(),
         rendered_modules: bundle.rendered_modules,
       })));
-=======
-      return Ok(Some(ResourcePotMetaData {
-        rendered_modules: HashMap::default(),
-        rendered_content: self.runtime_code.lock().clone(),
-        rendered_map_chain: vec![],
-        custom_data: resource_pot.meta.custom_data.clone(),
-      }));
-    } else if let Some(bundle) = self.bundle_map.lock().get(&resource_pot.id) {
-      return Ok(Some(ResourcePotMetaData {
-        // TODO
-        rendered_modules: HashMap::default(),
-        rendered_content: Arc::new(bundle.to_string()),
-        rendered_map_chain: vec![],
-        custom_data: resource_pot.meta.custom_data.clone(),
-      }));
->>>>>>> 05324c19
     }
 
     Ok(None)
