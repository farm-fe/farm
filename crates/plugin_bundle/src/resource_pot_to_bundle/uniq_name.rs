use std::{
  borrow::Cow,
  cell::{Ref, RefCell, RefMut},
  collections::{HashMap, HashSet},
  path::PathBuf,
  str::FromStr,
  sync::{
    atomic::{AtomicUsize, Ordering},
    Arc,
  },
};

use farmfe_core::{
  farm_profile_scope,
  module::{ModuleId, ModuleSystem},
  resource::resource_pot::ResourcePotId,
  swc_ecma_ast::Ident,
};
use farmfe_toolkit::fs::normalize_file_name_as_variable;

use crate::resource_pot_to_bundle::bundle::reference::ReferenceQueryResult;

use super::{
  bundle::{bundle_reference::ReferenceKind, ModuleAnalyzerManager},
  Var,
};

#[derive(Debug, Default)]
pub struct UniqName {
  pub name_count_map: HashMap<String, usize>,
}

impl UniqName {
  pub fn new() -> Self {
    Self {
      name_count_map: HashMap::new(),
    }
  }

  pub fn contain(&self, name: &str) -> bool {
    self.name_count_map.contains_key(name)
  }

  pub fn insert(&mut self, name: &str) {
    if let Some(count) = self.name_count_map.get_mut(name) {
      *count += 1;
    } else {
      self.name_count_map.insert(name.to_string(), 1);
    }
  }

  pub fn uniq_name(&mut self, name: &str) -> String {
    farm_profile_scope!("uniq name");

    let base_uniq_name = name.to_string();
    let mut uniq_name = base_uniq_name.clone();

    if let Some(mut count) = self.name_count_map.get_mut(&base_uniq_name).cloned() {
      loop {
        uniq_name = format!("{base_uniq_name}${count}");

        if !self.name_count_map.contains_key(&uniq_name) {
          break;
        }

        count += 1;
      }

      self.name_count_map.insert(base_uniq_name, count);
    }

    uniq_name
  }
}

#[derive(Debug, Default)]
pub struct BundleVariable {
  pub index: Arc<AtomicUsize>,
  // TODO(improve) diff vec and hashmap
  pub variables: HashMap<usize, RefCell<Var>>,
  // TODO(improve): maybe record top_level var, and only register same top_level var
  pub module_defined_vars: HashMap<ModuleId, HashMap<String, usize>>,
  pub uniq_name_hash_map: HashMap<ResourcePotId, UniqName>,
  pub namespace: String,
  pub used_names: HashSet<String>,
  pub module_order_map: Arc<HashMap<ModuleId, usize>>,
  pub module_order_index_set: Arc<Vec<ModuleId>>,
  pub polyfill_index_map: HashMap<String, usize>,
}

pub fn safe_name_from_module_id(module_id: &ModuleId, root: &str) -> String {
  farm_profile_scope!("safe_name_from_module_id PathBuf");
  let filename = module_id.resolved_path(root);
  let name = PathBuf::from_str(&filename)
    .map(|path| {
      path
        .file_stem()
        .map(|item| Cow::Owned(item.to_string_lossy().to_string()))
        .unwrap_or(Cow::Borrowed(&filename))
    })
    .unwrap_or(Cow::Borrowed(&filename));

  normalize_file_name_as_variable(name.to_string())
}

impl BundleVariable {
  pub fn new() -> Self {
    Self {
      index: Arc::new(AtomicUsize::new(1)),
      ..Default::default()
    }
  }

  fn push(&mut self, mut var: Var, index: usize) {
    var.index = index;
    self.variables.insert(index, RefCell::new(var));
  }

  pub fn is_in_used_name(&self, index: usize) -> bool {
    self.used_names.contains(&self.name(index))
  }

  // TODO: remove split by resource_pot_id
  pub fn uniq_name_mut(&mut self) -> &mut UniqName {
    self.uniq_name_hash_map.get_mut("default").unwrap()
  }

  pub fn uniq_name(&mut self) -> &UniqName {
    self.uniq_name_hash_map.get("default").unwrap()
  }

  // TODO: assess the necessity of its existence
  pub fn set_namespace(&mut self, _namespace: String) {
    // if !self.uniq_name_hash_map.contains_key(&namespace) {
    //   self
    //     .uniq_name_hash_map
    //     .insert(namespace.clone(), UniqName::new());
    // }

    // self.namespace = namespace;
    self
      .uniq_name_hash_map
      .entry("default".to_string())
      .or_insert_with(|| UniqName::new());
  }

  pub fn add_used_name(&mut self, used_name: String) {
    farm_profile_scope!("add used name");
    self.uniq_name_mut().insert(&used_name);
    self.used_names.insert(used_name);
  }

  pub fn register_placeholder(&mut self, module_id: &ModuleId, ident: &Ident) -> usize {
    let index = self.register_var(module_id, ident, true);

    self.uniq_name_mut().insert(ident.sym.as_str());

    self.var_mut_by_index(index).placeholder = true;

    index
  }

  pub fn register_var(&mut self, module_id: &ModuleId, ident: &Ident, strict: bool) -> usize {
    farm_profile_scope!("register var");
    let var = Var {
      var: ident.to_id(),
      rename: None,
      module_id: self.module_order_map.get(module_id).cloned(),
      ..Default::default()
    };

    let mut index = None;
    let mut create_index = || {
      let v = self.index.fetch_add(1, Ordering::Release);
      index = Some(v);
      v
    };

    // TODO: maybe top-level var should register, other var should as placeholder
    // TODO: should use ident.id as key
    let var_ident = if strict {
      // a#1
      ident.to_string()
    } else {
      // a
      var.var.0.to_string()
    };

    if let Some(map) = self.module_defined_vars.get_mut(module_id) {
      // TODO: used name should effect to uniq
      if !self.used_names.contains(&var_ident) {
        if let Some(exists_index) = map.get(&var_ident) {
          return *exists_index;
        }
      }

      map.insert(var_ident, create_index());
    } else {
      let mut map = HashMap::new();
      map.insert(var_ident, create_index());
      self.module_defined_vars.insert(module_id.clone(), map);
    }

    self.push(var, index.unwrap());

    index.unwrap()
  }

<<<<<<< HEAD
  pub fn branch(
    index: &Arc<AtomicUsize>,
    module_order_map: &Arc<HashMap<ModuleId, usize>>,
    module_order_index_set: &Arc<Vec<ModuleId>>,
  ) -> Self {
=======
  pub fn register_placeholder(&mut self, module_id: &ModuleId, ident: &Ident) -> usize {
    let index = self.register_var(module_id, ident, true);

    self.uniq_name_mut().insert(ident.sym.as_str());

    self.var_mut_by_index(index).placeholder = true;

    index
  }

  pub fn branch(&self) -> Self {
>>>>>>> 274bd2dc
    Self {
      index: Arc::clone(&index),
      module_order_map: Arc::clone(module_order_map),
      module_order_index_set: Arc::clone(module_order_index_set),
      ..Default::default()
    }
  }

  pub fn merge(&mut self, other: Self) {
    for (index, var) in other.variables {
      self.variables.insert(index, var);
    }

    self.module_defined_vars.extend(other.module_defined_vars);
    self.used_names.extend(other.used_names);

    // when merge stage, uniq_name is all unresolved var, so we only record once
    for (resource_pot, other_uniq_name) in other.uniq_name_hash_map {
      if !self.uniq_name_hash_map.contains_key(&resource_pot) {
        self
          .uniq_name_hash_map
          .insert(resource_pot.clone(), UniqName::new());
      }

      let Some(uniq_name) = self.uniq_name_hash_map.get_mut(&resource_pot) else {
        unreachable!()
      };

      other_uniq_name
        .name_count_map
        .into_iter()
        .for_each(|(name, _)| {
          if uniq_name.contain(&name) {
            return;
          }
          uniq_name.insert(&name);
        });
    }
  }

  pub fn register_used_name_by_module_id(
    &mut self,
    module_id: &ModuleId,
    suffix: &str,
    root: &str,
  ) -> usize {
    farm_profile_scope!("register name");
    let module_safe_name = format!("{}{suffix}", safe_name_from_module_id(module_id, root));

    let uniq_name_safe_name = self.uniq_name_mut().uniq_name(&module_safe_name);

    self.add_used_name(uniq_name_safe_name.clone());

    self.register_var(&module_id, &uniq_name_safe_name.as_str().into(), false)
  }

  pub fn register_common_used_name(&mut self, suffix: &str, name: &str) -> usize {
    let uniq_name = self.uniq_name_mut().uniq_name(
      format!(
        "{}{}",
        normalize_file_name_as_variable(name.to_string()),
        suffix
      )
      .as_str(),
    );

    self.add_used_name(uniq_name.clone());

    self.register_var(
      &ModuleId::from("__FARM_BUNDLE_COMMON_USED_NAME__"),
      &uniq_name.as_str().into(),
      false,
    )
  }

  // ---------- var ------------

  pub fn var(&self, index: usize) -> (Ref<Var>, Option<Ref<Var>>) {
    let v = self.var_by_index(index);

    if let Some(root) = v.root {
      return (v, Some(self.var_by_index(root)));
    }

    (v, None)
  }

  pub fn module_id_by_var_index(&self, index: usize) -> Option<&ModuleId> {
    let v = self.var_by_index(index);

    v.module_id.map(|i| &self.module_order_index_set[i])
  }

  pub fn module_id_by_var(&self, var: &Var) -> Option<&ModuleId> {
    var.module_id.map(|i| &self.module_order_index_set[i])
  }

  pub fn var_mut(&self, index: usize) -> (RefMut<Var>, Option<RefMut<Var>>) {
    let v = self.var_mut_by_index(index);

    if let Some(root) = v.root {
      return (v, Some(self.var_mut_by_index(root)));
    }

    (v, None)
  }

  pub fn set_var_root(&self, index: usize, root: usize) {
    if index == root {
      return;
    }
    let mut var = self.var_mut_by_index(index);
    var.root = Some(self.var_or_root(root).index);
  }

  pub fn var_or_root(&self, index: usize) -> Ref<Var> {
    let mut v = self.var_by_index(index);

    let mut paths = vec![index];
    loop {
      if let Some(root) = v.root.map(|root| self.var_by_index(root)) {
        if paths.contains(&root.index) {
          break;
        }

        v = root;
        paths.push(v.index);
      } else {
        break;
      }
    }

    for path in paths.into_iter().rev().skip(1) {
      if path == index {
        continue;
      }

      self.set_var_root(path, v.index);
    }

    v
  }

<<<<<<< HEAD
  pub fn var_root_mut(&self, index: usize) -> RefMut<Var> {
    let v = self.var_mut_by_index(index);

    if let Some(root) = v.root {
      return self.var_mut_by_index(root);
    }

    v
  }

  pub fn var_by_index(&self, index: usize) -> Ref<Var> {
    self.variables[&index].borrow()
  }

  pub fn var_mut_by_index(&self, index: usize) -> RefMut<Var> {
    self.variables[&index].borrow_mut()
  }

  pub fn set_rename(&self, index: usize, rename: String) {
    let mut var = self.var_mut_by_index(index);

=======
  pub fn set_rename(&mut self, index: usize, rename: String) {
    let var = self.var_mut_by_index(index);
    if var.placeholder {
      return;
    }

>>>>>>> 274bd2dc
    if var.rename.is_none() {
      var.rename = Some(rename);
    }
  }

  pub fn set_rename_force(&mut self, index: usize, rename: String) {
    let var = self.var_mut_by_index(index);

    if var.placeholder {
      return;
    }

    var.rename = Some(rename);
  }

  pub fn rename(&self, index: usize) -> Option<Ref<String>> {
    let v = self.var_or_root(index);

    if v.rename.is_some() {
      return Some(Ref::map(v, |item| item.rename.as_ref().unwrap()));
    }

    None
  }

  pub fn name(&self, index: usize) -> String {
    self.var_by_index(index).var.0.to_string()
  }

  pub fn render_name(&self, index: usize) -> String {
    let var = self.var_or_root(index);

    var.render_name()
  }

  #[inline]
  pub fn is_default_key(&self, index: usize) -> bool {
    self.name(index) == "default"
  }

<<<<<<< HEAD
=======
  pub fn render_name(&self, index: usize) -> String {
    let var = self.var_by_index(index);

    var.render_name()
  }

>>>>>>> 274bd2dc
  pub fn set_var_uniq_rename_string(&mut self, index: usize, var_ident: String) {
    let var = self.var_by_index(index);
    if var.rename.is_some() {
      return;
    }

    drop(var);

    let uniq_name = if self.uniq_name().contain(&var_ident) {
      self.uniq_name_mut().uniq_name(&var_ident)
    } else {
      var_ident.clone()
    };

    self.set_rename(index, uniq_name.clone());

    self.uniq_name_mut().insert(&var_ident);

    if uniq_name != var_ident {
      self.uniq_name_mut().insert(uniq_name.as_str());
    }
  }

  pub fn set_var_uniq_rename(&mut self, index: usize) {
    self.set_var_uniq_rename_string(index, self.name(index));
  }

  pub fn find_ident_by_index(
    &self,
    index: usize,
    source: &ModuleId,
    module_analyzers: &ModuleAnalyzerManager,
    group_id: ResourcePotId,
    find_default: bool,
    find_namespace: bool,
  ) -> Option<FindModuleExportResult> {
    let var_ident = self.name(index);
    if module_analyzers.is_external(source) || !module_analyzers.contain(source) {
      return Some(FindModuleExportResult::External(
        index,
        source.clone(),
        false,
      ));
    }

    if let Some(module_analyzer) = module_analyzers.module_analyzer(source) {
      let module_system = module_analyzer.module_system.clone();

      let reference_map = module_analyzer.export_names();

      if module_analyzer.bundle_group_id != group_id {
        if find_namespace || find_default || module_analyzers.is_commonjs(source) {
          let Some(res) = self.find_ident_by_index(
            index,
            source,
            module_analyzers,
            module_analyzer.bundle_group_id.clone(),
            find_default,
            find_namespace,
          ) else {
            return None;
          };

          match res {
            FindModuleExportResult::Local {
              index: i,
              source: target,
              ..
            }
            | FindModuleExportResult::External(i, target, _) => {
              let is_reexport = module_analyzers
                .module_analyzer(&target)
                .is_some_and(|m| m.bundle_group_id == module_analyzer.bundle_group_id);

              return Some(FindModuleExportResult::Bundle(
                i,
                module_analyzer.module_id.clone(),
                module_system,
                is_reexport,
              ));
            }
            _ => return Some(res),
          }
        }

        if let Some(index) = reference_map.query_by_str(&var_ident, self) {
          return Some(FindModuleExportResult::Bundle(
            index,
            module_analyzer.module_id.clone(),
            // support cjs
            module_system,
            false,
          ));
        }
      }

      if find_namespace || module_analyzers.is_commonjs(source) {
        return Some(FindModuleExportResult::Local {
          index,
          source: source.clone(),
          module_system,
          dynamic_reference: false,
        });
      }

      let try_query_ident = |ident: &str, module_system: ModuleSystem| {
        // find from local
        if let Some(d) = reference_map.export.query(&ident, self) {
          return Some(FindModuleExportResult::Local {
            index: d,
            source: source.clone(),
            module_system,
            dynamic_reference: false,
          });
        }

        // find from reference external or bundle
        for (module_id, export) in &reference_map.reexport_map {
          if let Some(d) = export.query(&ident, self) {
            if module_analyzers.is_external(module_id) || !module_analyzers.contain(module_id) {
              return Some(FindModuleExportResult::External(d, module_id.clone(), true));
            } else {
              return Some(FindModuleExportResult::Local {
                index: d,
                source: module_id.clone(),
                module_system,
                dynamic_reference: false,
              });
            }
          }
        }

        None
      };

      if find_default {
        return try_query_ident("default", module_system);
      }

      let v = try_query_ident(&var_ident, module_system.clone());

      if v.is_some() {
        return v;
      }

      if reference_map.reexport_map.iter().any(|(_, i)| i.all) {
        return Some(FindModuleExportResult::Local {
          index,
          source: source.clone(),
          module_system,
          dynamic_reference: true,
        });
      }
    } else {
      return Some(FindModuleExportResult::External(
        index,
        source.clone(),
        false,
      ));
    }

    None
  }
}

#[derive(Debug)]
pub enum FindModuleExportResult {
  Local {
    index: usize,
    source: ModuleId,
    module_system: ModuleSystem,
    dynamic_reference: bool,
  },
  External(usize, ModuleId, bool),
  Bundle(usize, ModuleId, ModuleSystem, bool),
}

impl FindModuleExportResult {
  pub fn is_common_js(&self) -> bool {
    match self {
      FindModuleExportResult::Local { module_system, .. }
      | FindModuleExportResult::Bundle(_, _, module_system, _) => {
        matches!(module_system, ModuleSystem::CommonJs | ModuleSystem::Hybrid)
      }

      _ => false,
    }
  }

  pub fn module_system(&self) -> Option<ModuleSystem> {
    match self {
      FindModuleExportResult::Local { module_system, .. }
      | FindModuleExportResult::Bundle(_, _, module_system, _) => Some(module_system.clone()),
      FindModuleExportResult::External(_, _, _) => None,
    }
  }

  pub fn target_source(&self) -> ReferenceKind {
    match self {
      FindModuleExportResult::Local {
        source: target_source,
        ..
      } => target_source.clone().into(),
      FindModuleExportResult::External(_, target_source, _) => target_source.clone().into(),
      FindModuleExportResult::Bundle(_, target_bundle, _, _) => target_bundle.clone().into(),
    }
  }

  pub fn is_reexport(&self) -> bool {
    match self {
      FindModuleExportResult::Local { .. } => false,
      FindModuleExportResult::External(_, _, reexport) => *reexport,
      FindModuleExportResult::Bundle(_, _, _, reexport) => *reexport,
    }
  }
}

#[cfg(test)]
mod tests {
  use std::{collections::HashMap, sync::Arc};

  use farmfe_core::{
    config::Config,
    context::CompilationContext,
    error::Result,
    module::{
      module_graph::{self, ModuleGraph},
      Module, ModuleId, ScriptModuleMetaData,
    },
    resource::resource_pot::ResourcePotId,
  };

  use crate::resource_pot_to_bundle::{
    bundle::ModuleAnalyzerManager,
    modules_analyzer::module_analyzer::{
      ExportInfo, ExportSpecifierInfo, ModuleAnalyzer, Statement, Variable,
    },
    uniq_name::FindModuleExportResult,
  };

  use super::{BundleVariable, UniqName};

  #[test]

  fn uniq_name() {
    let mut uniq_name = UniqName::new();

    assert_eq!(uniq_name.uniq_name("name"), "name");

    uniq_name.insert("name");

    assert_eq!(uniq_name.uniq_name("name"), "name$1");

    uniq_name.insert("name");
    uniq_name.insert("name");
    uniq_name.insert("name");

    assert_eq!(uniq_name.uniq_name("name"), "name$4");

    uniq_name.insert("name");

    assert_eq!(uniq_name.uniq_name("name"), "name$5");

    uniq_name.insert("name$5");

    assert_eq!(uniq_name.uniq_name("name"), "name$6");
  }

  #[test]
  fn find_external() -> Result<()> {
    // b.js / external.js

    // external.js
    // ..
    //
    // b.js
    // export { a as b } from './external.js';
    //
    //
    // result: find_ident_by_index(b, b.js) -> External(_, external.js)

    let mut bundle_variable = BundleVariable::new();

    let b_module_id: ModuleId = "b.js".into();
    let external_module_id: ModuleId = "external.js".into();
    let context = Arc::new(CompilationContext::new(Config::default(), vec![])?);
    let resource_pot_id: ResourcePotId = "index".into();
    let mut b_module = Module::new(b_module_id.clone());

    b_module.meta = Box::new(farmfe_core::module::ModuleMetaData::Script(
      ScriptModuleMetaData {
        ..Default::default()
      },
    ));
    let mut external_module = Module::new(external_module_id.clone());
    external_module.external = true;
    external_module.meta = Box::new(farmfe_core::module::ModuleMetaData::Script(
      ScriptModuleMetaData {
        ..Default::default()
      },
    ));

    let mut module_analyzer_map = HashMap::new();

    let mut b_module_analyzer = ModuleAnalyzer::new(
      &b_module,
      &context,
      resource_pot_id.clone(),
      false,
      false,
      false,
    )?;
    let external_module_analyzer = ModuleAnalyzer::new(
      &external_module,
      &context,
      resource_pot_id.clone(),
      false,
      false,
      false,
    )?;
    let external_export = bundle_variable.register_var(&b_module_id, &"a".into(), false);
    let local_variable = bundle_variable.register_var(&b_module_id, &"b".into(), false);

    b_module_analyzer.statements.push(Statement {
      id: 0,
      import: None,
      export: Some(ExportInfo {
        source: Some(external_module_id.clone()),
        specifiers: vec![ExportSpecifierInfo::Named(Variable(
          external_export,
          Some(local_variable),
        ))],
        stmt_id: 0,
      }),
      defined: vec![],
    });

    module_analyzer_map.insert(b_module_id.clone(), b_module_analyzer);
    module_analyzer_map.insert(external_module_id, external_module_analyzer);

    let mut module_graph = module_graph::ModuleGraph::new();

    module_graph.add_module(b_module);
    module_graph.add_module(external_module);

    let mut module_analyzer_manager =
      ModuleAnalyzerManager::new(module_analyzer_map, &module_graph);

    module_analyzer_manager.build_export_names(&b_module_id, &bundle_variable);

    let result: Option<FindModuleExportResult> = bundle_variable.find_ident_by_index(
      local_variable,
      &b_module_id,
      &module_analyzer_manager,
      resource_pot_id,
      false,
      false,
    );

    assert!(matches!(
      result,
      Some(FindModuleExportResult::External(_, _, _))
    ));

    if let FindModuleExportResult::External(index, ..) = result.unwrap() {
      assert_eq!(
        bundle_variable.name(index),
        bundle_variable.name(external_export)
      )
    };

    Ok(())
    // bundle_variable.regis
  }

  #[test]
  fn find_other_bundle() -> Result<()> {
    // index.js, bundle-b.js

    // bundle-b.js
    // export const bundleB = 100;
    //
    // index.js
    // export { bundleB as b } from './bundle-b.js';
    //
    //
    // result: find_ident_by_index(b, bundle-b.js) -> Bundle(bundleB, bundle-b.js)

    let mut bundle_variable = BundleVariable::new();

    let index_module_id: ModuleId = "index.js".into();
    let bundle_module_id: ModuleId = "bundle-b.js".into();
    let context = Arc::new(CompilationContext::new(Config::default(), vec![])?);
    let resource_pot_index: ResourcePotId = "index".into();
    let resource_pot_bundle: ResourcePotId = "bundle".into();

    let mut index_module = Module::new(index_module_id.clone());

    index_module.meta = Box::new(farmfe_core::module::ModuleMetaData::Script(
      ScriptModuleMetaData {
        ..Default::default()
      },
    ));
    let mut bundle_module = Module::new(bundle_module_id.clone());
    bundle_module.meta = Box::new(farmfe_core::module::ModuleMetaData::Script(
      ScriptModuleMetaData {
        ..Default::default()
      },
    ));

    let mut module_analyzer_map = HashMap::new();

    let mut index_module_analyzer = ModuleAnalyzer::new(
      &index_module,
      &context,
      resource_pot_index.clone(),
      false,
      false,
      false,
    )?;
    let mut bundle_module_analyzer = ModuleAnalyzer::new(
      &bundle_module,
      &context,
      resource_pot_bundle.clone(),
      false,
      false,
      false,
    )?;

    let bundle_export = bundle_variable.register_var(&bundle_module_id, &"bundleB".into(), false);
    let index_export_from =
      bundle_variable.register_var(&index_module_id, &"bundleB".into(), false);
    let export_as = bundle_variable.register_var(&index_module_id, &"b".into(), false);

    index_module_analyzer.statements.push(Statement {
      id: 0,
      import: None,
      export: Some(ExportInfo {
        source: Some(bundle_module_id.clone()),
        specifiers: vec![ExportSpecifierInfo::Named(Variable(
          index_export_from,
          Some(export_as),
        ))],
        stmt_id: 0,
      }),
      defined: vec![],
    });

    bundle_module_analyzer.statements.push(Statement {
      id: 0,
      import: None,
      export: Some(ExportInfo {
        source: None,
        specifiers: vec![ExportSpecifierInfo::Named(bundle_export.into())],
        stmt_id: 0,
      }),
      defined: vec![],
    });

    module_analyzer_map.insert(index_module_id.clone(), index_module_analyzer);
    module_analyzer_map.insert(bundle_module_id.clone(), bundle_module_analyzer);

    let mut module_graph = ModuleGraph::new();

    module_graph.add_module(index_module);
    module_graph.add_module(bundle_module);

    let mut module_analyzer_manager =
      ModuleAnalyzerManager::new(module_analyzer_map, &module_graph);

    module_analyzer_manager.build_export_names(&index_module_id, &bundle_variable);
    module_analyzer_manager.build_export_names(&bundle_module_id, &bundle_variable);

    let result = bundle_variable.find_ident_by_index(
      index_export_from,
      &bundle_module_id,
      &module_analyzer_manager,
      resource_pot_index,
      false,
      false,
    );

    assert!(matches!(
      result,
      Some(FindModuleExportResult::Bundle(_, _, _, _))
    ));

    if let FindModuleExportResult::Bundle(index, ..) = result.unwrap() {
      assert_eq!(
        bundle_variable.name(index),
        bundle_variable.name(index_export_from)
      )
    };

    Ok(())
  }
}<|MERGE_RESOLUTION|>--- conflicted
+++ resolved
@@ -206,25 +206,11 @@
     index.unwrap()
   }
 
-<<<<<<< HEAD
   pub fn branch(
     index: &Arc<AtomicUsize>,
     module_order_map: &Arc<HashMap<ModuleId, usize>>,
     module_order_index_set: &Arc<Vec<ModuleId>>,
   ) -> Self {
-=======
-  pub fn register_placeholder(&mut self, module_id: &ModuleId, ident: &Ident) -> usize {
-    let index = self.register_var(module_id, ident, true);
-
-    self.uniq_name_mut().insert(ident.sym.as_str());
-
-    self.var_mut_by_index(index).placeholder = true;
-
-    index
-  }
-
-  pub fn branch(&self) -> Self {
->>>>>>> 274bd2dc
     Self {
       index: Arc::clone(&index),
       module_order_map: Arc::clone(module_order_map),
@@ -368,7 +354,6 @@
     v
   }
 
-<<<<<<< HEAD
   pub fn var_root_mut(&self, index: usize) -> RefMut<Var> {
     let v = self.var_mut_by_index(index);
 
@@ -387,24 +372,19 @@
     self.variables[&index].borrow_mut()
   }
 
-  pub fn set_rename(&self, index: usize, rename: String) {
+  pub fn set_rename(&mut self, index: usize, rename: String) {
     let mut var = self.var_mut_by_index(index);
-
-=======
-  pub fn set_rename(&mut self, index: usize, rename: String) {
-    let var = self.var_mut_by_index(index);
     if var.placeholder {
       return;
     }
 
->>>>>>> 274bd2dc
     if var.rename.is_none() {
       var.rename = Some(rename);
     }
   }
 
   pub fn set_rename_force(&mut self, index: usize, rename: String) {
-    let var = self.var_mut_by_index(index);
+    let mut var = self.var_mut_by_index(index);
 
     if var.placeholder {
       return;
@@ -438,15 +418,6 @@
     self.name(index) == "default"
   }
 
-<<<<<<< HEAD
-=======
-  pub fn render_name(&self, index: usize) -> String {
-    let var = self.var_by_index(index);
-
-    var.render_name()
-  }
-
->>>>>>> 274bd2dc
   pub fn set_var_uniq_rename_string(&mut self, index: usize, var_ident: String) {
     let var = self.var_by_index(index);
     if var.rename.is_some() {
