--- conflicted
+++ resolved
@@ -211,29 +211,18 @@
   is_already_polyfilled: &mut bool,
   options: &ShareBundleContext,
 ) -> Result<Vec<ModuleItem>> {
-<<<<<<< HEAD
-  let mut patch_export_to_module: Vec<ModuleItem> = vec![];
+  let mut patch_export_to_module = vec![];
+
   if let Some(export) = bundle_reference.export.as_ref() {
     patch_export_to_module.extend(generate_export_as_module_export(
       should_reexport_raw,
-=======
-  let mut patch_export_to_module = vec![];
-  let mut is_patch_esm_flag = false;
-
-  if let Some(export) = bundle_reference.export.as_ref() {
-    patch_export_to_module.extend(generate_export_as_module_export(
->>>>>>> 24a95b48
       None,
       export,
       bundle_variable,
       module_analyzer_manager,
       polyfill,
-<<<<<<< HEAD
       is_already_polyfilled,
       options,
-=======
-      &mut is_patch_esm_flag,
->>>>>>> 24a95b48
     )?);
   }
 
@@ -247,22 +236,14 @@
     let export = &bundle_reference.external_export_map[source];
 
     patch_export_to_module.extend(generate_export_as_module_export(
-<<<<<<< HEAD
       should_reexport_raw,
       Some(&source),
-=======
-      Some(&source.to_module_id()),
->>>>>>> 24a95b48
       export,
       bundle_variable,
       module_analyzer_manager,
       polyfill,
-<<<<<<< HEAD
       is_already_polyfilled,
       options,
-=======
-      &mut is_patch_esm_flag
->>>>>>> 24a95b48
     )?);
   }
 
@@ -270,22 +251,14 @@
 }
 
 pub fn generate_export_as_module_export(
-<<<<<<< HEAD
   should_reexport_raw: bool,
   source: Option<&ReferenceKind>,
-=======
-  source: Option<&ModuleId>,
->>>>>>> 24a95b48
   export: &ExternalReferenceExport,
   bundle_variable: &BundleVariable,
   module_analyzer_manager: &ModuleAnalyzerManager,
   polyfill: &mut SimplePolyfill,
-<<<<<<< HEAD
   is_already_polyfilled: &mut bool,
   ctx: &ShareBundleContext,
-=======
-  is_patch_esm_flag: &mut bool,
->>>>>>> 24a95b48
 ) -> Result<Vec<ModuleItem>> {
   match (&export.module_system, ctx.options.format) {
     // hybrid dynamic es module cannot support, if hybrid, only export static export
@@ -304,12 +277,8 @@
       bundle_variable,
       module_analyzer_manager,
       polyfill,
-<<<<<<< HEAD
       is_already_polyfilled,
       ctx,
-=======
-      is_patch_esm_flag
->>>>>>> 24a95b48
     ),
   }
 }
