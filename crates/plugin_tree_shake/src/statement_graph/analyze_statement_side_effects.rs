use std::mem;

use farmfe_core::{
  module::meta_data::script::statement::SwcId,
  swc_common::{
    comments::{Comments, SingleThreadedComments},
    Mark, Spanned,
  },
  swc_ecma_ast::{Expr, ModuleItem},
  HashMap, HashSet,
};
use farmfe_toolkit::swc_ecma_visit::{Visit, VisitWith};

use super::{ReadTopLevelVar, StatementSideEffects, WriteTopLevelVar};

/// Analyze the side effects of a statement. See [StatementSideEffects] for more details.
/// If there are more side effects detection rules, add them here.
pub fn analyze_statement_side_effects(
  item: &ModuleItem,
  unresolved_mark: Mark,
  top_level_mark: Mark,
  comments: &SingleThreadedComments,
) -> StatementSideEffects {
  match item {
    ModuleItem::ModuleDecl(module_decl) => match module_decl {
      farmfe_core::swc_ecma_ast::ModuleDecl::Import(_) => StatementSideEffects::NoSideEffects,
      farmfe_core::swc_ecma_ast::ModuleDecl::ExportDecl(export_decl) => match &export_decl.decl {
        farmfe_core::swc_ecma_ast::Decl::Var(var_decl) => {
          let mut analyzer = SideEffectsAnalyzer::new(unresolved_mark, top_level_mark, comments);
          analyzer.set_in_top_level(true);
          analyzer.analyze(|this| var_decl.visit_children_with(this));

          analyzer.side_effects
        }
        _ => StatementSideEffects::NoSideEffects,
      },
      farmfe_core::swc_ecma_ast::ModuleDecl::ExportNamed(_) => StatementSideEffects::NoSideEffects,
      farmfe_core::swc_ecma_ast::ModuleDecl::ExportDefaultDecl(_) => {
        StatementSideEffects::NoSideEffects
      }
      farmfe_core::swc_ecma_ast::ModuleDecl::ExportDefaultExpr(default_expr) => {
        let mut analyzer = SideEffectsAnalyzer::new(unresolved_mark, top_level_mark, comments);
        analyzer.set_in_top_level(true);
        analyzer.analyze(|this| default_expr.expr.visit_with(this));
        analyzer.side_effects
      }
      farmfe_core::swc_ecma_ast::ModuleDecl::ExportAll(_) => StatementSideEffects::NoSideEffects,
      _ => StatementSideEffects::NoSideEffects,
    },
    ModuleItem::Stmt(stmt) => {
      let mut analyzer = SideEffectsAnalyzer::new(unresolved_mark, top_level_mark, comments);
      analyzer.set_in_top_level(true);
      analyzer.analyze(|this| stmt.visit_with(this));

      analyzer.side_effects
    }
  }
}

#[derive(Debug, Default, PartialEq, Eq)]
struct LeftIdentReference {
  ///
  /// ```unknown
  /// [a, b, c] = [target1, target2, target3]
  ///              ^^^^^^^  ^^^^^^^  ^^^^^^^
  /// ```
  ///
  idents: HashSet<SwcId>,
  ///
  /// mark write operation
  ///
  /// ```unknown
  /// a = target, a.namespace = [1, 2, 3]
  ///             ^           ^
  /// ```
  mark_write: bool,
}

impl LeftIdentReference {
  fn insert(&mut self, id: SwcId) {
    self.idents.insert(id);
  }
}

impl From<LeftIdentReference> for HashSet<SwcId> {
  fn from(value: LeftIdentReference) -> Self {
    value.idents
  }
}

impl From<LeftIdentReference> for HashSet<WriteTopLevelVar> {
  fn from(value: LeftIdentReference) -> Self {
    value
      .idents
      .into_iter()
      .map(|id| WriteTopLevelVar {
        ident: id,
        fields: None,
      })
      .collect()
  }
}

struct SideEffectsAnalyzer<'a> {
  unresolved_mark: Mark,
  top_level_mark: Mark,
  side_effects: StatementSideEffects,
  comments: &'a SingleThreadedComments,

  in_assign_left: Option<HashSet<SwcId>>,
  in_assign_right: Option<Option<HashSet<SwcId>>>,
  in_top_level: bool,
  in_call: bool,

  ///
  /// ```unknown
  /// a = target, a.namespace = [1, 2, 3]
  /// ^   ^^^^^^
  /// ```
  ///
  /// ```js
  /// {
  ///  a: [target]
  /// }
  /// ```
  ///
  assign_left_reference: HashMap<SwcId, LeftIdentReference>,
}

impl<'a> SideEffectsAnalyzer<'a> {
  pub fn new(
    unresolved_mark: Mark,
    top_level_mark: Mark,
    comments: &'a SingleThreadedComments,
  ) -> Self {
    Self {
      unresolved_mark,
      top_level_mark,
      side_effects: StatementSideEffects::NoSideEffects,
      comments,
      in_assign_left: None,
      in_top_level: false,
      in_call: false,
      in_assign_right: None,
      assign_left_reference: HashMap::default(),
    }
  }

  pub fn set_in_top_level(&mut self, in_top_level: bool) {
    self.in_top_level = in_top_level;
  }

  pub fn is_in_top_level(&self) -> bool {
    self.in_top_level
  }

  pub fn with_assign_right<F: FnOnce(&mut Self)>(&mut self, id: Option<HashSet<SwcId>>, f: F) {
    let prev = self.in_assign_right.take();
    self.in_assign_right = Some(id);
    f(self);
    self.in_assign_right = prev;
  }

  pub fn analyze<F: FnOnce(&mut Self)>(&mut self, visitor: F) {
    visitor(self);

    for (_, rights) in mem::take(&mut self.assign_left_reference) {
      if !rights.mark_write {
        continue;
      }
      self
        .side_effects
        .merge_side_effects(StatementSideEffects::WriteTopLevelVar(rights.into()));
    }
  }
}

impl<'a> Visit for SideEffectsAnalyzer<'a> {
  fn visit_arrow_expr(&mut self, n: &farmfe_core::swc_ecma_ast::ArrowExpr) {
    let pre = self.is_in_top_level();
    self.set_in_top_level(false);

    n.visit_children_with(self);

    self.set_in_top_level(pre);
  }

  fn visit_function(&mut self, n: &farmfe_core::swc_ecma_ast::Function) {
    let pre = self.is_in_top_level();
    self.set_in_top_level(false);

    n.visit_children_with(self);

    self.set_in_top_level(pre);
  }

  fn visit_var_decl(&mut self, n: &farmfe_core::swc_ecma_ast::VarDecl) {
    if !self.is_in_top_level() {
      return;
    }

    for decl in &n.decls {
      if let Some(init) = &decl.init {
        init.visit_with(self);
      }
    }
  }

  fn visit_member_expr(&mut self, member_expr: &farmfe_core::swc_ecma_ast::MemberExpr) {
    if !self.is_in_top_level() {
      return;
    }

    if let farmfe_core::swc_ecma_ast::MemberProp::Computed(computed) = &member_expr.prop {
      computed.expr.visit_with(self);
    }

    member_expr.obj.visit_with(self);
  }

  fn visit_stmt(&mut self, n: &farmfe_core::swc_ecma_ast::Stmt) {
    // Do not analyze the side effects of functions for now
    if !self.is_in_top_level() {
      return;
    }

    match n {
      farmfe_core::swc_ecma_ast::Stmt::Block(n) => n.visit_children_with(self),
      farmfe_core::swc_ecma_ast::Stmt::Empty(_) => self
        .side_effects
        .merge_side_effects(StatementSideEffects::NoSideEffects),
      farmfe_core::swc_ecma_ast::Stmt::Debugger(_)
      | farmfe_core::swc_ecma_ast::Stmt::With(_)
      | farmfe_core::swc_ecma_ast::Stmt::Labeled(_)
      | farmfe_core::swc_ecma_ast::Stmt::Return(_)
      | farmfe_core::swc_ecma_ast::Stmt::Break(_)
      | farmfe_core::swc_ecma_ast::Stmt::Continue(_)
      | farmfe_core::swc_ecma_ast::Stmt::If(_)
      | farmfe_core::swc_ecma_ast::Stmt::Switch(_)
      | farmfe_core::swc_ecma_ast::Stmt::Throw(_)
      | farmfe_core::swc_ecma_ast::Stmt::Try(_)
      | farmfe_core::swc_ecma_ast::Stmt::While(_)
      | farmfe_core::swc_ecma_ast::Stmt::DoWhile(_)
      | farmfe_core::swc_ecma_ast::Stmt::For(_)
      | farmfe_core::swc_ecma_ast::Stmt::ForIn(_)
      | farmfe_core::swc_ecma_ast::Stmt::ForOf(_) => n.visit_children_with(self),
      farmfe_core::swc_ecma_ast::Stmt::Decl(decl) => {
        if let farmfe_core::swc_ecma_ast::Decl::Var(var_decl) = decl {
          var_decl.visit_with(self);
        }
      }
      farmfe_core::swc_ecma_ast::Stmt::Expr(expr) => {
        expr.visit_children_with(self);
      }
    };
  }

  fn visit_prop_or_spread(&mut self, n: &farmfe_core::swc_ecma_ast::PropOrSpread) {
    match n {
      farmfe_core::swc_ecma_ast::PropOrSpread::Spread(s) => s.visit_with(self),
      farmfe_core::swc_ecma_ast::PropOrSpread::Prop(prop) => match &**prop {
        farmfe_core::swc_ecma_ast::Prop::Shorthand(ident) => {
<<<<<<< HEAD
          if self.in_top_level || ident.ctxt.outer() == self.top_level_mark {
            self
              .side_effects
              .merge_side_effects(StatementSideEffects::ReadTopLevelVar(HashSet::from_iter([
                ident.to_id().into(),
=======
          if self.in_top_level
            || ident.span.ctxt.outer() == self.top_level_mark
            || ident.span.ctxt.outer() == self.unresolved_mark
          {
            self
              .side_effects
              .merge_side_effects(StatementSideEffects::ReadTopLevelVar(HashSet::from([
                ReadTopLevelVar {
                  ident: ident.to_id(),
                  is_global_var: ident.span.ctxt.outer() == self.unresolved_mark,
                },
>>>>>>> 1430b9ad
              ])));
          }
        }
        farmfe_core::swc_ecma_ast::Prop::KeyValue(kv) => {
          if let farmfe_core::swc_ecma_ast::PropName::Computed(c) = &kv.key {
            c.visit_with(self);
          }
          kv.value.visit_with(self);
        }
        farmfe_core::swc_ecma_ast::Prop::Assign(_)
        | farmfe_core::swc_ecma_ast::Prop::Getter(_)
        | farmfe_core::swc_ecma_ast::Prop::Setter(_)
        | farmfe_core::swc_ecma_ast::Prop::Method(_) => {
          // these prop do not has side effects
          self
            .side_effects
            .merge_side_effects(StatementSideEffects::NoSideEffects);
        }
      },
    }
  }

  fn visit_ident(&mut self, ident: &farmfe_core::swc_ecma_ast::Ident) {
    if let Some(ref mut left) = self.in_assign_left {
      left.insert(ident.to_id().into());
    }
  }

  fn visit_expr(&mut self, expr: &Expr) {
    if !self.is_in_top_level() {
      return;
    }
    // for expr that is annotated by /*#__PURE__*/ or /*@__PURE__*/, we treat it as no side effects
    if self.comments.has_flag(expr.span_lo(), "PURE") {
      self
        .side_effects
        .merge_side_effects(StatementSideEffects::NoSideEffects);
      return;
    }

    match expr {
      Expr::Fn(_) | Expr::Class(_) | Expr::Lit(_) | Expr::Arrow(_) => self
        .side_effects
        .merge_side_effects(StatementSideEffects::NoSideEffects),
      Expr::Call(_) | Expr::New(_) | Expr::This(_) | Expr::SuperProp(_) => {
        self.in_call = true;
        expr.visit_children_with(self);
        self
          .side_effects
          .merge_side_effects(StatementSideEffects::UnclassifiedSelfExecuted);
        self.in_call = false;
      }
      Expr::Ident(ident) => {
        if let Some(ref mut left) = self.in_assign_left {
          left.insert(ident.to_id().into());
          if let Some(v) = self.assign_left_reference.get_mut(&ident.to_id().into()) {
            v.mark_write = true;
          }
        }

        self
          .side_effects
          .merge_side_effects(if self.in_assign_left.is_some() {
            if ident.ctxt.outer() == self.unresolved_mark {
              StatementSideEffects::WriteOrCallGlobalVar
<<<<<<< HEAD
            } else if self.in_top_level || ident.ctxt.outer() == self.top_level_mark {
              StatementSideEffects::WriteTopLevelVar(HashSet::from_iter([ident.to_id().into()]))
=======
            } else if self.in_top_level || ident.span.ctxt().outer() == self.top_level_mark {
              StatementSideEffects::WriteTopLevelVar(HashSet::from([ident.to_id().into()]))
>>>>>>> 1430b9ad
            } else {
              StatementSideEffects::NoSideEffects
            }
          } else if self.in_call && ident.ctxt.outer() == self.unresolved_mark {
            StatementSideEffects::WriteOrCallGlobalVar
<<<<<<< HEAD
          } else if self.in_top_level || ident.ctxt.outer() == self.top_level_mark {
            StatementSideEffects::ReadTopLevelVar(HashSet::from_iter([ident.to_id().into()]))
=======
          } else if self.in_top_level
            || ident.span.ctxt().outer() == self.top_level_mark
            || ident.span.ctxt.outer() == self.unresolved_mark
          {
            StatementSideEffects::ReadTopLevelVar(HashSet::from([ReadTopLevelVar {
              ident: ident.to_id(),
              is_global_var: ident.span.ctxt.outer() == self.unresolved_mark,
            }]))
>>>>>>> 1430b9ad
          } else {
            StatementSideEffects::NoSideEffects
          });

        if let Some(Some(ref lefts)) = self.in_assign_right
          && (self.in_top_level || ident.ctxt.outer() == self.top_level_mark)
        {
          for left in lefts {
            self
              .assign_left_reference
              .entry(left.clone())
              .or_default()
              .insert(ident.to_id().into());
          }
        }
      }
      Expr::Assign(assign_expr) => {
        self.in_assign_left = Some(HashSet::default());

        match &assign_expr.left {
          farmfe_core::swc_ecma_ast::AssignTarget::Simple(st) => match st {
            farmfe_core::swc_ecma_ast::SimpleAssignTarget::Ident(i) => {
              self
                .in_assign_left
                .get_or_insert_with(HashSet::default)
                .insert(i.id.to_id().into());
              // for idents that are added by ast transform, the mark may not be top_level_mark
              // in this case, we treat it as top level as long as current assign expr is in top level
              if self.in_top_level || i.id.ctxt.outer() == self.top_level_mark {
                self
                  .side_effects
<<<<<<< HEAD
                  .merge_side_effects(StatementSideEffects::WriteTopLevelVar(HashSet::from_iter(
                    [i.id.to_id().into()],
                  )));
              } else if i.id.ctxt.outer() == self.unresolved_mark {
=======
                  .merge_side_effects(StatementSideEffects::WriteTopLevelVar(HashSet::from([i
                    .id
                    .to_id()
                    .into()])));
              } else if i.id.span.ctxt.outer() == self.unresolved_mark {
>>>>>>> 1430b9ad
                self
                  .side_effects
                  .merge_side_effects(StatementSideEffects::WriteOrCallGlobalVar);
              } else {
                // it's local variable, treat it as no side effects
                self
                  .side_effects
                  .merge_side_effects(StatementSideEffects::NoSideEffects);
              }
            }
            farmfe_core::swc_ecma_ast::SimpleAssignTarget::Member(member_expr) => {
              member_expr.visit_with(self);
            }
            farmfe_core::swc_ecma_ast::SimpleAssignTarget::Paren(param_expr) => {
              param_expr.expr.visit_with(self)
            }
            farmfe_core::swc_ecma_ast::SimpleAssignTarget::SuperProp(_)
            | farmfe_core::swc_ecma_ast::SimpleAssignTarget::OptChain(_)
            | farmfe_core::swc_ecma_ast::SimpleAssignTarget::TsAs(_)
            | farmfe_core::swc_ecma_ast::SimpleAssignTarget::TsSatisfies(_)
            | farmfe_core::swc_ecma_ast::SimpleAssignTarget::TsNonNull(_)
            | farmfe_core::swc_ecma_ast::SimpleAssignTarget::TsTypeAssertion(_)
            | farmfe_core::swc_ecma_ast::SimpleAssignTarget::TsInstantiation(_)
            | farmfe_core::swc_ecma_ast::SimpleAssignTarget::Invalid(_) => {
              self
                .side_effects
                .merge_side_effects(StatementSideEffects::UnclassifiedSelfExecuted);
            }
          },
          farmfe_core::swc_ecma_ast::AssignTarget::Pat(pat) => {
            pat.visit_with(self);
          }
        }

        let left_ident = self.in_assign_left.take();

        self.with_assign_right(left_ident, |this| {
          assign_expr.right.visit_with(this);
        });
      }
      Expr::Array(_)
      | Expr::Object(_)
      | Expr::Unary(_)
      | Expr::Update(_)
      | Expr::Seq(_)
      | Expr::Cond(_)
      | Expr::Bin(_)
      | Expr::Await(_)
      | Expr::Paren(_)
      | Expr::Tpl(_)
      | Expr::Yield(_) => {
        expr.visit_children_with(self);
      }
      Expr::Member(member_expr) => {
        member_expr.visit_with(self);
      }
      Expr::TaggedTpl(_)
      | Expr::MetaProp(_)
      | Expr::JSXMember(_)
      | Expr::JSXNamespacedName(_)
      | Expr::JSXEmpty(_)
      | Expr::JSXElement(_)
      | Expr::JSXFragment(_)
      | Expr::TsTypeAssertion(_)
      | Expr::TsConstAssertion(_)
      | Expr::TsNonNull(_)
      | Expr::TsAs(_)
      | Expr::TsInstantiation(_)
      | Expr::TsSatisfies(_)
      | Expr::PrivateName(_)
      | Expr::OptChain(_)
      | Expr::Invalid(_) => self
        .side_effects
        .merge_side_effects(StatementSideEffects::UnclassifiedSelfExecuted),
    };
  }
}

#[cfg(test)]
mod test;<|MERGE_RESOLUTION|>--- conflicted
+++ resolved
@@ -1,7 +1,7 @@
 use std::mem;
 
 use farmfe_core::{
-  module::meta_data::script::statement::SwcId,
+  module::meta_data::script::statement::{ReadTopLevelVar, SwcId, WriteTopLevelVar},
   swc_common::{
     comments::{Comments, SingleThreadedComments},
     Mark, Spanned,
@@ -11,7 +11,7 @@
 };
 use farmfe_toolkit::swc_ecma_visit::{Visit, VisitWith};
 
-use super::{ReadTopLevelVar, StatementSideEffects, WriteTopLevelVar};
+use super::StatementSideEffects;
 
 /// Analyze the side effects of a statement. See [StatementSideEffects] for more details.
 /// If there are more side effects detection rules, add them here.
@@ -260,25 +260,17 @@
       farmfe_core::swc_ecma_ast::PropOrSpread::Spread(s) => s.visit_with(self),
       farmfe_core::swc_ecma_ast::PropOrSpread::Prop(prop) => match &**prop {
         farmfe_core::swc_ecma_ast::Prop::Shorthand(ident) => {
-<<<<<<< HEAD
-          if self.in_top_level || ident.ctxt.outer() == self.top_level_mark {
+          if self.in_top_level
+            || ident.ctxt.outer() == self.top_level_mark
+            || ident.ctxt.outer() == self.unresolved_mark
+          {
             self
               .side_effects
               .merge_side_effects(StatementSideEffects::ReadTopLevelVar(HashSet::from_iter([
-                ident.to_id().into(),
-=======
-          if self.in_top_level
-            || ident.span.ctxt.outer() == self.top_level_mark
-            || ident.span.ctxt.outer() == self.unresolved_mark
-          {
-            self
-              .side_effects
-              .merge_side_effects(StatementSideEffects::ReadTopLevelVar(HashSet::from([
                 ReadTopLevelVar {
-                  ident: ident.to_id(),
-                  is_global_var: ident.span.ctxt.outer() == self.unresolved_mark,
+                  ident: ident.to_id().into(),
+                  is_global_var: ident.ctxt.outer() == self.unresolved_mark,
                 },
->>>>>>> 1430b9ad
               ])));
           }
         }
@@ -344,31 +336,21 @@
           .merge_side_effects(if self.in_assign_left.is_some() {
             if ident.ctxt.outer() == self.unresolved_mark {
               StatementSideEffects::WriteOrCallGlobalVar
-<<<<<<< HEAD
             } else if self.in_top_level || ident.ctxt.outer() == self.top_level_mark {
               StatementSideEffects::WriteTopLevelVar(HashSet::from_iter([ident.to_id().into()]))
-=======
-            } else if self.in_top_level || ident.span.ctxt().outer() == self.top_level_mark {
-              StatementSideEffects::WriteTopLevelVar(HashSet::from([ident.to_id().into()]))
->>>>>>> 1430b9ad
             } else {
               StatementSideEffects::NoSideEffects
             }
           } else if self.in_call && ident.ctxt.outer() == self.unresolved_mark {
             StatementSideEffects::WriteOrCallGlobalVar
-<<<<<<< HEAD
-          } else if self.in_top_level || ident.ctxt.outer() == self.top_level_mark {
-            StatementSideEffects::ReadTopLevelVar(HashSet::from_iter([ident.to_id().into()]))
-=======
           } else if self.in_top_level
-            || ident.span.ctxt().outer() == self.top_level_mark
-            || ident.span.ctxt.outer() == self.unresolved_mark
+            || ident.ctxt.outer() == self.top_level_mark
+            || ident.ctxt.outer() == self.unresolved_mark
           {
-            StatementSideEffects::ReadTopLevelVar(HashSet::from([ReadTopLevelVar {
-              ident: ident.to_id(),
-              is_global_var: ident.span.ctxt.outer() == self.unresolved_mark,
+            StatementSideEffects::ReadTopLevelVar(HashSet::from_iter([ReadTopLevelVar {
+              ident: ident.to_id().into(),
+              is_global_var: ident.ctxt.outer() == self.unresolved_mark,
             }]))
->>>>>>> 1430b9ad
           } else {
             StatementSideEffects::NoSideEffects
           });
@@ -400,18 +382,10 @@
               if self.in_top_level || i.id.ctxt.outer() == self.top_level_mark {
                 self
                   .side_effects
-<<<<<<< HEAD
                   .merge_side_effects(StatementSideEffects::WriteTopLevelVar(HashSet::from_iter(
                     [i.id.to_id().into()],
                   )));
               } else if i.id.ctxt.outer() == self.unresolved_mark {
-=======
-                  .merge_side_effects(StatementSideEffects::WriteTopLevelVar(HashSet::from([i
-                    .id
-                    .to_id()
-                    .into()])));
-              } else if i.id.span.ctxt.outer() == self.unresolved_mark {
->>>>>>> 1430b9ad
                 self
                   .side_effects
                   .merge_side_effects(StatementSideEffects::WriteOrCallGlobalVar);
