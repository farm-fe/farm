--- conflicted
+++ resolved
@@ -1,26 +1,17 @@
-<<<<<<< HEAD
-=======
-use std::{
-  collections::{HashMap, HashSet},
-  mem,
-};
-
->>>>>>> 452ab573
+use std::mem;
+
 use farmfe_core::{
   swc_common::{
     comments::{Comments, SingleThreadedComments},
     Mark, Spanned,
   },
-<<<<<<< HEAD
+  swc_ecma_ast::{Expr, Id, ModuleItem},
   swc_ecma_ast::{Expr, ModuleItem},
-  HashSet,
-=======
-  swc_ecma_ast::{Expr, Id, ModuleItem},
+  HashMap, HashSet,
 };
 use farmfe_toolkit::{
   swc_ecma_utils::ident::IdentLike,
   swc_ecma_visit::{Visit, VisitWith},
->>>>>>> 452ab573
 };
 
 use super::StatementSideEffects;
@@ -326,13 +317,8 @@
 
         self
           .side_effects
-<<<<<<< HEAD
-          .merge_side_effects(if self.in_assign_left {
+          .merge_side_effects(if self.in_assign_left.is_some() {
             if ident.ctxt.outer() == self.unresolved_mark {
-=======
-          .merge_side_effects(if self.in_assign_left.is_some() {
-            if ident.span.ctxt().outer() == self.unresolved_mark {
->>>>>>> 452ab573
               StatementSideEffects::WriteOrCallGlobalVar
             } else if self.in_top_level || ident.ctxt.outer() == self.top_level_mark {
               StatementSideEffects::WriteTopLevelVar(HashSet::from_iter([ident.to_id().into()]))
