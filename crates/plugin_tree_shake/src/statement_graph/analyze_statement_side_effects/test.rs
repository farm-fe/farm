use std::sync::Arc;

use farmfe_core::{
  swc_common::{comments::SingleThreadedComments, Globals, Mark, GLOBALS},
  swc_ecma_ast::{EsVersion, Module},
  swc_ecma_parser::Syntax,
};
use farmfe_toolkit::{
  script::ParseScriptModuleResult, swc_ecma_transforms::resolver, swc_ecma_visit::VisitMutWith,
};

pub fn parse_module_internal(code: &str) -> (Module, SingleThreadedComments, Mark, Mark) {
  let ParseScriptModuleResult {
    ast: mut swc_module,
    comments,
    ..
  } = farmfe_toolkit::script::parse_module(
    &"any".into(),
    Arc::new(code.to_string()),
    Syntax::Es(Default::default()),
    EsVersion::Es2022,
    // None,
  )
  .unwrap();
  let top_level_mark = Mark::new();
  let unresolved_mark = Mark::new();

  swc_module.visit_mut_with(&mut resolver(unresolved_mark, top_level_mark, false));

  (swc_module, comments, unresolved_mark, top_level_mark)
}

pub fn parse_module(code: &str) -> (Module, Mark, Mark) {
  let res = parse_module_internal(code);
  (res.0, res.2, res.3)
}

pub fn parse_module_comments(code: &str) -> (Module, SingleThreadedComments, Mark, Mark) {
  parse_module_internal(code)
}

#[test]
fn no_side_effects() {
  GLOBALS.set(&Globals::new(), || {
    let code = r#"
    import { a } from 'b';
    export const c = 1;
    export const d = c;

    function f() {
      const e = 1;
      return e;
    }

    var g = '123';

    export { g, f };
    export default a;
  "#;
    let (module, unresolved_mark, top_level_mark) = parse_module(code);

    for (i, item) in module.body.iter().enumerate() {
      let side_effects = super::analyze_statement_side_effects(
        item,
        unresolved_mark,
        top_level_mark,
        &SingleThreadedComments::default(),
      );

      if i == 2 || i == 6 {
        assert!(matches!(
          side_effects,
          super::StatementSideEffects::ReadTopLevelVar(_)
        ));
      } else {
        assert_eq!(side_effects, super::StatementSideEffects::NoSideEffects);
      }
    }
  });
}

#[test]
fn write_top_level_var() {
  GLOBALS.set(&Globals::new(), || {
    let code = r#"
    import { a, b } from 'c';
    a.prototype.aa = b;

    const c = 1;
    c = 2;
  "#;
    let (module, unresolved_mark, top_level_mark) = parse_module(code);

    let item_2 = &module.body[1];
    let side_effects = super::analyze_statement_side_effects(
      item_2,
      unresolved_mark,
      top_level_mark,
      &SingleThreadedComments::default(),
    );
    println!("{side_effects:?}");
    assert!(matches!(
      side_effects,
      super::StatementSideEffects::WriteTopLevelVar(_)
    ));
    let idents = match side_effects {
      super::StatementSideEffects::WriteTopLevelVar(var_name) => {
        let mut idents = var_name
          .into_iter()
<<<<<<< HEAD
          .map(|i| format!("{}{:?}", i.sym, i.ctxt()))
=======
          .map(|i| format!("{}{:?}", i.ident.0, i.ident.1))
>>>>>>> 1430b9ad
          .collect::<Vec<_>>();
        idents.sort();
        idents
      }
      _ => unreachable!(),
    };
    assert_eq!(idents, vec!["a#2"]);

    let item_4 = &module.body[3];
    let side_effects = super::analyze_statement_side_effects(
      item_4,
      unresolved_mark,
      top_level_mark,
      &SingleThreadedComments::default(),
    );
    assert!(matches!(
      side_effects,
      super::StatementSideEffects::WriteTopLevelVar(_)
    ));
    let idents = match side_effects {
      super::StatementSideEffects::WriteTopLevelVar(var_name) => {
        let mut idents = var_name
          .into_iter()
<<<<<<< HEAD
          .map(|i| format!("{}{:?}", i.sym, i.ctxt()))
=======
          .map(|i| format!("{}{:?}", i.ident.0, i.ident.1))
>>>>>>> 1430b9ad
          .collect::<Vec<_>>();
        idents.sort();
        idents
      }
      _ => unreachable!(),
    };
    assert_eq!(idents, vec!["c#2"]);
  });
}

#[test]
fn access_global_var() {
  GLOBALS.set(&Globals::new(), || {
    let code = r#"
    import { a, b } from 'c';
    a.prototype.aa = window.aa;

    const c = 1;
    console.log(c);
  "#;
    let (module, unresolved_mark, top_level_mark) = parse_module(code);

    let item_2 = &module.body[1];
    let side_effects = super::analyze_statement_side_effects(
      item_2,
      unresolved_mark,
      top_level_mark,
      &SingleThreadedComments::default(),
    );
    println!("{side_effects:?}");
    assert!(matches!(
      side_effects,
      super::StatementSideEffects::WriteTopLevelVar(_)
    ));

    let item_4 = &module.body[3];
    let side_effects = super::analyze_statement_side_effects(
      item_4,
      unresolved_mark,
      top_level_mark,
      &SingleThreadedComments::default(),
    );
    assert!(matches!(
      side_effects,
      super::StatementSideEffects::WriteOrCallGlobalVar
    ));
  });
}

#[test]
fn commonjs_module_exports() {
  GLOBALS.set(&Globals::new(), || {
    let code = r#"
    module.exports = {
      program: function() {}
    }
  "#;
    let (module, unresolved_mark, top_level_mark) = parse_module(code);

    let item_1 = &module.body[0];
    let side_effects = super::analyze_statement_side_effects(
      item_1,
      unresolved_mark,
      top_level_mark,
      &SingleThreadedComments::default(),
    );
    assert!(matches!(
      side_effects,
      super::StatementSideEffects::WriteOrCallGlobalVar
    ));
  });
}

#[test]
fn access_global_var_and_func_call() {
  GLOBALS.set(&Globals::new(), || {
    let code = r#"
    const a = 10;

const b = 20;

const c = 30;

console.log(a, b);

  "#;
    let (module, unresolved_mark, top_level_mark) = parse_module(code);

    let item_4 = &module.body[3];
    let side_effects = super::analyze_statement_side_effects(
      item_4,
      unresolved_mark,
      top_level_mark,
      &SingleThreadedComments::default(),
    );

    assert!(matches!(
      side_effects,
      super::StatementSideEffects::WriteOrCallGlobalVar
    ));
  });
}

#[test]
fn top_level_if_and_for_while_statement() {
  GLOBALS.set(&Globals::new(), || {
    let code = r#"
    const Steps = () => {};
    Steps.Step = RcSteps.Step;
if (process.env.NODE_ENV !== 'production') {
  Steps.displayName = 'Steps';
}
for (let i = 0; i < 10; i++) {
  Steps[i] = i;
}
while (getCount() < 100) {
  setCount(getCount() + 1);
}
export default Steps;
  "#;
    let (module, comments, unresolved_mark, top_level_mark) = parse_module_comments(code);

    let item_2 = &module.body[1];
    let side_effects =
      super::analyze_statement_side_effects(item_2, unresolved_mark, top_level_mark, &comments);
    assert!(matches!(
      side_effects,
      super::StatementSideEffects::WriteTopLevelVar(_)
    ));

    let item_3 = &module.body[2];
    let side_effects =
      super::analyze_statement_side_effects(item_3, unresolved_mark, top_level_mark, &comments);
    assert!(matches!(
      side_effects,
      super::StatementSideEffects::WriteTopLevelVar(_)
    ));

    let item_4 = &module.body[3];
    let side_effects =
      super::analyze_statement_side_effects(item_4, unresolved_mark, top_level_mark, &comments);
    assert!(matches!(
      side_effects,
      super::StatementSideEffects::WriteTopLevelVar(_)
    ));

    let item_5 = &module.body[4];
    let side_effects =
      super::analyze_statement_side_effects(item_5, unresolved_mark, top_level_mark, &comments);
    assert!(matches!(
      side_effects,
      super::StatementSideEffects::WriteOrCallGlobalVar
    ));
  });
}

#[test]
fn pure_comments() {
  GLOBALS.set(&Globals::new(), || {
    let code = r#"
  import React from 'react';
const comp = /*#__PURE__*/React.createElement();
comp();
"#;
    let (module, comments, unresolved_mark, top_level_mark) = parse_module_comments(code);

    let item_2 = &module.body[1];
    let side_effects =
      super::analyze_statement_side_effects(item_2, unresolved_mark, top_level_mark, &comments);
    println!("{side_effects:?}");
    assert!(matches!(
      side_effects,
      super::StatementSideEffects::NoSideEffects
    ));

    let item_3 = &module.body[2];
    let side_effects =
      super::analyze_statement_side_effects(item_3, unresolved_mark, top_level_mark, &comments);
    println!("{side_effects:?}");
    assert!(matches!(
      side_effects,
      super::StatementSideEffects::UnclassifiedSelfExecuted
    ));
  })
}

#[test]
fn assign_local_var() {
  GLOBALS.set(&Globals::new(), || {
    let code = r#"
  import React from 'react';
const comp = /*#__PURE__*/React.createElement();
_c = comp;
var _c;
"#;
    let (module, comments, unresolved_mark, top_level_mark) = parse_module_comments(code);

    let item_2 = &module.body[1];
    let side_effects =
      super::analyze_statement_side_effects(item_2, unresolved_mark, top_level_mark, &comments);
    println!("{side_effects:?}");
    assert!(matches!(
      side_effects,
      super::StatementSideEffects::NoSideEffects
    ));

    let item_3 = &module.body[2];
    let side_effects =
      super::analyze_statement_side_effects(item_3, unresolved_mark, top_level_mark, &comments);
    println!("{side_effects:?}");
    assert!(matches!(
      side_effects,
      super::StatementSideEffects::WriteTopLevelVar(_)
    ));
  })
}

#[test]
fn object_lit_assign() {
  GLOBALS.set(&Globals::new(), || {
    let code = r#"
    const a2 = {};
    const b2 = { a2 };
    
    b2.a2.aaa = 2;
    
    export { a2 };
"#;
    let (module, comments, unresolved_mark, top_level_mark) = parse_module_comments(code);

    let item_2 = &module.body[1];
    let side_effects =
      super::analyze_statement_side_effects(item_2, unresolved_mark, top_level_mark, &comments);
    println!("{side_effects:?}");
    assert!(matches!(
      side_effects,
      super::StatementSideEffects::ReadTopLevelVar(_)
    ));

    let item_3 = &module.body[2];
    let side_effects =
      super::analyze_statement_side_effects(item_3, unresolved_mark, top_level_mark, &comments);
    println!("{side_effects:?}");
    assert!(matches!(
      side_effects,
      super::StatementSideEffects::WriteTopLevelVar(_)
    ));
  })
}<|MERGE_RESOLUTION|>--- conflicted
+++ resolved
@@ -107,11 +107,7 @@
       super::StatementSideEffects::WriteTopLevelVar(var_name) => {
         let mut idents = var_name
           .into_iter()
-<<<<<<< HEAD
-          .map(|i| format!("{}{:?}", i.sym, i.ctxt()))
-=======
-          .map(|i| format!("{}{:?}", i.ident.0, i.ident.1))
->>>>>>> 1430b9ad
+          .map(|i| format!("{}{:?}", i.ident.sym, i.ident.ctxt()))
           .collect::<Vec<_>>();
         idents.sort();
         idents
@@ -135,11 +131,7 @@
       super::StatementSideEffects::WriteTopLevelVar(var_name) => {
         let mut idents = var_name
           .into_iter()
-<<<<<<< HEAD
-          .map(|i| format!("{}{:?}", i.sym, i.ctxt()))
-=======
-          .map(|i| format!("{}{:?}", i.ident.0, i.ident.1))
->>>>>>> 1430b9ad
+          .map(|i| format!("{}{:?}", i.ident.sym, i.ident.ctxt()))
           .collect::<Vec<_>>();
         idents.sort();
         idents
