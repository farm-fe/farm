--- conflicted
+++ resolved
@@ -7,11 +7,8 @@
 use super::{StatementGraphEdge, StatementId};
 
 pub struct AnalyzeUsedIdentsParams<'a> {
-<<<<<<< HEAD
-=======
   #[allow(dead_code)]
   pub id: &'a StatementId,
->>>>>>> 452ab573
   pub stmt: &'a ModuleItem,
   pub reverse_defined_idents_map: &'a HashMap<SwcId, StatementId>,
 }
