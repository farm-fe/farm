--- conflicted
+++ resolved
@@ -1,13 +1,11 @@
 use std::collections::VecDeque;
 
 use farmfe_core::{
-  module::{module_graph::ModuleGraph, ModuleId, ModuleSystem},
+  module::{
+    meta_data::script::statement::SwcId, module_graph::ModuleGraph, ModuleId, ModuleSystem,
+  },
   plugin::ResolveKind,
-<<<<<<< HEAD
   HashMap, HashSet,
-=======
-  swc_ecma_ast::Id,
->>>>>>> 1430b9ad
 };
 
 use crate::{
@@ -27,12 +25,7 @@
   module_graph: &mut ModuleGraph,
   tree_shake_modules_map: &mut HashMap<ModuleId, TreeShakeModule>,
 ) -> Vec<ModuleId> {
-<<<<<<< HEAD
-  let mut tree_shake_module_ids_queue = VecDeque::from(entry_module_ids);
   let mut visited_modules: HashSet<ModuleId> = HashSet::default();
-=======
-  let mut visited_modules: HashSet<ModuleId> = HashSet::new();
->>>>>>> 1430b9ad
 
   // 1. traverse the tree_shake_modules in order, and trace the used import/used and mark all statement that should be preserved
   traverse_tree_shake_modules(
@@ -50,23 +43,28 @@
 
   visited_modules.extend(extra_visited_modules);
 
-  // 3. remove statements that should is not used
+  let mut modules_to_remove = HashSet::default();
+
+  // 3. remove statements that should not be used
   for tree_shake_module_id in &visited_modules {
     if tree_shake_modules_map.contains_key(tree_shake_module_id) {
-      remove_useless_stmts::remove_useless_stmts(
+      modules_to_remove.extend(remove_useless_stmts::remove_useless_stmts(
         tree_shake_module_id,
         module_graph,
         tree_shake_modules_map,
-      );
-    }
-  }
-
-  module_graph
-    .modules()
-    .into_iter()
-    .map(|m| m.id.clone())
-    .filter(|m_id| !visited_modules.contains(m_id))
-    .collect()
+      ));
+    }
+  }
+
+  modules_to_remove.extend(
+    module_graph
+      .modules()
+      .into_iter()
+      .map(|m| m.id.clone())
+      .filter(|m_id| !visited_modules.contains(m_id)),
+  );
+
+  modules_to_remove.into_iter().collect()
 }
 
 fn traverse_tree_shake_modules(
@@ -151,18 +149,6 @@
   }
 }
 
-<<<<<<< HEAD
-  let mut modules_to_remove = vec![];
-
-  // 2. remove statements that is not used
-  for tree_shake_module_id in &visited_modules {
-    if tree_shake_modules_map.contains_key(tree_shake_module_id) {
-      modules_to_remove.extend(remove_useless_stmts::remove_useless_stmts(
-        tree_shake_module_id,
-        module_graph,
-        tree_shake_modules_map,
-      ));
-=======
 fn set_pending_used_exports(
   tree_shake_module_id: &ModuleId,
   module_graph: &ModuleGraph,
@@ -200,25 +186,12 @@
           }
         }
       }
->>>>>>> 1430b9ad
     }
 
     module_ids.push(dep_id);
   }
 
-<<<<<<< HEAD
-  modules_to_remove.extend(
-    module_graph
-      .modules()
-      .into_iter()
-      .map(|m| m.id.clone())
-      .filter(|m_id| !visited_modules.contains(m_id)),
-  );
-
-  modules_to_remove
-=======
   module_ids
->>>>>>> 1430b9ad
 }
 
 fn trace_and_mark_used_statements(
@@ -361,7 +334,7 @@
             if !matches!(dep_tree_shake_module.module_system, ModuleSystem::EsModule) {
               used_stmt_exports
                 .entry(*stmt_id)
-                .or_insert_with(HashSet::new)
+                .or_insert_with(HashSet::default)
                 .insert(UsedStatementIdent::SwcIdent(
                   written_imported_ident.ident.clone(),
                 ));
@@ -375,7 +348,7 @@
                     if let Some(fields) = &written_imported_ident.fields {
                       let used_fields = used_import_all_fields
                         .entry(written_imported_ident.ident.clone())
-                        .or_insert_with(HashSet::new);
+                        .or_insert_with(HashSet::default);
 
                       for field in fields {
                         match field {
@@ -391,7 +364,7 @@
                             {
                               used_stmt_exports
                                 .entry(*stmt_id)
-                                .or_insert_with(HashSet::new)
+                                .or_insert_with(HashSet::default)
                                 .insert(UsedStatementIdent::SwcIdent(
                                   written_imported_ident.ident.clone(),
                                 ));
@@ -419,8 +392,8 @@
                   if local == &written_imported_ident.ident {
                     let export_str = imported
                       .as_ref()
-                      .map(|i| i.0.to_string())
-                      .unwrap_or(local.0.to_string());
+                      .map(|i| i.sym.to_string())
+                      .unwrap_or(local.sym.to_string());
 
                     if dep_tree_shake_module
                       .handled_used_exports
@@ -428,7 +401,7 @@
                     {
                       used_stmt_exports
                         .entry(*stmt_id)
-                        .or_insert_with(HashSet::new)
+                        .or_insert_with(HashSet::default)
                         .insert(UsedStatementIdent::SwcIdent(
                           written_imported_ident.ident.clone(),
                         ));
@@ -452,7 +425,7 @@
                     {
                       used_stmt_exports
                         .entry(*stmt_id)
-                        .or_insert_with(HashSet::new)
+                        .or_insert_with(HashSet::default)
                         .insert(UsedStatementIdent::SwcIdent(
                           written_imported_ident.ident.clone(),
                         ));
@@ -509,7 +482,7 @@
   let write_side_effects_to_trace_map =
     write_side_effects_to_trace
       .into_iter()
-      .fold(HashMap::new(), |mut acc, item| {
+      .fold(HashMap::default(), |mut acc, item| {
         acc
           .entry(item.dep_module_id.clone())
           .or_insert_with(Vec::new)
@@ -517,7 +490,7 @@
         acc
       });
 
-  let mut current_module_to_trace = HashMap::new();
+  let mut current_module_to_trace = HashMap::default();
 
   for (dep_module_id, items) in write_side_effects_to_trace_map {
     for item in items {
@@ -547,17 +520,18 @@
               .entry(item.module_id)
               .or_insert((HashMap::default(), HashMap::default()));
             let used_stmt_exports: &mut HashMap<usize, HashSet<UsedStatementIdent>> = &mut res.0;
-            let used_import_all_fields: &mut HashMap<Id, HashSet<UsedImportAllFields>> = &mut res.1;
+            let used_import_all_fields: &mut HashMap<SwcId, HashSet<UsedImportAllFields>> =
+              &mut res.1;
 
             used_stmt_exports
               .entry(*stmt_id)
-              .or_insert_with(HashSet::new)
+              .or_insert_with(HashSet::default)
               .insert(UsedStatementIdent::SwcIdent(item.ident.clone()));
 
             if item.is_namespace {
               used_import_all_fields
                 .entry(item.ident.clone())
-                .or_insert_with(HashSet::new)
+                .or_insert_with(HashSet::default)
                 .insert(UsedImportAllFields::Ident(item.export.to_string()));
             }
           }
@@ -608,7 +582,7 @@
 struct TraceDepModuleWriteSideEffectsItem {
   pub module_id: ModuleId,
   pub dep_module_id: ModuleId,
-  pub ident: Id,
+  pub ident: SwcId,
   pub is_namespace: bool,
   pub export: UsedExportsIdent,
 }
@@ -639,7 +613,7 @@
   if let Some(tree_shake_module) = tree_shake_modules_map.get(dep_module_id) {
     // 1. find export statement
     let stmt_idents =
-      tree_shake_module.used_exports_idents_to_statement_idents(&HashSet::from([ident]));
+      tree_shake_module.used_exports_idents_to_statement_idents(&HashSet::from_iter([ident]));
     let stmt_used_idents_map = tree_shake_module.get_stmt_used_idents_map(stmt_idents);
 
     // 2. trace from export statement and find unused statements that read global variables
