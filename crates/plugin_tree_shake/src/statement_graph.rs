--- conflicted
+++ resolved
@@ -4,7 +4,7 @@
   ExportInfo, ExportSpecifierInfo, ImportInfo, ImportSpecifierInfo, StatementId,
   StatementSideEffects,
 };
-use farmfe_core::module::meta_data::script::statement::{Statement, SwcId};
+use farmfe_core::module::meta_data::script::statement::{Statement, SwcId, WriteTopLevelVar};
 use farmfe_core::module::Module;
 use farmfe_core::petgraph::Direction;
 use farmfe_core::swc_common::comments::SingleThreadedComments;
@@ -19,11 +19,7 @@
 pub(crate) mod analyze_deps_by_used_idents;
 pub(crate) mod analyze_statement_side_effects;
 pub(crate) mod analyze_used_import_all_fields;
-<<<<<<< HEAD
-=======
 pub(crate) mod analyze_written_imported_idents;
-pub(crate) mod defined_idents_collector;
->>>>>>> 1430b9ad
 pub(crate) mod traced_used_import;
 
 use analyze_used_import_all_fields::{update_used_import_all_fields_of_edges, UsedImportAllFields};
@@ -31,219 +27,6 @@
 use self::analyze_deps_by_used_idents::AnalyzeUsedIdentsParams;
 use self::traced_used_import::TracedUsedImportStatement;
 
-<<<<<<< HEAD
-=======
-pub type StatementId = usize;
-
-#[derive(Debug, Clone, PartialEq, Eq)]
-pub enum ImportSpecifierInfo {
-  Namespace(Id),
-  Named { local: Id, imported: Option<Id> },
-  Default(Id),
-}
-
-impl From<&ImportSpecifier> for ImportSpecifierInfo {
-  fn from(value: &ImportSpecifier) -> Self {
-    match value {
-      ImportSpecifier::Named(named) => ImportSpecifierInfo::Named {
-        local: named.local.to_id(),
-        imported: named.imported.as_ref().map(|i| match i {
-          ModuleExportName::Ident(i) => i.to_id(),
-          _ => panic!("non-ident imported is not supported when tree shaking"),
-        }),
-      },
-      ImportSpecifier::Default(default) => ImportSpecifierInfo::Default(default.local.to_id()),
-      ImportSpecifier::Namespace(ns) => ImportSpecifierInfo::Namespace(ns.local.to_id()),
-    }
-  }
-}
-
-#[derive(Debug, Clone)]
-pub struct ImportInfo {
-  pub source: String,
-  pub specifiers: Vec<ImportSpecifierInfo>,
-  pub stmt_id: StatementId,
-}
-
-/// collect all exports and gathering them into a simpler structure
-#[derive(Debug, Clone)]
-pub enum ExportSpecifierInfo {
-  /// export * from 'foo';
-  All,
-  /// export { foo, bar, default as zoo } from 'foo';
-  Named { local: Id, exported: Option<Id> },
-  /// export default xxx;
-  Default,
-  /// export * as foo from 'foo';
-  Namespace(Id),
-}
-
-#[derive(Debug, Clone)]
-pub struct ExportInfo {
-  pub source: Option<String>,
-  pub specifiers: Vec<ExportSpecifierInfo>,
-  pub stmt_id: StatementId,
-}
-
-impl ExportInfo {
-  pub fn contains_default_export(&self) -> bool {
-    self
-      .specifiers
-      .iter()
-      .any(|s| matches!(s, ExportSpecifierInfo::Default))
-  }
-}
-
-/// ```js
-/// import * as ns from './xxx';
-///
-/// ns.a = 2; // Id = ns and field = a
-/// ```
-
-#[derive(Debug, Clone, PartialEq, Eq, Hash)]
-pub struct WriteTopLevelVar {
-  pub ident: Id,
-  pub fields: Option<Vec<UsedImportAllFields>>,
-}
-
-impl From<Id> for WriteTopLevelVar {
-  fn from(value: Id) -> Self {
-    Self {
-      ident: value,
-      fields: None,
-    }
-  }
-}
-
-/// ```js
-/// const a = {};
-/// const p = a.prototype; // p is read top level value
-/// const p1 = window; // Id = window and is_global = true
-/// ```
-#[derive(Debug, Clone, PartialEq, Eq, Hash)]
-pub struct ReadTopLevelVar {
-  pub ident: Id,
-  pub is_global_var: bool,
-}
-
-impl From<Id> for ReadTopLevelVar {
-  fn from(value: Id) -> Self {
-    Self {
-      ident: value,
-      is_global_var: false,
-    }
-  }
-}
-
-#[derive(Debug, Clone, PartialEq, Eq)]
-pub enum StatementSideEffects {
-  /// If the statement is a write operation, it will be considered as a side effect, when the written value is used, the statement will be preserved, otherwise it will be removed
-  /// Example:
-  /// ```js
-  /// a = 2, b = 3;
-  /// a.prototype.b = 3;
-  ///
-  /// import * as ns from './xxx';
-  ///
-  /// ns.a = 2; // Id = ns and field = a
-  /// ```
-  WriteTopLevelVar(HashSet<WriteTopLevelVar>),
-
-  /// Example:
-  /// ```js
-  /// const a = {};
-  /// const p = a.prototype; // p is read top level value
-  /// const p1 = window; // Id = window and is_global = true
-  /// ```
-  ReadTopLevelVar(HashSet<ReadTopLevelVar>),
-
-  /// Maybe modify global variable, it's always preserved, for example:
-  /// ```js
-  /// console.log('123');
-  /// window.b = 3;
-  /// document.body.addEventListener('click', () =/*  */> {});
-  /// ```
-  WriteOrCallGlobalVar,
-
-  /// Unclassified default self executed statements are always treated as side effects. For example:
-  /// ```js
-  /// for (let i = 0; i < 10; i++) {
-  ///  a[i] = i;
-  ///  b[i] = a[i] + i;
-  /// }
-  /// (function() {
-  ///   a = 2;
-  /// })()
-  /// function foo() {
-  ///  console.log('123');
-  /// }
-  /// foo();
-  /// ```
-  /// They may be classified in the future to improve the accuracy of tree shaking
-  UnclassifiedSelfExecuted,
-
-  /// The statement does not have side effects, for example:
-  /// ```js
-  /// const a = 2;
-  /// function foo() {}
-  /// ```
-  NoSideEffects,
-}
-
-impl StatementSideEffects {
-  pub fn is_preserved(&self) -> bool {
-    matches!(
-      self,
-      Self::WriteOrCallGlobalVar | Self::UnclassifiedSelfExecuted
-    )
-  }
-
-  pub fn merge_side_effects(&mut self, other: Self) {
-    let mut original_self_value = std::mem::replace(self, Self::NoSideEffects);
-
-    match (&mut original_self_value, &other) {
-      (StatementSideEffects::WriteTopLevelVar(a), StatementSideEffects::WriteTopLevelVar(b)) => {
-        a.extend(b.iter().cloned())
-      }
-      (StatementSideEffects::WriteTopLevelVar(_), StatementSideEffects::ReadTopLevelVar(_)) => {}
-      (StatementSideEffects::WriteTopLevelVar(_), StatementSideEffects::WriteOrCallGlobalVar) => {
-        original_self_value = other;
-      }
-      (
-        StatementSideEffects::WriteTopLevelVar(_),
-        StatementSideEffects::UnclassifiedSelfExecuted,
-      ) => {
-        original_self_value = other;
-      }
-      (StatementSideEffects::WriteTopLevelVar(_), StatementSideEffects::NoSideEffects) => {}
-      (StatementSideEffects::ReadTopLevelVar(_), StatementSideEffects::WriteTopLevelVar(_)) => {
-        original_self_value = other;
-      }
-      (StatementSideEffects::ReadTopLevelVar(a), StatementSideEffects::ReadTopLevelVar(b)) => {
-        a.extend(b.iter().cloned());
-      }
-      (StatementSideEffects::ReadTopLevelVar(_), StatementSideEffects::WriteOrCallGlobalVar) => {
-        original_self_value = other;
-      }
-      (
-        StatementSideEffects::ReadTopLevelVar(_),
-        StatementSideEffects::UnclassifiedSelfExecuted,
-      ) => {
-        original_self_value = other;
-      }
-      (StatementSideEffects::ReadTopLevelVar(_), StatementSideEffects::NoSideEffects) => {}
-      (
-        StatementSideEffects::WriteOrCallGlobalVar | StatementSideEffects::UnclassifiedSelfExecuted,
-        _,
-      ) => {}
-      (StatementSideEffects::NoSideEffects, _) => original_self_value = other,
-    }
-
-    *self = original_self_value;
-  }
-}
-
->>>>>>> 1430b9ad
 /// UsedStatementIdent is used to represent the used idents of a statement, including import/export and normal statement
 /// For normal statement and import statement, it should always be SwcIdent
 /// For export statement, it should be Default, SwcIdent, ExportAll, InExportAll
@@ -324,7 +107,7 @@
   used_stmts: HashSet<StatementId>,
 
   /// reverse_defined_idents_map is used to find the statement that defined the ident
-  pub reverse_defined_idents_map: HashMap<Id, usize>,
+  pub reverse_defined_idents_map: HashMap<SwcId, usize>,
   /// written_imported_idents is the idents that are defined in import statement, and are written at the top level of the module
   pub written_imported_idents: HashSet<WriteTopLevelVar>,
 }
@@ -364,13 +147,9 @@
     let mut graph = Self {
       g,
       id_index_map,
-<<<<<<< HEAD
       used_stmts: HashSet::default(),
-=======
-      used_stmts: HashSet::new(),
       reverse_defined_idents_map: HashMap::default(),
       written_imported_idents: HashSet::default(),
->>>>>>> 1430b9ad
     };
 
     for (index, item) in ast.body.iter().enumerate() {
@@ -401,15 +180,10 @@
   pub fn empty() -> Self {
     Self {
       g: petgraph::graph::Graph::new(),
-<<<<<<< HEAD
       id_index_map: HashMap::default(),
       used_stmts: HashSet::default(),
-=======
-      id_index_map: HashMap::new(),
-      used_stmts: HashSet::new(),
       reverse_defined_idents_map: HashMap::default(),
       written_imported_idents: HashSet::default(),
->>>>>>> 1430b9ad
     }
   }
 
@@ -551,7 +325,7 @@
     dep_stmt: &Statement,
     used_defined_idents: &HashSet<UsedStatementIdent>,
     edge: &StatementGraphEdge,
-  ) -> HashSet<Id> {
+  ) -> HashSet<SwcId> {
     let mut all_used_dep_defined_idents = edge.used_idents.clone();
 
     for used_defined_ident in used_defined_idents {
@@ -577,7 +351,7 @@
   pub fn trace_and_mark_used_statements(
     &mut self,
     used_stmts_exports: HashMap<StatementId, HashSet<UsedStatementIdent>>,
-    all_used_import_all_fields: Option<HashMap<Id, HashSet<UsedImportAllFields>>>,
+    all_used_import_all_fields: Option<HashMap<SwcId, HashSet<UsedImportAllFields>>>,
   ) -> Vec<TracedUsedImportStatement> {
     farmfe_core::farm_profile_function!("trace_and_mark_used_statements".to_string());
 
@@ -604,12 +378,8 @@
         (
           id,
           used_defined_idents,
-<<<<<<< HEAD
-          HashMap::<SwcId, HashSet<UsedImportAllFields>>::default(),
-=======
           all_used_import_all_fields.clone().unwrap_or_default(),
           // HashMap::<Id, HashSet<UsedImportAllFields>>::new(),
->>>>>>> 1430b9ad
         )
       })
       .collect();
@@ -727,7 +497,7 @@
   fn traverse_dependents_dfs(
     &self,
     stmt_id: StatementId,
-    stmt_used_import_all_fields: &Option<HashMap<Id, HashSet<UsedImportAllFields>>>,
+    stmt_used_import_all_fields: &Option<HashMap<SwcId, HashSet<UsedImportAllFields>>>,
     visited: &mut HashSet<StatementId>,
     stack: &mut Vec<(
       StatementId,
@@ -752,8 +522,8 @@
       match &dept_stmt.side_effects {
         StatementSideEffects::WriteTopLevelVar(written_top_level_vars) => {
           let has_intersection =
-            |used_defined_idents: &HashSet<Id>,
-             used_import_all_fields: &HashMap<Id, HashSet<UsedImportAllFields>>| {
+            |used_defined_idents: &HashSet<SwcId>,
+             used_import_all_fields: &HashMap<SwcId, HashSet<UsedImportAllFields>>| {
               written_top_level_vars.iter().any(|v| {
                 let is_ident_used = used_defined_idents.contains(&v.ident);
 
@@ -815,7 +585,7 @@
         StatementSideEffects::ReadTopLevelVar(read_top_level_vars) => {
           let mut used_dept_defined_idents = HashSet::default();
 
-          let has_intersection = |used_defined_idents: &HashSet<Id>| {
+          let has_intersection = |used_defined_idents: &HashSet<SwcId>| {
             read_top_level_vars
               .iter()
               .any(|v| used_defined_idents.contains(&v.ident))
@@ -857,7 +627,7 @@
   pub fn trace_dependents_side_effects(
     &self,
     stmt_id: StatementId,
-    used_import_all_fields: &Option<HashMap<Id, HashSet<UsedImportAllFields>>>,
+    used_import_all_fields: &Option<HashMap<SwcId, HashSet<UsedImportAllFields>>>,
   ) -> Vec<(
     StatementId,
     HashSet<SwcId>,
