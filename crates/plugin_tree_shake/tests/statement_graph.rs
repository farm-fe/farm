--- conflicted
+++ resolved
@@ -35,20 +35,12 @@
     })
     .collect::<Vec<_>>();
 
-<<<<<<< HEAD
-  module.meta = Box::new(ModuleMetaData::Script(ScriptModuleMetaData {
-=======
   module.meta = Box::new(ModuleMetaData::Script(Box::new(ScriptModuleMetaData {
->>>>>>> 4599e7d0
     statements,
     unresolved_mark: unresolved_mark.as_u32(),
     top_level_mark: top_level_mark.as_u32(),
     ..Default::default()
-<<<<<<< HEAD
-  }));
-=======
   })));
->>>>>>> 4599e7d0
   StatementGraph::new(&module, &ast, &comment)
 }
 
@@ -269,7 +261,7 @@
   function getRequiredChunkKey(namespace) {
     return "" + namespace + LOADABLE_REQUIRED_CHUNKS_KEY;
   }
-  
+
   var sharedInternals = /*#__PURE__*/Object.freeze({
     __proto__: null,
     getRequiredChunkKey: getRequiredChunkKey,
