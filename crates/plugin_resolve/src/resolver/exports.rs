use std::{collections::BTreeMap, str::FromStr, sync::Arc};

use farmfe_core::{
  common::PackageJsonInfo,
  config::Mode,
  context::CompilationContext,
  farm_profile_function,
  plugin::ResolveKind,
  rayon::iter::{IntoParallelRefIterator, ParallelIterator},
  regex,
  serde_json::Value,
  HashSet,
};

use super::utils::get_field_value_from_package_json_info;

#[derive(Debug, Eq, PartialEq, Hash)]
enum Condition {
  Default,
  Require,
  Import,
  Browser,
  Node,
  Development,
  Module,
  Production,
  Custom(String),
}

impl FromStr for Condition {
  type Err = String;

  fn from_str(s: &str) -> Result<Self, Self::Err> {
    match s {
      "default" => Ok(Condition::Default),
      "require" => Ok(Condition::Require),
      "import" => Ok(Condition::Import),
      "browser" => Ok(Condition::Browser),
      "node" => Ok(Condition::Node),
      "development" => Ok(Condition::Development),
      "production" => Ok(Condition::Production),
      "module" => Ok(Condition::Module),
      c => Ok(Condition::Custom(c.to_string())),
    }
  }
}

impl ToString for &Condition {
  fn to_string(&self) -> String {
    match self {
      Condition::Default => "default".to_string(),
      Condition::Require => "require".to_string(),
      Condition::Import => "import".to_string(),
      Condition::Browser => "browser".to_string(),
      Condition::Node => "node".to_string(),
      Condition::Development => "development".to_string(),
      Condition::Production => "production".to_string(),
      Condition::Module => "module".to_string(),
      Condition::Custom(c) => c.to_string(),
    }
  }
}

#[derive(Debug)]
struct ConditionOptions {
  pub unsafe_flag: bool,
  pub require: bool,
  pub browser: bool,
  pub conditions: HashSet<String>,
}

#[derive(Debug, Default)]
pub struct ResolveExportsOrImportsResult {
  pub resolved: Option<String>,
  pub warnings: Vec<String>,
}

impl ResolveExportsOrImportsResult {
  pub fn to_resolved(self, strict_exports: bool) -> Option<String> {
    if strict_exports && self.warnings.len() > 0 {
      panic!(
        "Panic cause `resolve.strict_exports` is set to true:\n{}",
        self.warnings.join("\n")
      );
    }

    self.resolved
  }
}

pub fn resolve_exports_or_imports(
  package_json_info: &PackageJsonInfo,
  key: &str,
  field_type: &str,
  kind: &ResolveKind,
  context: &Arc<CompilationContext>,
) -> ResolveExportsOrImportsResult {
  farm_profile_function!("resolve_exports_or_imports".to_string());
  let mut additional_conditions: HashSet<String> =
    context.config.resolve.conditions.iter().cloned().collect();

  if !additional_conditions.contains(&String::from("production"))
    && !additional_conditions.contains(&String::from("development"))
  {
    additional_conditions.insert(match context.config.mode {
      Mode::Production => String::from("production"),
      Mode::Development => String::from("development"),
    });
  }

  // resolve exports field
  let is_browser = context.config.output.target_env.is_browser();
  let is_require = match kind {
    ResolveKind::Require => true,
    _ => false,
  };
  let condition_config = ConditionOptions {
    browser: is_browser && !additional_conditions.contains(&String::from("node")),
    require: is_require && !additional_conditions.contains(&String::from("import")),
    conditions: additional_conditions,
    // set default unsafe_flag to insert require & import field
    unsafe_flag: false,
  };

  if field_type == "imports" {
    imports(package_json_info, key, &condition_config)
  } else {
    exports(package_json_info, key, &condition_config)
  }
}

fn exports(
  package_json_info: &PackageJsonInfo,
  source: &str,
  config: &ConditionOptions,
) -> ResolveExportsOrImportsResult {
  if let Some(exports_field) = get_field_value_from_package_json_info(package_json_info, "exports")
  {
    // TODO If the current package does not have a name, then look up for the name of the folder
    let name = match get_field_value_from_package_json_info(package_json_info, "name") {
      Some(n) => n,
      None => {
<<<<<<< HEAD
        eprintln!("Missing \"name\" field in package.json {package_json_info:?}");
        return None;
=======
        let warning = format!("Missing \"name\" field in package.json {package_json_info:?}");
        return ResolveExportsOrImportsResult {
          resolved: None,
          warnings: vec![warning],
        };
>>>>>>> 549e2948
      }
    };

    let mut map: BTreeMap<String, Value> = BTreeMap::new();

    match exports_field {
      Value::String(string_value) => {
        map.insert(".".to_string(), Value::String(string_value));
      }
      Value::Object(object_value) => {
        for (k, v) in &object_value {
          if !k.starts_with('.') {
            map.insert(".".to_string(), Value::Object(object_value.clone()));
            break;
          } else {
            map.insert(k.to_string(), v.clone());
          }
        }
      }
      _ => {}
    }

    if !map.is_empty() {
      return walk(name.as_str().unwrap(), &map, source, config);
    }
  }

  ResolveExportsOrImportsResult::default()
}

fn imports(
  package_json_info: &PackageJsonInfo,
  source: &str,
  config: &ConditionOptions,
) -> ResolveExportsOrImportsResult {
  if let Some(imports_field) = get_field_value_from_package_json_info(package_json_info, "imports")
  {
    // TODO If the current package does not have a name, then look up for the name of the folder
    let name = match get_field_value_from_package_json_info(package_json_info, "name") {
      Some(n) => n,
      None => {
<<<<<<< HEAD
        eprintln!("Missing \"name\" field in package.json {package_json_info:?}");
        return None;
=======
        let warning = format!("Missing \"name\" field in package.json {package_json_info:?}");
        return ResolveExportsOrImportsResult {
          resolved: None,
          warnings: vec![warning],
        };
>>>>>>> 549e2948
      }
    };
    let mut imports_map: BTreeMap<String, Value> = BTreeMap::new();

    match imports_field {
      Value::Object(object_value) => {
        imports_map.extend(object_value.clone());
      }
      _ => {
        let warning = format!("Unexpected imports field format");
        return ResolveExportsOrImportsResult {
          resolved: None,
          warnings: vec![warning],
        };
      }
    }

    return walk(name.as_str().unwrap(), &imports_map, source, config);
  }

  ResolveExportsOrImportsResult::default()
}

/// [condition order](https://nodejs.org/api/packages.html#conditional-exports)
fn conditions(options: &ConditionOptions) -> HashSet<Condition> {
  // custom conditions should be first
  let mut conditions = options
    .conditions
    .iter()
    .map(|condition| Condition::from_str(condition).unwrap())
    .collect::<HashSet<_>>();

  conditions.insert(Condition::Default);

  if !options.unsafe_flag {
    if options.require {
      conditions.insert(Condition::Require);
    } else {
      conditions.insert(Condition::Import);
    }

    if options.browser {
      conditions.insert(Condition::Browser);
    } else {
      conditions.insert(Condition::Node);
    }
  }

  conditions
}

fn injects(item: Option<String>, value: &str) -> Option<String> {
  item.map(|mut item| {
    let rgx1: regex::Regex = regex::Regex::new(r#"\*"#).unwrap();
    let rgx2: regex::Regex = regex::Regex::new(r#"/$"#).unwrap();

    let tmp = item.clone();
    if rgx1.is_match(&tmp) {
      item = rgx1.replace(&tmp, value).to_string();
    } else if rgx2.is_match(&tmp) {
      item += value;
    }

    item
  })
}

fn loop_value(m: &Value, conditions: &HashSet<Condition>) -> Option<String> {
  match m {
<<<<<<< HEAD
    Value::String(s) => {
      if let Some(result_set) = result {
        result_set.insert(s.clone());
      }
      Some(vec![s])
    }
    Value::Array(values) => {
      let arr_result = result.clone().unwrap_or_else(HashSet::default);
      values
        .par_iter()
        .find_map_first(|item| loop_value(item.clone(), conditions, &mut Some(arr_result.clone())))
    }
=======
    Value::String(s) => Some(s.to_string()),
    Value::Array(values) => values
      .par_iter()
      .find_map_first(|item| loop_value(item, conditions)),
>>>>>>> 549e2948
    Value::Object(map) => {
      for (condition, val) in map.iter() {
        if conditions.contains(&Condition::from_str(condition.as_str()).unwrap()) {
          return loop_value(val, conditions);
        };
      }
      None
    }
    Value::Null => None,
    _ => None,
  }
}

fn throws(name: &str, entry: &str, condition: Option<i32>) -> String {
  match condition {
    Some(cond) if cond != 0 => {
      format!("No known conditions for \"{entry}\" specifier in \"{name}\" package")
    }
    _ => {
      format!("Missing \"{entry}\" specifier in \"{name}\" package")
    }
  }
}

fn walk(
  name: &str,
  mapping: &BTreeMap<String, Value>,
  input: &str,
  options: &ConditionOptions,
) -> ResolveExportsOrImportsResult {
  let entry: String = if input.starts_with(".") || input.starts_with("#") {
    input.to_string()
  } else {
    let warning = format!(
      "input must start with \".\" or \"#\" when walk `exports` or `imports` field of package.json"
    );
    return ResolveExportsOrImportsResult {
      resolved: None,
      warnings: vec![warning],
    };
  };

  let c = conditions(options);
  let mut m: Option<&Value> = mapping.get(&entry);
  let mut replace: Option<String> = None;

  if m.is_none() {
    let mut longest: Option<&str> = None;

    for (key, _) in mapping {
      if let Some(cur_longest) = &longest {
        if key.len() < cur_longest.len() {
          // do not allow "./" to match if already matched "./foo*" key
          continue;
        }
      }

      if key.ends_with('/') && entry.starts_with(key) {
        replace = Some(entry[key.len()..].to_string());
        longest = Some(key.as_str());
      } else if key.len() > 1 {
        if let Some(tmp) = key.find('*') {
          let pattern = format!("^{}(.*){}", &key[..tmp], &key[tmp + 1..]);
          let regex = regex::Regex::new(&pattern).unwrap();

          if let Some(captures) = regex.captures(&entry) {
            if let Some(match_group) = captures.get(1) {
              replace = Some(match_group.as_str().to_string());
              longest = Some(key.as_str());
            }
          }
        }
      }
    }

    if let Some(longest_key) = longest {
      m = mapping.get(longest_key);
    }
  }

  if m.is_none() {
    return ResolveExportsOrImportsResult {
      resolved: None,
      warnings: vec![throws(name, &entry, None)],
    };
  }

  let v = loop_value(m.as_ref().unwrap(), &c);

  if v.is_none() {
    return ResolveExportsOrImportsResult {
      resolved: None,
      warnings: vec![throws(name, &entry, Some(1))],
    };
  }

  if let Some(replace) = replace {
    return ResolveExportsOrImportsResult {
      resolved: injects(v, &replace),
      warnings: vec![],
    };
  }

  ResolveExportsOrImportsResult {
    resolved: v,
    warnings: vec![],
  }
}<|MERGE_RESOLUTION|>--- conflicted
+++ resolved
@@ -140,16 +140,11 @@
     let name = match get_field_value_from_package_json_info(package_json_info, "name") {
       Some(n) => n,
       None => {
-<<<<<<< HEAD
-        eprintln!("Missing \"name\" field in package.json {package_json_info:?}");
-        return None;
-=======
         let warning = format!("Missing \"name\" field in package.json {package_json_info:?}");
         return ResolveExportsOrImportsResult {
           resolved: None,
           warnings: vec![warning],
         };
->>>>>>> 549e2948
       }
     };
 
@@ -191,16 +186,11 @@
     let name = match get_field_value_from_package_json_info(package_json_info, "name") {
       Some(n) => n,
       None => {
-<<<<<<< HEAD
-        eprintln!("Missing \"name\" field in package.json {package_json_info:?}");
-        return None;
-=======
         let warning = format!("Missing \"name\" field in package.json {package_json_info:?}");
         return ResolveExportsOrImportsResult {
           resolved: None,
           warnings: vec![warning],
         };
->>>>>>> 549e2948
       }
     };
     let mut imports_map: BTreeMap<String, Value> = BTreeMap::new();
@@ -270,25 +260,10 @@
 
 fn loop_value(m: &Value, conditions: &HashSet<Condition>) -> Option<String> {
   match m {
-<<<<<<< HEAD
-    Value::String(s) => {
-      if let Some(result_set) = result {
-        result_set.insert(s.clone());
-      }
-      Some(vec![s])
-    }
-    Value::Array(values) => {
-      let arr_result = result.clone().unwrap_or_else(HashSet::default);
-      values
-        .par_iter()
-        .find_map_first(|item| loop_value(item.clone(), conditions, &mut Some(arr_result.clone())))
-    }
-=======
     Value::String(s) => Some(s.to_string()),
     Value::Array(values) => values
       .par_iter()
       .find_map_first(|item| loop_value(item, conditions)),
->>>>>>> 549e2948
     Value::Object(map) => {
       for (condition, val) in map.iter() {
         if conditions.contains(&Condition::from_str(condition.as_str()).unwrap()) {
