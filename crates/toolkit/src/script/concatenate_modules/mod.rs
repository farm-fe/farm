--- conflicted
+++ resolved
@@ -3,13 +3,9 @@
 use farmfe_core::{
   context::CompilationContext,
   module::{
-<<<<<<< HEAD
-    meta_data::script::CommentsMetaData, module_graph::ModuleGraph, ModuleId,
-=======
     meta_data::script::{statement::SwcId, CommentsMetaData, ModuleExportIdent},
     module_graph::ModuleGraph,
     ModuleId,
->>>>>>> 2aadd4fb
   },
   plugin::ResolveKind,
   rayon::iter::{IntoParallelRefMutIterator, ParallelIterator},
@@ -106,15 +102,6 @@
   // merge comments, module_asts and preserved_module_decls back to strip_module_results
   let stripped_results = comments
     .into_iter()
-<<<<<<< HEAD
-    .zip(sourcemaps)
-    .zip(preserved_module_decls)
-    .map(|(((_, comments), (_, ast)), decls)| StripModuleDeclResult {
-      comments,
-      ast,
-      preserved_module_decls: decls,
-    });
-=======
     .zip(module_asts.into_iter())
     .zip(preserved_import_decls.into_iter())
     .zip(preserved_export_decls.into_iter())
@@ -129,7 +116,6 @@
 
   let (mut concatenated_ast, external_modules) =
     merge_stripped_module_asts(stripped_results.collect());
->>>>>>> 2aadd4fb
 
   let merged_globals = Globals::new();
   let (unresolved_mark, top_level_mark) =
