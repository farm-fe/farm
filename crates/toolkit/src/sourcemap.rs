--- conflicted
+++ resolved
@@ -104,15 +104,8 @@
       dst_token.is_range(),
     );
 
-<<<<<<< HEAD
-    if !builder.has_source_contents(new_token.src_id) {
-      if let Some(content) = read_source_content(*dst_token, dst_sourcemap) {
-        builder.set_source_contents(new_token.src_id, Some(&content));
-      }
-=======
     if let Some(content) = read_source_content(dst_token.clone(), dst_sourcemap) {
       builder.set_source_contents(new_token.src_id, Some(&content));
->>>>>>> 2aadd4fb
     }
   };
 
