import { JsPlugin } from '@farmfe/core';

export default function NestPlugin(): JsPlugin {
  return {
    name: 'NestPlugin',
    config: (config) => {
      const mode = config.compilation.mode ?? process.env.NODE_ENV ?? 'development';
<<<<<<< HEAD
      const isDev = mode === 'develoapment';
=======
      const isDev = mode === 'development';
      const compilation = config.compilation ?? {}
>>>>>>> b18ca7fe

      const script = compilation.script ?? { plugins: [] };
      return {
        compilation: {
          script: {
            plugins: script.plugins,
            target: script.target ?? 'es2019',
            parser: {
              tsConfig: {
                decorators: script.parser?.tsConfig?.decorators ?? true,
                dts: script.parser?.tsConfig?.dts ?? false,
                noEarlyErrors: script.parser?.tsConfig?.noEarlyErrors ?? false,
                tsx: script.parser?.tsConfig?.tsx ?? false,
              },
            },
            decorators:  {
              legacyDecorator: script.decorators?.legacyDecorator ?? true,
              decoratorMetadata: script.decorators?.decoratorMetadata ?? true,
              decoratorVersion: script.decorators?.decoratorVersion ?? '2021-12',
              includes: [],
              excludes: ['node_modules/**/*'],
            },
          },
          presetEnv: compilation.presetEnv ?? !isDev,
          minify: compilation.minify ?? !isDev,
          output: {
            format: compilation.output?.format ?? 'esm',
            targetEnv: compilation.output?.targetEnv ?? 'node',
            entryFilename: compilation.output?.entryFilename ?? '[entryName].js',
            filename: compilation.output?.filename ?? '[name].[hash].mjs',
          },
        }
      }
    }
  };
}<|MERGE_RESOLUTION|>--- conflicted
+++ resolved
@@ -5,12 +5,8 @@
     name: 'NestPlugin',
     config: (config) => {
       const mode = config.compilation.mode ?? process.env.NODE_ENV ?? 'development';
-<<<<<<< HEAD
-      const isDev = mode === 'develoapment';
-=======
       const isDev = mode === 'development';
       const compilation = config.compilation ?? {}
->>>>>>> b18ca7fe
 
       const script = compilation.script ?? { plugins: [] };
       return {
