--- conflicted
+++ resolved
@@ -75,11 +75,7 @@
   fn inject_runtime_resources(&mut self, element: &mut Element) {
     element.children.push(Child::Element(create_element(
       "script",
-<<<<<<< HEAD
-      Some(self.runtime_code),
-=======
       Some(&format!("(function(){{{}}})();", self.runtime_code)),
->>>>>>> 2aadd4fb
       vec![],
     )));
   }
