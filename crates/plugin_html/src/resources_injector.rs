--- conflicted
+++ resolved
@@ -72,39 +72,11 @@
 
   // Support isolate runtime resource (https://github.com/farm-fe/farm/issues/434)
   fn inject_runtime_resources(&mut self, element: &mut Element) {
-<<<<<<< HEAD
     element.children.push(Child::Element(create_element(
       "script",
       Some(&format!("(function(){{{}}})();", self.runtime_code)),
       vec![],
     )));
-=======
-    if get_config_runtime_isolate(&self.options.context) {
-      let (name, resource) = create_farm_runtime_output_resource(
-        Cow::Borrowed(self.runtime_code.as_bytes()),
-        FARM_RUNTIME_INJECT_RESOURCE,
-        &self.options.context,
-        &self.already_injected_resources,
-      );
-
-      let script_element = create_element(
-        "script",
-        None,
-        vec![("src", &format!("{}{}", self.options.public_path, name))],
-      );
-      element.children.push(Child::Element(script_element));
-
-      if let Some(resource) = resource {
-        self.additional_inject_resources.push(resource);
-      }
-    } else {
-      element.children.push(Child::Element(create_element(
-        "script",
-        Some(&self.runtime_code),
-        vec![],
-      )));
-    }
->>>>>>> 1430b9ad
   }
 
   fn get_initial_resources_code(&self) -> String {
@@ -126,38 +98,12 @@
     format!(
       r#"{}.{}.si([{}]);"#,
       self.farm_global_this, FARM_MODULE_SYSTEM, initial_resources_code
-<<<<<<< HEAD
     )
   }
 
   fn get_dynamic_resources_map_code(&self) -> String {
     if self.dynamic_resources.is_empty() {
       return "".to_string();
-=======
-    );
-    if get_config_runtime_isolate(&self.options.context) {
-      let (name, resource) = create_farm_runtime_output_resource(
-        Cow::Owned(code.into_bytes()),
-        "initial_loaded_resources",
-        &self.options.context,
-        &self.already_injected_resources,
-      );
-      element.children.push(Child::Element(create_element(
-        "script",
-        None,
-        vec![("src", &format!("{}{}", self.options.public_path, name))],
-      )));
-
-      if let Some(resource) = resource {
-        self.additional_inject_resources.push(resource);
-      }
-    } else {
-      element.children.push(Child::Element(create_element(
-        "script",
-        Some(&code),
-        vec![],
-      )));
->>>>>>> 1430b9ad
     }
 
     format!(
@@ -182,73 +128,20 @@
       self.farm_global_this, FARM_MODULE_SYSTEM, self.options.public_path
     );
 
-<<<<<<< HEAD
     format!(
       "{}{}{}",
       initial_resources, dynamic_resources_map, public_path
     )
-=======
-    if get_config_runtime_isolate(&self.options.context) {
-      let (name, resource) = create_farm_runtime_output_resource(
-        Cow::Owned(finalize_code.into_bytes()),
-        FARM_DYNAMIC_RESOURCES_MAP_RESOURCE,
-        &self.options.context,
-        &self.already_injected_resources,
-      );
-
-      element.children.push(Child::Element(create_element(
-        "script",
-        None,
-        vec![("src", &format!("{}{}", self.options.public_path, name))],
-      )));
-
-      if let Some(resource) = resource {
-        self.additional_inject_resources.push(resource);
-      }
-    } else {
-      element.children.push(Child::Element(create_element(
-        "script",
-        Some(&finalize_code),
-        vec![],
-      )));
-    }
->>>>>>> 1430b9ad
   }
 
   fn inject_resources_info(&mut self, element: &mut Element) {
     let final_code = self.get_resources_info_code();
 
-<<<<<<< HEAD
     element.children.push(Child::Element(create_element(
       "script",
       Some(&final_code),
       vec![],
     )));
-=======
-    if get_config_runtime_isolate(&self.options.context) {
-      let (name, resource) = create_farm_runtime_output_resource(
-        Cow::Owned(code.into_bytes()),
-        "global_this",
-        &self.options.context,
-        &self.already_injected_resources,
-      );
-
-      element.children.push(Child::Element(create_element(
-        "script",
-        None,
-        vec![("src", &format!("{}{}", self.options.public_path, name))],
-      )));
-      if let Some(resource) = resource {
-        self.additional_inject_resources.push(resource);
-      }
-    } else {
-      element.children.push(Child::Element(create_element(
-        "script",
-        Some(&code),
-        vec![],
-      )));
-    }
->>>>>>> 1430b9ad
   }
 
   fn get_global_this_code(&self) -> String {
