use std::{borrow::Cow, sync::Arc};

use farmfe_core::{
  config::{custom::get_config_runtime_isolate, FARM_MODULE_SYSTEM},
  context::CompilationContext,
  module::ModuleId,
  resource::Resource,
  swc_html_ast::{Child, Document, Element},
};
use farmfe_toolkit::{
  html::{create_element, get_farm_global_this},
  swc_html_visit::{VisitMut, VisitMutWith},
};

use crate::utils::{
  create_farm_runtime_output_resource, is_link_css_or_code, is_script_resource,
  is_script_src_or_type_module_code, FARM_RESOURCE,
};

pub struct ResourcesInjectorOptions {
  pub public_path: String,
  pub namespace: String,
  pub current_html_id: ModuleId,
  pub context: Arc<CompilationContext>,
}

/// inject resources into the html ast
pub struct ResourcesInjector<'a> {
  pub additional_inject_resources: Vec<Resource>,
  runtime_code: &'a str,
  script_resources: Vec<String>,
  css_resources: Vec<String>,
  script_entries: Vec<String>,
  dynamic_resources: &'a str,
  dynamic_module_resources_map: &'a str,
  options: ResourcesInjectorOptions,
  farm_global_this: String,
}
pub const FARM_RUNTIME_INJECT_RESOURCE: &str = "farm_runtime_resource";
pub const FARM_MODULE_SYSTEM_BOOTSTRAP: &str = "farm_module_system_bootstrap";

impl<'a> ResourcesInjector<'a> {
  pub fn new(
    additional_inject_resources: Vec<Resource>,
    runtime_code: &'a str,
    script_resources: Vec<String>,
    css_resources: Vec<String>,
    script_entries: Vec<String>,
    dynamic_resources: &'a str,
    dynamic_module_resources_map: &'a str,
    options: ResourcesInjectorOptions,
  ) -> Self {
    Self {
      additional_inject_resources,
      runtime_code,
      css_resources,
      script_resources,
      script_entries,
      dynamic_resources,
      dynamic_module_resources_map,
      farm_global_this: get_farm_global_this(
        &options.namespace,
        &options.context.config.output.target_env,
      ),
      options,
    }
  }

  pub fn inject(&mut self, ast: &mut Document) {
    ast.visit_mut_with(self);
  }

  // Support isolate runtime resource (https://github.com/farm-fe/farm/issues/434)
  fn inject_runtime_resources(&mut self, element: &mut Element) {
    element.children.push(Child::Element(create_element(
      "script",
      Some(&self.runtime_code),
      vec![],
    )));
  }

  fn get_initial_resources_code(&self) -> String {
    let mut initial_resources = vec![];
    initial_resources.extend(self.script_resources.clone());
    initial_resources.extend(self.css_resources.clone());
    initial_resources.sort();

    if initial_resources.is_empty() {
      return "".to_string();
    }

    let initial_resources_code = initial_resources
      .into_iter()
      .map(|path| format!("'{path}'"))
      .collect::<Vec<_>>()
      .join(",");

    format!(
      r#"{}.{}.si([{}]);"#,
      self.farm_global_this, FARM_MODULE_SYSTEM, initial_resources_code
    )
<<<<<<< HEAD
  }

  fn inject_initial_loaded_resources(&mut self, element: &mut Element) {
    let code = self.get_initial_resources_code();

    element.children.push(Child::Element(create_element(
      "script",
      Some(&code),
      vec![],
    )));
  }

  fn get_dynamic_resources_map_code(&self) -> String {
    if self.dynamic_resources.is_empty() {
      return "".to_string();
    }

    format!(
      r#"{}.{}.sd({},{});"#,
      self.farm_global_this,
      FARM_MODULE_SYSTEM,
      self.dynamic_resources,
      self.dynamic_module_resources_map
    )
  }

  fn inject_dynamic_resources_map(&mut self, element: &mut Element) {
    let final_code = self.get_dynamic_resources_map_code();

    element.children.push(Child::Element(create_element(
      "script",
      Some(&final_code),
      vec![],
    )));
  }

  fn get_global_this_code(&self) -> String {
    format!(
      r#"{FARM_GLOBAL_THIS} = {{}};{FARM_GLOBAL_THIS} = {{__FARM_TARGET_ENV__: 'browser'}};"#,
      FARM_GLOBAL_THIS = self.farm_global_this,
    )
  }

=======
  }

  fn get_dynamic_resources_map_code(&self) -> String {
    if self.dynamic_resources.is_empty() {
      return "".to_string();
    }

    format!(
      r#"{}.{}.sd({},{});"#,
      self.farm_global_this,
      FARM_MODULE_SYSTEM,
      self.dynamic_resources,
      self.dynamic_module_resources_map
    )
  }

  fn get_resources_info_code(&self) -> String {
    let dynamic_resources_map = self.get_dynamic_resources_map_code();

    if dynamic_resources_map.is_empty() {
      return "".to_string();
    }

    let initial_resources = self.get_initial_resources_code();
    let public_path = format!(
      r#"{}.{}.sp(['{}']);"#,
      self.farm_global_this, FARM_MODULE_SYSTEM, self.options.public_path
    );

    format!(
      "{}{}{}",
      initial_resources, dynamic_resources_map, public_path
    )
  }

  fn inject_resources_info(&mut self, element: &mut Element) {
    let final_code = self.get_resources_info_code();

    element.children.push(Child::Element(create_element(
      "script",
      Some(&final_code),
      vec![],
    )));
  }

  fn get_global_this_code(&self) -> String {
    format!(
      r#"{FARM_GLOBAL_THIS} = {{}};{FARM_GLOBAL_THIS} = {{__FARM_TARGET_ENV__: 'browser'}};"#,
      FARM_GLOBAL_THIS = self.farm_global_this,
    )
  }

>>>>>>> 4599e7d0
  fn inject_global_this(&mut self, element: &mut Element) {
    let code = self.get_global_this_code();

    element.children.push(Child::Element(create_element(
      "script",
      Some(&code),
      vec![],
    )));
  }

  fn inject_bootstrap(&self, element: &mut Element) {
    let code = self.get_bootstrap_code();

    element.children.push(Child::Element(create_element(
      "script",
      Some(&code),
      vec![],
    )));
  }

  fn get_bootstrap_code(&self) -> String {
    let mut final_code = String::new();
<<<<<<< HEAD
    final_code.push_str(&format!(
      r#"{}.{}.sp(['{}']);"#,
      self.farm_global_this, FARM_MODULE_SYSTEM, self.options.public_path
    ));
=======

>>>>>>> 4599e7d0
    final_code.push_str(&format!(
      r#"{}.{}.b();"#,
      self.farm_global_this, FARM_MODULE_SYSTEM
    ));
    for entry in &self.script_entries {
      final_code.push_str(&format!(
        r#"{}.{}.r("{}");"#,
        self.farm_global_this, FARM_MODULE_SYSTEM, entry
      ))
    }

    final_code
  }

  fn inject_additional_resource(&mut self, name: &str, code: String, element: &mut Element) {
    let resource = create_farm_runtime_output_resource(
      Cow::Owned(code.into_bytes()),
      name,
      &self.options.context,
    );

    element.children.push(Child::Element(create_element(
      "script",
      None,
      vec![("src", &format!("/{name}"))],
    )));

    self.additional_inject_resources.push(resource);
  }
}

impl<'a> VisitMut for ResourcesInjector<'a> {
  fn visit_mut_element(&mut self, element: &mut Element) {
    if element.tag_name.to_string() == "head" || element.tag_name.to_string() == "body" {
      let mut children_to_remove = vec![];

      // remove all non-http existing <href /> and <script /> first
      for (i, child) in element.children.iter().enumerate() {
        if let Child::Element(e) = child {
          if is_link_css_or_code(e, &self.options.current_html_id, &self.options.context)
            || is_script_src_or_type_module_code(
              e,
              &self.options.current_html_id,
              &self.options.context,
            )
            || is_script_resource(e)
          {
            children_to_remove.push(i);
          }
        }
      }

      // remove from the end to the beginning, so that the index is not affected
      children_to_remove.reverse();
      children_to_remove.into_iter().for_each(|i| {
        element.children.remove(i);
      });
    }

    if element.tag_name.to_string() == "head" {
      if get_config_runtime_isolate(&self.options.context) {
        let runtime_resource_code = format!("{}{}", self.get_global_this_code(), self.runtime_code);
        self.inject_additional_resource(
          FARM_RUNTIME_INJECT_RESOURCE,
          runtime_resource_code,
          element,
        );
      } else {
        // inject global this <script>
        self.inject_global_this(element);
        // inject runtime <script>
        self.inject_runtime_resources(element);
      }

      // inject css <link>
      for css in &self.css_resources {
        element.children.push(Child::Element(create_element(
          "link",
          None,
          vec![
            ("rel", "stylesheet"),
            ("href", &format!("{}{}", self.options.public_path, css)),
          ],
        )));
      }
    } else if element.tag_name.to_string() == "body" {
      for script in &self.script_resources {
        element.children.push(Child::Element(create_element(
          "script",
          None,
          vec![
            ("src", &format!("{}{}", self.options.public_path, script)),
            (FARM_RESOURCE, "true"),
          ],
        )));
      }

      if get_config_runtime_isolate(&self.options.context) {
        let bootstrap_code = format!(
<<<<<<< HEAD
          "{}{}{}",
          self.get_initial_resources_code(),
          self.get_dynamic_resources_map_code(),
=======
          "{}{}",
          self.get_resources_info_code(),
>>>>>>> 4599e7d0
          self.get_bootstrap_code()
        );
        self.inject_additional_resource(FARM_MODULE_SYSTEM_BOOTSTRAP, bootstrap_code, element);
      } else {
<<<<<<< HEAD
        self.inject_initial_loaded_resources(element);
        self.inject_dynamic_resources_map(element);
=======
        self.inject_resources_info(element);
>>>>>>> 4599e7d0
        self.inject_bootstrap(element);
      }
    };

    element.visit_mut_children_with(self);
  }
}<|MERGE_RESOLUTION|>--- conflicted
+++ resolved
@@ -99,17 +99,6 @@
       r#"{}.{}.si([{}]);"#,
       self.farm_global_this, FARM_MODULE_SYSTEM, initial_resources_code
     )
-<<<<<<< HEAD
-  }
-
-  fn inject_initial_loaded_resources(&mut self, element: &mut Element) {
-    let code = self.get_initial_resources_code();
-
-    element.children.push(Child::Element(create_element(
-      "script",
-      Some(&code),
-      vec![],
-    )));
   }
 
   fn get_dynamic_resources_map_code(&self) -> String {
@@ -126,40 +115,6 @@
     )
   }
 
-  fn inject_dynamic_resources_map(&mut self, element: &mut Element) {
-    let final_code = self.get_dynamic_resources_map_code();
-
-    element.children.push(Child::Element(create_element(
-      "script",
-      Some(&final_code),
-      vec![],
-    )));
-  }
-
-  fn get_global_this_code(&self) -> String {
-    format!(
-      r#"{FARM_GLOBAL_THIS} = {{}};{FARM_GLOBAL_THIS} = {{__FARM_TARGET_ENV__: 'browser'}};"#,
-      FARM_GLOBAL_THIS = self.farm_global_this,
-    )
-  }
-
-=======
-  }
-
-  fn get_dynamic_resources_map_code(&self) -> String {
-    if self.dynamic_resources.is_empty() {
-      return "".to_string();
-    }
-
-    format!(
-      r#"{}.{}.sd({},{});"#,
-      self.farm_global_this,
-      FARM_MODULE_SYSTEM,
-      self.dynamic_resources,
-      self.dynamic_module_resources_map
-    )
-  }
-
   fn get_resources_info_code(&self) -> String {
     let dynamic_resources_map = self.get_dynamic_resources_map_code();
 
@@ -196,7 +151,6 @@
     )
   }
 
->>>>>>> 4599e7d0
   fn inject_global_this(&mut self, element: &mut Element) {
     let code = self.get_global_this_code();
 
@@ -219,14 +173,6 @@
 
   fn get_bootstrap_code(&self) -> String {
     let mut final_code = String::new();
-<<<<<<< HEAD
-    final_code.push_str(&format!(
-      r#"{}.{}.sp(['{}']);"#,
-      self.farm_global_this, FARM_MODULE_SYSTEM, self.options.public_path
-    ));
-=======
-
->>>>>>> 4599e7d0
     final_code.push_str(&format!(
       r#"{}.{}.b();"#,
       self.farm_global_this, FARM_MODULE_SYSTEM
@@ -326,24 +272,13 @@
 
       if get_config_runtime_isolate(&self.options.context) {
         let bootstrap_code = format!(
-<<<<<<< HEAD
-          "{}{}{}",
-          self.get_initial_resources_code(),
-          self.get_dynamic_resources_map_code(),
-=======
           "{}{}",
           self.get_resources_info_code(),
->>>>>>> 4599e7d0
           self.get_bootstrap_code()
         );
         self.inject_additional_resource(FARM_MODULE_SYSTEM_BOOTSTRAP, bootstrap_code, element);
       } else {
-<<<<<<< HEAD
-        self.inject_initial_loaded_resources(element);
-        self.inject_dynamic_resources_map(element);
-=======
         self.inject_resources_info(element);
->>>>>>> 4599e7d0
         self.inject_bootstrap(element);
       }
     };
