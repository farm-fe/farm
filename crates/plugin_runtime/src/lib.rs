--- conflicted
+++ resolved
@@ -23,13 +23,9 @@
     resource_pot::{ResourcePot, ResourcePotType},
     Resource, ResourceOrigin, ResourceType,
   },
-<<<<<<< HEAD
   serde_json,
   swc_common::DUMMY_SP,
   swc_ecma_ast::{Expr, ExprStmt, Module as SwcModule, ModuleItem, Stmt},
-=======
-  serde_json, HashMap, HashSet,
->>>>>>> 05324c19
 };
 use farmfe_toolkit::{
   fs::read_file_utf8,
@@ -293,111 +289,9 @@
     context: &Arc<CompilationContext>,
     _hook_context: &PluginHookContext,
   ) -> farmfe_core::error::Result<Option<ResourcePotMetaData>> {
-<<<<<<< HEAD
     if resource_pot.resource_pot_type != ResourcePotType::Js {
       return Ok(None);
     }
-=======
-    if !context.config.output.target_env.is_library()
-      && matches!(resource_pot.resource_pot_type, ResourcePotType::Js)
-    {
-      let async_modules = self.get_async_modules(context);
-      let async_modules = async_modules.downcast_ref::<HashSet<ModuleId>>().unwrap();
-      let module_graph = context.module_graph.read();
-      let external_config = ExternalConfig::from(&*context.config);
-      let RenderedJsResourcePot {
-        mut bundle,
-        rendered_modules,
-        external_modules,
-      } = resource_pot_to_runtime_object(resource_pot, &module_graph, async_modules, context)?;
-
-      let mut external_modules_str = None;
-
-      let farm_global_this = get_farm_global_this(
-        &context.config.runtime.namespace,
-        &context.config.output.target_env,
-      );
-
-      let target_env = context.config.output.target_env.clone();
-
-      // inject global externals
-      if !external_modules.is_empty() && target_env == TargetEnv::Node {
-        let mut import_strings = vec![];
-        let mut source_to_names = vec![];
-
-        for external_module in external_modules {
-          // replace all invalid characters with `_`
-          let mut name = external_module
-            .chars()
-            .map(|c| if c.is_alphanumeric() { c } else { '_' })
-            .collect::<String>();
-          name = format!("__farm_external_module_{name}");
-
-          let import_str = if context.config.output.format == ModuleFormat::EsModule {
-            format!("import * as {name} from {external_module:?};")
-          } else {
-            format!("var {name} = require({external_module:?});")
-          };
-          import_strings.push(import_str);
-          source_to_names.push((name, external_module));
-        }
-
-        let mut prepend_str = import_strings.join("");
-        prepend_str.push_str(&format!(
-          "{farm_global_this}.{FARM_MODULE_SYSTEM}.setExternalModules({{{}}});",
-          source_to_names
-            .into_iter()
-            .map(
-              |(name, source)| if context.config.output.format == ModuleFormat::EsModule {
-                format!("{source:?}: {name} && {name}.default && !{name}.__esModule ? {{...{name},__esModule:true}} : {{...{name}}}")
-              } else {
-                format!("{source:?}: {name}")
-              }
-            )
-            .collect::<Vec<_>>()
-            .join(",")
-        ));
-
-        external_modules_str = Some(prepend_str);
-      } else if !external_modules.is_empty() && target_env == TargetEnv::Browser {
-        let mut external_objs = Vec::new();
-
-        for source in external_modules {
-          let replace_source = external_config
-            .find_match(&source)
-            .map(|v| v.source(&source))
-            // it's maybe from plugin
-            .unwrap_or(source.clone());
-
-          let source_obj = format!("window['{replace_source}']||{{}}");
-          external_objs.push(if context.config.output.format == ModuleFormat::EsModule {
-            format!("{source:?}: ({source_obj}).default && !({source_obj}).__esModule ? {{...({source_obj}),__esModule:true}} : {source_obj}")
-          } else {
-            format!("{source:?}: {source_obj}")
-          });
-        }
-
-        let prepend_str = format!(
-          "{farm_global_this}.{FARM_MODULE_SYSTEM}.setExternalModules({{{}}});",
-          external_objs.join(",")
-        );
-        external_modules_str = Some(prepend_str);
-      }
-
-      let str = format!(
-        r#"(function(_){{var filename = ((function(){{{}}})());for(var r in _){{_[r].__farm_resource_pot__=filename;{farm_global_this}.{FARM_MODULE_SYSTEM}.register(r,_[r])}}}})("#,
-        match (target_env, context.config.output.format) {
-          (TargetEnv::Node | TargetEnv::Custom(_) | TargetEnv::Library, ModuleFormat::EsModule) =>
-            "return import.meta.url".to_string(),
-          _ => {
-            format!(
-              r#"var _documentCurrentScript = typeof document !== "undefined" ? document.currentScript : null;return typeof document === "undefined" ? require("url").pathToFileURL(__filename).href : _documentCurrentScript && _documentCurrentScript.src || new URL("{}.js", document.baseURI).href"#,
-              resource_pot.name
-            )
-          }
-        }
-      );
->>>>>>> 05324c19
 
     let module_graph = context.module_graph.read();
 
@@ -502,14 +396,4 @@
   pub fn new(_: &Config) -> Self {
     Self {}
   }
-<<<<<<< HEAD
-=======
-
-  pub(crate) fn get_async_modules<'a>(
-    &'a self,
-    context: &'a Arc<CompilationContext>,
-  ) -> farmfe_core::dashmap::mapref::one::Ref<'a, String, Box<dyn Any + Send + Sync>> {
-    context.custom.get(ASYNC_MODULES).unwrap()
-  }
->>>>>>> 05324c19
 }