--- conflicted
+++ resolved
@@ -48,11 +48,7 @@
     "rules": {
       "recommended": false,
       "complexity": {
-<<<<<<< HEAD
         "noBannedTypes": "off",
-=======
-        "noBannedTypes": "warn",
->>>>>>> a5554b92
         "noExtraBooleanCast": "error",
         "noMultipleSpacesInRegularExpressionLiterals": "error",
         "noUselessCatch": "error",
