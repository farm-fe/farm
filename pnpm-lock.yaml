--- conflicted
+++ resolved
@@ -6053,19 +6053,16 @@
     hasBin: true
     dev: true
 
-<<<<<<< HEAD
   /process@0.11.10:
     resolution: {integrity: sha512-cdGef/drWFoydD1JsMzuFf8100nZl+GT+yacc2bEced5f9Rjk4z+WtFUTBu9PhOi9j/jfmBPu0mMEY4wIdAF8A==}
     engines: {node: '>= 0.6.0'}
     dev: false
-=======
   /pretty-format@23.6.0:
     resolution: {integrity: sha512-zf9NV1NSlDLDjycnwm6hpFATCGl/K1lt0R/GdkAK2O5LN/rwJoB+Mh93gGJjut4YbmecbfgLWVGSTCr0Ewvvbw==}
     dependencies:
       ansi-regex: 3.0.1
       ansi-styles: 3.2.1
     dev: true
->>>>>>> f2f10649
 
   /prompts@2.4.2:
     resolution: {integrity: sha512-NxNv/kLguCA7p3jE8oL2aEBsrJWgAakBpgmgK6lpPWV+WuOmY6r2/zbAVnP+T8bQlA0nzHXSJSJW0Hq7ylaD2Q==}
