--- conflicted
+++ resolved
@@ -96,9 +96,6 @@
       '@types/node': ^18.15.3
       '@vue/compiler-sfc': ^3.2.47
     dependencies:
-<<<<<<< HEAD
-      '@vue/compiler-sfc': 3.2.47
-=======
       '@jridgewell/gen-mapping':
         specifier: ^0.3.2
         version: 0.3.2
@@ -108,7 +105,6 @@
       '@vue/compiler-sfc':
         specifier: ^3.2.47
         version: 3.2.47
->>>>>>> 3dfc64fa
     devDependencies:
       '@farmfe/core': link:../../packages/core
       '@types/node': 18.15.11
@@ -550,17 +546,12 @@
       '@commitlint/types': 17.4.4
       '@types/node': 18.15.11
       chalk: 4.1.2
-<<<<<<< HEAD
-      cosmiconfig: 8.1.3
-      cosmiconfig-typescript-loader: 4.3.0_6n2coyk7getfcou7yqpqzdwl2u
       lodash.isplainobject: 4.0.6
       lodash.merge: 4.6.2
       lodash.uniq: 4.5.0
-=======
       cosmiconfig: 7.0.1
       cosmiconfig-typescript-loader: 2.0.2(@types/node@18.15.8)(typescript@4.9.4)
       lodash: 4.17.21
->>>>>>> 3dfc64fa
       resolve-from: 5.0.0
       ts-node: 10.9.1_o6avl3oodj6mwqsx3rm2wfkgv4
       typescript: 4.9.5
@@ -1184,9 +1175,6 @@
     engines: {node: '>=8'}
     dev: true
 
-<<<<<<< HEAD
-  /@jridgewell/resolve-uri/3.1.0:
-=======
   /@jridgewell/gen-mapping@0.3.2:
     resolution: {integrity: sha512-mh65xKQAzI6iBcFzwv28KVWSmCkdRBWoOh+bYQGW3+6OZvbbN3TqMGo5hqYxQniRcH9F2VZIoJCm4pa3BPDK/A==}
     engines: {node: '>=6.0.0'}
@@ -1197,7 +1185,6 @@
     dev: false
 
   /@jridgewell/resolve-uri@3.1.0:
->>>>>>> 3dfc64fa
     resolution: {integrity: sha512-F2msla3tad+Mfht5cJq7LSXcdudKTWCVYUgw6pLFOOHSTtZlj6SWNYAp+AhuqLmWdBO2X5hPrLcu8cVP8fy28w==}
     engines: {node: '>=6.0.0'}
 
@@ -1209,11 +1196,7 @@
   /@jridgewell/sourcemap-codec/1.4.14:
     resolution: {integrity: sha512-XPSJHWmi394fuUuzDnGz1wiKqWfo1yXecHQMRf2l6hztTO+nPru658AyDngaBe7isIxEkRsPR3FZh+s7iVa4Uw==}
 
-<<<<<<< HEAD
-  /@jridgewell/trace-mapping/0.3.17:
-=======
   /@jridgewell/trace-mapping@0.3.17:
->>>>>>> 3dfc64fa
     resolution: {integrity: sha512-MCNzAp77qzKca9+W/+I0+sEpaUnZoeasnghNeVc41VZCEKaCH73Vq3BZZ/SzWIgrqE4H4ceI+p+b6C0mHf9T4g==}
     dependencies:
       '@jridgewell/resolve-uri': 3.1.0
@@ -2365,21 +2348,11 @@
     resolution: {integrity: sha512-ZQBvi1DcpJ4GDqanjucZ2Hj3wEO5pZDS89BWbkcrvdxksJorwUDDZamX9ldFkp9aw2lmBDLgkObEA4DWNJ9FYQ==}
     dev: true
 
-<<<<<<< HEAD
-  /cosmiconfig-typescript-loader/4.3.0_6n2coyk7getfcou7yqpqzdwl2u:
-    resolution: {integrity: sha512-NTxV1MFfZDLPiBMjxbHRwSh5LaLcPMwNdCutmnHJCKoVnlvldPWlllonKwrsRJ5pYZBIBGRWWU2tfvzxgeSW5Q==}
-    engines: {node: '>=12', npm: '>=6'}
-    peerDependencies:
-      '@types/node': '*'
-      cosmiconfig: '>=7'
-      ts-node: '>=10'
-=======
   /cosmiconfig-typescript-loader@2.0.2(@types/node@18.15.8)(typescript@4.9.4):
     resolution: {integrity: sha512-KmE+bMjWMXJbkWCeY4FJX/npHuZPNr9XF9q9CIQ/bpFwi1qHfCmSiKarrCcRa0LO4fWjk93pVoeRtJAkTGcYNw==}
     engines: {node: '>=12', npm: '>=6'}
     peerDependencies:
       '@types/node': '*'
->>>>>>> 3dfc64fa
       typescript: '>=3'
     dependencies:
       '@types/node': 18.15.11
