--- conflicted
+++ resolved
@@ -110,11 +110,7 @@
   execa(DEFAULT_PACKAGE_MANAGER, ["build:rs"], {
     cwd: PKG_CORE,
     stdio: "inherit",
-<<<<<<< HEAD
-  }).then(buildCoreCjs);
-=======
   }).then(buildReplaceDirnamePlugin).then(buildCoreCjs);
->>>>>>> f0ddab5e
 
 export const buildCoreCjs = () =>
   execa(DEFAULT_PACKAGE_MANAGER, ["build:cjs"], {
