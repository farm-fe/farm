--- conflicted
+++ resolved
@@ -57,7 +57,6 @@
 
 Create a new Farm(support both react and vue) project.
 
-<<<<<<< HEAD
 With NPM:
 
 ```bash
@@ -68,31 +67,9 @@
 
 ```bash
 $ yarn create farm
-=======
-```sh
-npx @farmfe/cli@latest create
-? please input project name my-farm-project
-? please choose a framework (Use arrow keys)
-❯ 1) React 
-  2) Vue
-  ? please choose your package Manager (Use arrow keys)
-❯ 1) npm 
-  2) pnpm
-  3) yarn
->>>>>>> 3dfc64fa
 ```
 
 With PNPM:
-
-<<<<<<< HEAD
-```bash
-$ pnpm create farm
-=======
-```sh
-cd my-farm-project
-# Here you can use your package manager of choice instead of npm
-npm start
->>>>>>> 3dfc64fa
 ```
 
 Refer to [Documentation](https://farm-fe.github.io) to learn more about Farm.
