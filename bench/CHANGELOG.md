--- conflicted
+++ resolved
@@ -1,7 +1,5 @@
 # bench
 
-<<<<<<< HEAD
-=======
 ## 1.0.52
 
 ### Patch Changes
@@ -17,7 +15,6 @@
 - Updated dependencies [606bf87a]
   - @farmfe/core@1.7.10
 
->>>>>>> 549e2948
 ## 1.0.50
 
 ### Patch Changes
