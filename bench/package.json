--- conflicted
+++ resolved
@@ -1,10 +1,6 @@
 {
   "name": "bench",
-<<<<<<< HEAD
-  "version": "1.0.50",
-=======
   "version": "1.0.52",
->>>>>>> 549e2948
   "private": true,
   "description": "",
   "scripts": {},
