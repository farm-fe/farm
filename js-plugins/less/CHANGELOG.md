--- conflicted
+++ resolved
@@ -1,6 +1,5 @@
 # @farmfe/js-plugin-less
 
-<<<<<<< HEAD
 ## 2.0.0-nightly-20241029121500
 
 ### Patch Changes
@@ -68,7 +67,6 @@
 
 - Updated dependencies [a82a5b2]
   - @farmfe/core@2.0.0-nightly-20241022014521
-=======
 ## 1.13.0
 
 ### Patch Changes
@@ -83,7 +81,6 @@
 - 0163299e: Fix persistent cache panic when using addFileWatchFile with query #2067
 - Updated dependencies [0163299e]
   - @farmfe/core@1.6.6
->>>>>>> 7a69a887
 
 ## 1.12.0
 
