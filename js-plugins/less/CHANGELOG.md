# @farmfe/js-plugin-less

<<<<<<< HEAD
## 2.0.0-nightly-20241029121500
=======
## 1.11.0

### Patch Changes

- Updated dependencies [e63b163a]
- Updated dependencies [e63b163a]
- Updated dependencies [e63b163a]
- Updated dependencies [e63b163a]
  - @farmfe/core@1.5.0

## 1.10.0
>>>>>>> 24a95b48

### Patch Changes

- Updated dependencies [b327dd1]
  - @farmfe/core@2.0.0-nightly-20241029121500

## 2.0.0-nightly-20241029095811

### Patch Changes

- Updated dependencies [b3a7caf]
  - @farmfe/core@2.0.0-nightly-20241029095811

## 2.0.0-nightly-20241024090954

### Patch Changes

- Updated dependencies [f460eb1]
  - @farmfe/core@2.0.0-nightly-20241024090954

## 2.0.0-nightly-20241024075304

### Patch Changes

- @farmfe/core@2.0.0-nightly-20241024075304

## 2.0.0-nightly-20241023101523

### Patch Changes

- Updated dependencies [d7c5ffb]
  - @farmfe/core@2.0.0-nightly-20241023101523

## 2.0.0-nightly-20241023020505

### Patch Changes

- Updated dependencies [3651244]
  - @farmfe/core@2.0.0-nightly-20241023020505

## 2.0.0-nightly-20241022143924

### Patch Changes

- Updated dependencies [83838bd]
  - @farmfe/core@2.0.0-nightly-20241022143924

## 2.0.0-nightly-20241022124925

### Patch Changes

- @farmfe/core@2.0.0-nightly-20241022124925

## 2.0.0-nightly-20241022041556

### Patch Changes

- Updated dependencies [24347c9]
  - @farmfe/core@2.0.0-nightly-20241022041556

## 2.0.0-nightly-20241022014521

### Patch Changes

- Updated dependencies [a82a5b2]
  - @farmfe/core@2.0.0-nightly-20241022014521

## 1.9.0

### Patch Changes

- Updated dependencies [7b0c4ffe]
- Updated dependencies [ce30b785]
- Updated dependencies [966e2507]
- Updated dependencies [b18ca7fe]
- Updated dependencies [385e5b25]
- Updated dependencies [11081589]
- Updated dependencies [89c40302]
  - @farmfe/core@1.3.0

## 1.8.0

### Patch Changes

- Updated dependencies [122ab6d0]
- Updated dependencies [eb2eee75]
  - @farmfe/core@1.2.0

## 1.7.0

### Patch Changes

- Updated dependencies [71b6bab7]
- Updated dependencies [ef1b39bc]
- Updated dependencies [3581ee5e]
- Updated dependencies [86d17342]
- Updated dependencies [4e8ebbcc]
  - @farmfe/core@1.1.0

## 1.6.2

### Patch Changes

- cb7df71f: Support alias resolve and url rebase for import.meta.glob, sass and less plugins
- Updated dependencies [cb7df71f]
  - @farmfe/core@1.0.8

## 1.6.1

### Patch Changes

- a749b5af: Fix Vite project migrations issues
- Updated dependencies [a749b5af]
- Updated dependencies [5b9cb22c]
  - @farmfe/core@1.0.4

## 1.6.0

### Patch Changes

- Updated dependencies [8f8366de]
  - @farmfe/core@1.0.0

## 1.5.0

### Patch Changes

- Updated dependencies [992c0a5c]
- Updated dependencies [116ffa94]
- Updated dependencies [7fc2a650]
  - @farmfe/core@0.16.0

## 1.4.0

### Minor Changes

- 24571102: Bump version

### Patch Changes

- e4c9f81e: Break change: reset config and configResolved hooks hook functionality and structure
- 8846d063: Normalize js plugin hooks name
- Updated dependencies [e4c9f81e]
- Updated dependencies [e91a088a]
- Updated dependencies [24571102]
- Updated dependencies [78c19574]
- Updated dependencies [8846d063]
  - @farmfe/core@0.15.0

## 1.3.0

### Minor Changes

- 72bfe2af: Support persistent cache and incremental building
- 0a20271a: Refactor render pot renders and optimize sourcemap generation

### Patch Changes

- Updated dependencies [c12156ff]
- Updated dependencies [72bfe2af]
- Updated dependencies [0a20271a]
  - @farmfe/core@0.14.0

## 1.2.3

### Patch Changes

- a569977: only load file when query is empty and the file exists
- Updated dependencies [a569977]
- Updated dependencies [a569977]
  - @farmfe/core@0.13.19

## 1.2.2

### Patch Changes

- ddc3b40: Disable generate sourcemap for node_modules bt default
- Updated dependencies [ddc3b40]
  - @farmfe/core@0.13.16

## 1.2.1

### Patch Changes

- 0ffc1e4: fix: less watchFile server undefined

## 1.2.0

### Minor Changes

- 7e17e0b: Normalize plugin options

### Patch Changes

- Updated dependencies [7e17e0b]
  - @farmfe/core@0.13.14

## 1.1.3

### Patch Changes

- Fix incorrect filters of transform hook of js plugin less

## 1.1.2

### Patch Changes

- Updated dependencies [f7b1b9d]
- Updated dependencies [5be3aab]
  - @farmfe/core@0.13.0

## 1.1.1

### Patch Changes

- f93050c: fix:config hook type error

## 1.1.0

### Minor Changes

- 1fea463: Make sure additionalData return a string

## 1.0.1

### Patch Changes

- Updated dependencies [ad00276]
  - @farmfe/core@0.12.0

## 1.0.0

### Patch Changes

- Updated dependencies [56f235c]
  - @farmfe/core@0.11.0

## 0.0.9

### Patch Changes

- Updated dependencies [d604b5e]
  - @farmfe/core@0.10.0

## 0.0.8

### Patch Changes

- 3073e19: Isolate runtime from globalThis for script entries
- Updated dependencies [3073e19]
  - @farmfe/core@0.9.9

## 0.0.7

### Patch Changes

- 08be0b5: Fix that files field in package.json of js-plugins misses build

## 0.0.6

### Patch Changes

- c36c767: Build js plugins using Farm
- Updated dependencies [c36c767]
  - @farmfe/core@0.9.6

## 1.0.0

### Patch Changes

- Updated dependencies [55c0d0e]
  - @farmfe/core@0.9.0

## 0.0.4

### Patch Changes

- 1148f68: Bugfix https://github.com/farm-fe/farm/issues/336
- Updated dependencies [1148f68]
  - @farmfe/core@0.8.2

## 0.0.3

### Patch Changes

- Updated dependencies [e780747]
  - @farmfe/core@0.8.0

## 0.0.2

### Patch Changes

- de7c28c: Added path parsing capability for @import<|MERGE_RESOLUTION|>--- conflicted
+++ resolved
@@ -1,8 +1,74 @@
 # @farmfe/js-plugin-less
 
-<<<<<<< HEAD
 ## 2.0.0-nightly-20241029121500
-=======
+
+### Patch Changes
+
+- Updated dependencies [b327dd1]
+  - @farmfe/core@2.0.0-nightly-20241029121500
+
+## 2.0.0-nightly-20241029095811
+
+### Patch Changes
+
+- Updated dependencies [b3a7caf]
+  - @farmfe/core@2.0.0-nightly-20241029095811
+
+## 2.0.0-nightly-20241024090954
+
+### Patch Changes
+
+- Updated dependencies [f460eb1]
+  - @farmfe/core@2.0.0-nightly-20241024090954
+
+## 2.0.0-nightly-20241024075304
+
+### Patch Changes
+
+- @farmfe/core@2.0.0-nightly-20241024075304
+
+## 2.0.0-nightly-20241023101523
+
+### Patch Changes
+
+- Updated dependencies [d7c5ffb]
+  - @farmfe/core@2.0.0-nightly-20241023101523
+
+## 2.0.0-nightly-20241023020505
+
+### Patch Changes
+
+- Updated dependencies [3651244]
+  - @farmfe/core@2.0.0-nightly-20241023020505
+
+## 2.0.0-nightly-20241022143924
+
+### Patch Changes
+
+- Updated dependencies [83838bd]
+  - @farmfe/core@2.0.0-nightly-20241022143924
+
+## 2.0.0-nightly-20241022124925
+
+### Patch Changes
+
+- @farmfe/core@2.0.0-nightly-20241022124925
+
+## 2.0.0-nightly-20241022041556
+
+### Patch Changes
+
+- Updated dependencies [24347c9]
+  - @farmfe/core@2.0.0-nightly-20241022041556
+
+## 2.0.0-nightly-20241022014521
+
+### Patch Changes
+
+- Updated dependencies [a82a5b2]
+  - @farmfe/core@2.0.0-nightly-20241022014521
+
+
 ## 1.11.0
 
 ### Patch Changes
@@ -14,73 +80,6 @@
   - @farmfe/core@1.5.0
 
 ## 1.10.0
->>>>>>> 24a95b48
-
-### Patch Changes
-
-- Updated dependencies [b327dd1]
-  - @farmfe/core@2.0.0-nightly-20241029121500
-
-## 2.0.0-nightly-20241029095811
-
-### Patch Changes
-
-- Updated dependencies [b3a7caf]
-  - @farmfe/core@2.0.0-nightly-20241029095811
-
-## 2.0.0-nightly-20241024090954
-
-### Patch Changes
-
-- Updated dependencies [f460eb1]
-  - @farmfe/core@2.0.0-nightly-20241024090954
-
-## 2.0.0-nightly-20241024075304
-
-### Patch Changes
-
-- @farmfe/core@2.0.0-nightly-20241024075304
-
-## 2.0.0-nightly-20241023101523
-
-### Patch Changes
-
-- Updated dependencies [d7c5ffb]
-  - @farmfe/core@2.0.0-nightly-20241023101523
-
-## 2.0.0-nightly-20241023020505
-
-### Patch Changes
-
-- Updated dependencies [3651244]
-  - @farmfe/core@2.0.0-nightly-20241023020505
-
-## 2.0.0-nightly-20241022143924
-
-### Patch Changes
-
-- Updated dependencies [83838bd]
-  - @farmfe/core@2.0.0-nightly-20241022143924
-
-## 2.0.0-nightly-20241022124925
-
-### Patch Changes
-
-- @farmfe/core@2.0.0-nightly-20241022124925
-
-## 2.0.0-nightly-20241022041556
-
-### Patch Changes
-
-- Updated dependencies [24347c9]
-  - @farmfe/core@2.0.0-nightly-20241022041556
-
-## 2.0.0-nightly-20241022014521
-
-### Patch Changes
-
-- Updated dependencies [a82a5b2]
-  - @farmfe/core@2.0.0-nightly-20241022014521
 
 ## 1.9.0
 
