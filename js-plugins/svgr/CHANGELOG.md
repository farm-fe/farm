# @farmfe/js-plugin-svgr

<<<<<<< HEAD
## 2.0.0-nightly-20241029121500

### Patch Changes

- Updated dependencies [b327dd1]
  - @farmfe/core@2.0.0-nightly-20241029121500

## 2.0.0-nightly-20241029095811

### Patch Changes

- Updated dependencies [b3a7caf]
  - @farmfe/core@2.0.0-nightly-20241029095811

## 2.0.0-nightly-20241024090954

### Patch Changes

- Updated dependencies [f460eb1]
  - @farmfe/core@2.0.0-nightly-20241024090954

## 2.0.0-nightly-20241024075304

### Patch Changes

- @farmfe/core@2.0.0-nightly-20241024075304

## 2.0.0-nightly-20241023101523

### Patch Changes

- Updated dependencies [d7c5ffb]
  - @farmfe/core@2.0.0-nightly-20241023101523

## 2.0.0-nightly-20241023020505

### Patch Changes

- Updated dependencies [3651244]
  - @farmfe/core@2.0.0-nightly-20241023020505

## 2.0.0-nightly-20241022143924

### Patch Changes

- Updated dependencies [83838bd]
  - @farmfe/core@2.0.0-nightly-20241022143924

## 2.0.0-nightly-20241022124925

### Patch Changes

- @farmfe/core@2.0.0-nightly-20241022124925

## 2.0.0-nightly-20241022041556

### Patch Changes

- Updated dependencies [24347c9]
  - @farmfe/core@2.0.0-nightly-20241022041556

## 2.0.0-nightly-20241022014521

### Patch Changes

- Updated dependencies [a82a5b2]
  - @farmfe/core@2.0.0-nightly-20241022014521
=======
## 1.10.0

### Patch Changes

- Updated dependencies [25f3d3f6]
  - @farmfe/core@1.7.0

>>>>>>> 7a69a887
## 1.9.0

### Patch Changes

- Updated dependencies [b235a919]
- Updated dependencies [6b849123]
  - @farmfe/core@1.6.0

## 1.8.0

### Patch Changes

- Updated dependencies [e63b163a]
- Updated dependencies [e63b163a]
- Updated dependencies [e63b163a]
- Updated dependencies [e63b163a]
  - @farmfe/core@1.5.0

## 1.7.0

### Patch Changes

- Updated dependencies [7d86847c]
  - @farmfe/core@1.4.0

## 1.6.0

### Patch Changes

- Updated dependencies [7b0c4ffe]
- Updated dependencies [ce30b785]
- Updated dependencies [966e2507]
- Updated dependencies [b18ca7fe]
- Updated dependencies [385e5b25]
- Updated dependencies [11081589]
- Updated dependencies [89c40302]
  - @farmfe/core@1.3.0

## 1.5.0

### Patch Changes

- Updated dependencies [122ab6d0]
- Updated dependencies [eb2eee75]
  - @farmfe/core@1.2.0

## 1.4.0

### Patch Changes

- Updated dependencies [71b6bab7]
- Updated dependencies [ef1b39bc]
- Updated dependencies [3581ee5e]
- Updated dependencies [86d17342]
- Updated dependencies [4e8ebbcc]
  - @farmfe/core@1.1.0

## 1.3.1

### Patch Changes

- d597e05e: move @svg/core to the production dependency
- Updated dependencies [f0cfdce1]
- Updated dependencies [f58fd07e]
  - @farmfe/core@1.0.3

## 1.3.0

### Patch Changes

- Updated dependencies [8f8366de]
  - @farmfe/core@1.0.0

## 1.2.0

### Patch Changes

- Updated dependencies [992c0a5c]
- Updated dependencies [116ffa94]
- Updated dependencies [7fc2a650]
  - @farmfe/core@0.16.0

## 1.1.0

### Minor Changes

- 24571102: Bump version

### Patch Changes

- Updated dependencies [e4c9f81e]
- Updated dependencies [e91a088a]
- Updated dependencies [24571102]
- Updated dependencies [78c19574]
- Updated dependencies [8846d063]
  - @farmfe/core@0.15.0

## 1.0.0

### Minor Changes

- 72bfe2af: Support persistent cache and incremental building
- 0a20271a: Refactor render pot renders and optimize sourcemap generation

### Patch Changes

- Updated dependencies [c12156ff]
- Updated dependencies [72bfe2af]
- Updated dependencies [0a20271a]
  - @farmfe/core@0.14.0

## 0.1.0

### Minor Changes

- 7e17e0b: Normalize plugin options

### Patch Changes

- Updated dependencies [7e17e0b]
  - @farmfe/core@0.13.14

## 0.0.2

### Patch Changes

- Updated dependencies [f7b1b9d]
- Updated dependencies [5be3aab]
  - @farmfe/core@0.13.0<|MERGE_RESOLUTION|>--- conflicted
+++ resolved
@@ -1,6 +1,5 @@
 # @farmfe/js-plugin-svgr
 
-<<<<<<< HEAD
 ## 2.0.0-nightly-20241029121500
 
 ### Patch Changes
@@ -68,7 +67,6 @@
 
 - Updated dependencies [a82a5b2]
   - @farmfe/core@2.0.0-nightly-20241022014521
-=======
 ## 1.10.0
 
 ### Patch Changes
@@ -76,7 +74,6 @@
 - Updated dependencies [25f3d3f6]
   - @farmfe/core@1.7.0
 
->>>>>>> 7a69a887
 ## 1.9.0
 
 ### Patch Changes
