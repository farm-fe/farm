--- conflicted
+++ resolved
@@ -324,12 +324,8 @@
     hash,
     isHmr,
     rerenderOnly,
-<<<<<<< HEAD
-    filename
-=======
     filename,
     mode
->>>>>>> 1b83e917
   );
 
   output.push(scriptCode, templateCode, stylesCode, otherCode);
