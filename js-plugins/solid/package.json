{
  "name": "@farmfe/js-plugin-solid",
<<<<<<< HEAD
  "version": "3.0.0-nightly-20241029121500",
=======
  "version": "2.10.0",
>>>>>>> 24a95b48
  "description": "SolidJS support for Farm",
  "private": true,
  "author": {
    "name": "J4ck W4n9",
    "email": "1163585385@qq.com"
  },
  "license": "MIT",
  "main": "./build/cjs/index.cjs",
  "types": "./build/cjs/index.d.ts",
  "type": "module",
  "exports": {
    ".": {
      "import": "./build/esm/index.mjs",
      "types": "./build/cjs/index.d.ts",
      "require": "./build/cjs/index.cjs",
      "default": "./build/cjs/index.cjs"
    },
    "./package.json": "./package.json"
  },
  "scripts": {
    "start": "farm build -w",
    "build": "farm build && cross-env FARM_FORMAT=esm farm build",
    "clean": "rimraf build tsconfig.build.tsbuildinfo",
    "prepublishOnly": "npm run build"
  },
  "dependencies": {
    "@babel/core": "^7.22.9",
    "@babel/preset-typescript": "^7.22.5",
    "@rollup/pluginutils": "^5.0.2",
    "babel-preset-solid": "^1.7.7",
    "merge-anything": "^5.1.7",
    "solid-refresh": "^0.5.3"
  },
  "devDependencies": {
    "@farmfe/js-plugin-dts": "workspace:*",
    "@types/babel__core": "^7.20.1",
    "solid-js": "^1.7.8"
  },
  "peerDependencies": {
<<<<<<< HEAD
    "@farmfe/core": "workspace:*"
=======
    "@farmfe/core": "workspace:^1.5.0"
>>>>>>> 24a95b48
  },
  "files": [
    "build"
  ]
}<|MERGE_RESOLUTION|>--- conflicted
+++ resolved
@@ -1,10 +1,6 @@
 {
   "name": "@farmfe/js-plugin-solid",
-<<<<<<< HEAD
   "version": "3.0.0-nightly-20241029121500",
-=======
-  "version": "2.10.0",
->>>>>>> 24a95b48
   "description": "SolidJS support for Farm",
   "private": true,
   "author": {
@@ -44,11 +40,7 @@
     "solid-js": "^1.7.8"
   },
   "peerDependencies": {
-<<<<<<< HEAD
     "@farmfe/core": "workspace:*"
-=======
-    "@farmfe/core": "workspace:^1.5.0"
->>>>>>> 24a95b48
   },
   "files": [
     "build"
