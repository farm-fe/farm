--- conflicted
+++ resolved
@@ -1,6 +1,5 @@
 # @farmfe/js-plugin-tailwindcss
 
-<<<<<<< HEAD
 ## 0.0.12-nightly-20250827162746
 
 ### Patch Changes
@@ -37,7 +36,6 @@
 - Updated dependencies [b8f7fc5]
 - Updated dependencies [ad09476]
   - @farmfe/core@2.0.0-nightly-20250410022118
-=======
 ## 0.0.20
 
 ### Patch Changes
@@ -52,7 +50,6 @@
 
 - Updated dependencies [606bf87a]
   - @farmfe/core@1.7.10
->>>>>>> 549e2948
 
 ## 0.0.18
 
