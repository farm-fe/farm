import { defineConfig, loadEnv } from "@farmfe/core";
import path from 'node:path'
import react from "@farmfe/plugin-react";

export default defineConfig({
  plugins: [
    react(),
  ],
  compilation: {
    input: {
      index: path.resolve(__dirname, "index.html"),
      base: path.resolve(__dirname, 'base.html'),
      about: path.resolve(__dirname, 'about.html'),
    },
    progress: false,
    persistentCache: false,
    sourcemap: false,
<<<<<<< HEAD
    output: {
      publicPath: "/aaa/",
      filename: '[ext]/[name]-[hash].[ext]',
      assetsFilename: 'assets/[name]-[hash].[ext]',
    },
    partialBundling: {
      // groups: [
      //   {
      //     name: "vendor-react",
      //     test: ["node_modules/"],
      //   },
      // ],
=======
    // output: {
    //   publicPath: "/aaa/",
    //   filename: '[ext]/[name]-[hash].[ext]',
    //   assetsFilename: 'assets/[name]-[hash].[ext]',
    // },
    partialBundling: {
      groups: [
        {
          name: "vendor-react",
          test: ["node_modules/"],
        },
      ],
>>>>>>> a9f811e3
    },
  },
});<|MERGE_RESOLUTION|>--- conflicted
+++ resolved
@@ -15,25 +15,11 @@
     progress: false,
     persistentCache: false,
     sourcemap: false,
-<<<<<<< HEAD
     output: {
       publicPath: "/aaa/",
       filename: '[ext]/[name]-[hash].[ext]',
       assetsFilename: 'assets/[name]-[hash].[ext]',
     },
-    partialBundling: {
-      // groups: [
-      //   {
-      //     name: "vendor-react",
-      //     test: ["node_modules/"],
-      //   },
-      // ],
-=======
-    // output: {
-    //   publicPath: "/aaa/",
-    //   filename: '[ext]/[name]-[hash].[ext]',
-    //   assetsFilename: 'assets/[name]-[hash].[ext]',
-    // },
     partialBundling: {
       groups: [
         {
@@ -41,7 +27,6 @@
           test: ["node_modules/"],
         },
       ],
->>>>>>> a9f811e3
     },
   },
 });