--- conflicted
+++ resolved
@@ -2,15 +2,6 @@
 
 import react from "@farmfe/plugin-react";
 import path from "path";
-<<<<<<< HEAD
-// load: {
-//   // filters: {
-//   //   resolvedPaths: ['\\.*$'] // filter files to improve performance
-//   // },
-//   async executor({ resolvedPath }) {
-//     console.log(resolvedPath);
-//   }
-// }
 
 function custom() {
   return {
@@ -37,12 +28,6 @@
     }
   }
 }
-=======
-import { config } from "process";
->>>>>>> 9508598b
-
-
-<<<<<<< HEAD
 export default defineConfig({
   plugins: [
     react(),
@@ -63,37 +48,6 @@
     // },
     output: {
       // publicPath: "/aaa/",
-=======
-export default defineConfig((config) => {
-  console.log(config, "config");
-  console.log(loadEnv("development", process.cwd()), "loadEnv");
-  
-  return {
-    plugins: [
-      react(),
-      // myCustomPlugin(),
-      compilerPlugin(),
-    ],
-    compilation: {
-      input: {
-        index: path.resolve(__dirname, "index.html"),
-        base: path.resolve(__dirname, 'base.html'),
-        about: path.resolve(__dirname, 'about.html'),
-      },
-      // persistentCache: false,
-      persistentCache: {
-        cacheDir: "node_modules/.adny",
-      },
-      output: {
-        // publicPath: "/aaa/",
-      },
-      resolve: {
-        // alias: {
-        //   "@": path.resolve("src"),
-        // },
-        alias: [{ find: "@", replacement: path.resolve("src") }],
-      },
->>>>>>> 9508598b
     },
     server: {
       port: 4855,
