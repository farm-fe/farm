--- conflicted
+++ resolved
@@ -3,13 +3,7 @@
 import react from "@farmfe/plugin-react";
 import path from "path";
 
-<<<<<<< HEAD
-console.log(__dirname);
-
-export default defineConfig((config) => {
-=======
 function custom() {
->>>>>>> c7af2169
   return {
     name: "farm-test-plugin-name",
     buildStart: {
