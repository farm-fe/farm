--- conflicted
+++ resolved
@@ -41,15 +41,11 @@
       port: 6858,
       // appType: "mpa",
     },
-<<<<<<< HEAD
-  }
-=======
   },
   server: {
     port: 6858,
     // appType: "mpa",
   },
->>>>>>> 790d018e
 });
 
 function myCustomPlugin() {
@@ -57,7 +53,7 @@
     name: "custom",
     updateModules: {
       executor(data: any) {
-        console.log(data, "更新的模块");
+        console.log(data);
       },
     },
   };
