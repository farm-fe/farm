<template>
  <el-tabs v-model="activeName">
    <img src="/logo.png" alt="">
    <el-tab-pane label="test" name="test">
      Map is weakMap: {{mapIsWeakMap}}; 
      WeakMap is weakMap: {{weakMapIsWeakMap}};

      <ElButton type="primary" @click="hashValue">
        Argon2 hash
      </ElButton>
      Hash Bytes: {{hashBytes}}
      <test />
    </el-tab-pane>
    <el-tab-pane label="test1" name="test1">
      <test1 />
    </el-tab-pane>
    <el-tab-pane label="home" name="home">
      <home />
    </el-tab-pane>
    <el-tab-pane label="aboute" name="aboute">
      <aboute />
    </el-tab-pane>

    <!-- <TinyButton type="primary" @click="btnClick">
      Tiny Vue Modal 最大化显示
    </TinyButton> -->

    <!-- <test1 />
    <aboute />
    <home/> -->
  </el-tabs>
  <router-view />
</template>

<script lang="ts" setup>
import { ElTabs, ElTabPane, ElButton } from 'element-plus'
import 'element-plus/theme-chalk/src/tabs.scss'
import 'element-plus/theme-chalk/src/tab-pane.scss'
// import { Button as TinyButton, Modal } from '@opentiny/vue'

// function btnClick() {
//   Modal.alert({ message: '最大化显示', fullscreen: true })
// }

// import test1 from './components/test1.vue';
// import test from './components/test.vue';
// import home from './pages/index.vue';
// import aboute from '../deps/node_modules/my-ui/index.vue'

import './test';
import { isWeakMap } from 'lodash-es';

const hashBytes = ref('')

async function hashValue() {
  const {hash: getHash, ArgonType} = await import('argon2-browser/dist/argon2-bundled.min')
  const {hash} = await getHash({
    pass: 'any string here',
    salt: Date.now().toString(),
    time: 10,
    mem: 8 * 2 * 10,
    hashLen: 32,
    type: ArgonType.Argon2id
  })
  hashBytes.value = hash
}


const activeName = ref('test')
<<<<<<< HEAD
console.log(activeName)
=======
const mapIsWeakMap = isWeakMap(new Map())
const weakMapIsWeakMap = isWeakMap(new WeakMap())
>>>>>>> 7a69a887
</script>

<style lang="scss" scoped>
body {
  // not work
  // background: red;
}
</style><|MERGE_RESOLUTION|>--- conflicted
+++ resolved
@@ -2,13 +2,13 @@
   <el-tabs v-model="activeName">
     <img src="/logo.png" alt="">
     <el-tab-pane label="test" name="test">
-      Map is weakMap: {{mapIsWeakMap}}; 
-      WeakMap is weakMap: {{weakMapIsWeakMap}};
+      Map is weakMap: {{ mapIsWeakMap }};
+      WeakMap is weakMap: {{ weakMapIsWeakMap }};
 
       <ElButton type="primary" @click="hashValue">
         Argon2 hash
       </ElButton>
-      Hash Bytes: {{hashBytes}}
+      Hash Bytes: {{ hashBytes }}
       <test />
     </el-tab-pane>
     <el-tab-pane label="test1" name="test1">
@@ -53,8 +53,8 @@
 const hashBytes = ref('')
 
 async function hashValue() {
-  const {hash: getHash, ArgonType} = await import('argon2-browser/dist/argon2-bundled.min')
-  const {hash} = await getHash({
+  const { hash: getHash, ArgonType } = await import('argon2-browser/dist/argon2-bundled.min')
+  const { hash } = await getHash({
     pass: 'any string here',
     salt: Date.now().toString(),
     time: 10,
@@ -67,12 +67,9 @@
 
 
 const activeName = ref('test')
-<<<<<<< HEAD
 console.log(activeName)
-=======
 const mapIsWeakMap = isWeakMap(new Map())
 const weakMapIsWeakMap = isWeakMap(new WeakMap())
->>>>>>> 7a69a887
 </script>
 
 <style lang="scss" scoped>
