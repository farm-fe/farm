--- conflicted
+++ resolved
@@ -1,9 +1,4 @@
 <template>
-<<<<<<< HEAD
-  <div>
-    <img src="/logo.png" alt="" />
-    <test />
-=======
   <el-tabs v-model="activeName">
     <img src="/logo.png" alt="">
     <el-tab-pane label="test" name="test">
@@ -18,37 +13,23 @@
     <el-tab-pane label="aboute" name="aboute">
       <aboute />
     </el-tab-pane>
->>>>>>> 24a95b48
 
     <!-- <TinyButton type="primary" @click="btnClick">
       Tiny Vue Modal 最大化显示
     </TinyButton> -->
-    
+
     <!-- <test1 />
     <aboute />
-<<<<<<< HEAD
-    <home />
-  </div>
-=======
     <home/> -->
   </el-tabs>
->>>>>>> 24a95b48
   <router-view />
 </template>
 
 <script lang="ts" setup>
-<<<<<<< HEAD
-import test1 from "./components/test1.vue";
-import test from "./components/test.vue";
-import home from "./pages/index.vue";
-import aboute from "../deps/node_modules/my-ui/index.vue";
-import { Button as TinyButton, Modal } from '@opentiny/vue'
-=======
 import { ElTabs, ElTabPane } from 'element-plus'
 import 'element-plus/theme-chalk/src/tabs.scss'
 import 'element-plus/theme-chalk/src/tab-pane.scss'
 // import { Button as TinyButton, Modal } from '@opentiny/vue'
->>>>>>> 24a95b48
 
 // function btnClick() {
 //   Modal.alert({ message: '最大化显示', fullscreen: true })
@@ -59,13 +40,9 @@
 // import home from './pages/index.vue';
 // import aboute from '../deps/node_modules/my-ui/index.vue'
 
-<<<<<<< HEAD
-import "./test";
-=======
 import './test';
 
 const activeName = ref('test')
->>>>>>> 24a95b48
 </script>
 
 <style lang="scss" scoped>
