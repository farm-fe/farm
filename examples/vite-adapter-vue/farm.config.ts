--- conflicted
+++ resolved
@@ -53,12 +53,8 @@
   ],
   vitePlugins: [
     VueRouter(),
-<<<<<<< HEAD
     configureVitePluginVue,
-=======
-    vue(),
     vueJsx(),
->>>>>>> 66707179
     AutoImport({
       resolvers: [ElementPlusResolver({ importStyle: 'sass' })],
       imports: [
