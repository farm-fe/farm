--- conflicted
+++ resolved
@@ -11,12 +11,7 @@
       sourcemap: false,
       presetEnv: false,
       concatenateModules: true,
-<<<<<<< HEAD
       // persistentCache: false,
-=======
-      persistentCache: false,
-      lazyCompilation: false,
->>>>>>> 05324c19
       resolve: {
         symlinks: true,
         alias: {
