--- conflicted
+++ resolved
@@ -5,7 +5,6 @@
 export default defineConfig((env) => {
   return {
     compilation: {
-<<<<<<< HEAD
       input: {
         index: './index.html'
       },
@@ -13,8 +12,6 @@
       presetEnv: false,
       concatenateModules: true,
       // persistentCache: false,
-=======
->>>>>>> 61e0f895
       resolve: {
         alias: {
           '@': resolve(process.cwd(), './src'),
