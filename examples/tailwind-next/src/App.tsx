<<<<<<< HEAD
import React from 'react';
import logo from './logo.svg?url';
import { ArrowRight, Heart, Menu, Moon, Sun } from 'lucide-react';

const App = () => {
  return (
    <div className="min-h-screen bg-gray-50 p-8">
      <img width={200} src={logo} alt="" />
      <h1 className="text-4xl font-bold text-center mb-12">Tailwind CSS Animation Demos</h1>
      <div className="grid grid-cols-1 md:grid-cols-2 lg:grid-cols-3 gap-8 max-w-7xl mx-auto">
        {/* 1. Pulse Effect */}
        <div className="bg-white p-6 rounded-xl shadow-lg">
          <h2 className="font-semibold mb-4">1. Pulse Effect</h2>
          <div className="flex justify-center">
            <div className="w-12 h-12 bg-blue-500 rounded-full animate-pulse"></div>
          </div>
        </div>

        {/* 2. Bounce Effect */}
        <div className="bg-white p-6 rounded-xl shadow-lg">
          <h2 className="font-semibold mb-4">2. Bounce Effect</h2>
          <div className="flex justify-center">
            <div className="w-12 h-12 bg-green-500 rounded-full animate-bounce"></div>
          </div>
        </div>

        {/* 3. Spin Effect */}
        <div className="bg-white p-6 rounded-xl shadow-lg">
          <h2 className="font-semibold mb-4">3. Spin Effect</h2>
          <div className="flex justify-center">
            <div className="w-12 h-12 bg-purple-500 rounded-full animate-spin"></div>
          </div>
        </div>

        {/* 4. Scale on Hover */}
        <div className="bg-white p-6 rounded-xl shadow-lg">
          <h2 className="font-semibold mb-4">4. Scale on Hover</h2>
          <div className="flex justify-center">
            <div className="w-12 h-12 bg-pink-500 rounded-lg transition-transform duration-300 hover:scale-150"></div>
          </div>
        </div>

        {/* 5. Rotate on Hover */}
        <div className="bg-white p-6 rounded-xl shadow-lg">
          <h2 className="font-semibold mb-4">5. Rotate on Hover</h2>
          <div className="flex justify-center">
            <div className="w-12 h-12 bg-yellow-500 rounded-lg transition-transform duration-500 hover:rotate-180"></div>
          </div>
        </div>

        {/* 6. Fade In/Out */}
        <div className="bg-white p-6 rounded-xl shadow-lg">
          <h2 className="font-semibold mb-4">6. Fade In/Out</h2>
          <div className="flex justify-center">
            <div className="w-12 h-12 bg-red-500 rounded-lg animate-[fade_2s_ease-in-out_infinite]"></div>
          </div>
        </div>

        {/* 7. Shake Effect */}
        <div className="bg-white p-6 rounded-xl shadow-lg">
          <h2 className="font-semibold mb-4">7. Shake Effect</h2>
          <div className="flex justify-center">
            <button className="hover:animate-[shake_0.5s_ease-in-out_infinite] p-3 bg-indigo-500 rounded-lg text-white">
              <Menu className="w-6 h-6" />
            </button>
          </div>
        </div>

        {/* 8. Heart Beat */}
        <div className="bg-white p-6 rounded-xl shadow-lg">
          <h2 className="font-semibold mb-4">8. Heart Beat</h2>
          <div className="flex justify-center">
            <Heart className="w-8 h-8 text-red-500 animate-[heartbeat_1s_ease-in-out_infinite]" />
          </div>
        </div>

        {/* 9. Slide In */}
        <div className="bg-white p-6 rounded-xl shadow-lg overflow-hidden">
          <h2 className="font-semibold mb-4">9. Slide In</h2>
          <div className="flex justify-center">
            <div className="group flex items-center gap-2 cursor-pointer">
              <span>Hover me</span>
              <ArrowRight className="w-5 h-5 transition-transform duration-300 group-hover:translate-x-2" />
            </div>
          </div>
        </div>

        {/* 10. Color Transition */}
        <div className="bg-white p-6 rounded-xl shadow-lg">
          <h2 className="font-semibold mb-4">10. Color Transition</h2>
          <div className="flex justify-center">
            <div className="w-12 h-12 rounded-lg transition-colors duration-500 hover:bg-gradient-to-r hover:from-purple-500 hover:to-pink-500 bg-gray-200"></div>
          </div>
        </div>

        {/* 11. Ping Effect */}
        <div className="bg-white p-6 rounded-xl shadow-lg">
          <h2 className="font-semibold mb-4">11. Ping Effect</h2>
          <div className="flex justify-center">
            <span className="relative flex h-3 w-3">
              <span className="animate-ping absolute inline-flex h-full w-full rounded-full bg-green-400 opacity-75"></span>
              <span className="relative inline-flex rounded-full h-3 w-3 bg-green-500"></span>
            </span>
          </div>
        </div>

        {/* 12. Theme Toggle */}
        <div className="bg-white p-6 rounded-xl shadow-lg">
          <h2 className="font-semibold mb-4">12. Theme Toggle</h2>
          <div className="flex justify-center">
            <div className="relative w-16 h-8 flex items-center cursor-pointer group">
              <div className="w-16 h-8 bg-gray-200 rounded-full p-1 transition-colors duration-300 group-hover:bg-gray-300">
                <div className="w-6 h-6 bg-white rounded-full shadow-md transform transition-transform duration-300 group-hover:translate-x-8 flex items-center justify-center">
                  <Sun className="w-4 h-4 text-yellow-500 absolute group-hover:opacity-0 transition-opacity" />
                  <Moon className="w-4 h-4 text-blue-500 absolute opacity-0 group-hover:opacity-100 transition-opacity" />
                </div>
              </div>
            </div>
          </div>
        </div>
      </div>
=======
import React from 'react'
import {
  WiggleButton,
  FloatingCard,
  FadeInText,
  SlideInPanel,
  PulsingIcon,
  BouncingBall,
  SpinningLoader,
  PingingCircle,
  ScalingSquare,
  ShakingInput,
  FlippingCard,
  TypingText
} from './AnimatedComponents'

export default function App() {
  return (
    <div className="min-h-screen bg-gray-100 py-12 px-4 sm:px-6 lg:px-8">
      <div className="max-w-7xl mx-auto">
        <h1 className="text-4xl font-bold text-center mb-12">12 Tailwind CSS Animations</h1>
        <div className="grid grid-cols-1 md:grid-cols-2 lg:grid-cols-3 gap-8">
          <AnimationCard title="3. Fade In Text" component={<FadeInText />} />
          <AnimationCard title="4. Slide In Panel" component={<SlideInPanel />} />
          <AnimationCard title="5. Pulsing Icon" component={<PulsingIcon />} />
          <AnimationCard title="6. Bouncing Ball" component={<BouncingBall />} />
          <AnimationCard title="7. Spinning Loader" component={<SpinningLoader />} />
          <AnimationCard title="8. Pinging Circle" component={<PingingCircle />} />
        </div>
      </div>
    </div>
  )
}

const AnimationCard = ({ title, component }: { title: string, component: React.ReactNode }) => (
  <div className="bg-white p-6 rounded-lg shadow-md">
    <h2 className="text-xl font-semibold mb-4">{title}</h2>
    <div className="flex items-center justify-center h-40">
      {component}
>>>>>>> 7a69a887
    </div>
  </div>
)

<|MERGE_RESOLUTION|>--- conflicted
+++ resolved
@@ -1,4 +1,3 @@
-<<<<<<< HEAD
 import React from 'react';
 import logo from './logo.svg?url';
 import { ArrowRight, Heart, Menu, Moon, Sun } from 'lucide-react';
@@ -120,37 +119,6 @@
           </div>
         </div>
       </div>
-=======
-import React from 'react'
-import {
-  WiggleButton,
-  FloatingCard,
-  FadeInText,
-  SlideInPanel,
-  PulsingIcon,
-  BouncingBall,
-  SpinningLoader,
-  PingingCircle,
-  ScalingSquare,
-  ShakingInput,
-  FlippingCard,
-  TypingText
-} from './AnimatedComponents'
-
-export default function App() {
-  return (
-    <div className="min-h-screen bg-gray-100 py-12 px-4 sm:px-6 lg:px-8">
-      <div className="max-w-7xl mx-auto">
-        <h1 className="text-4xl font-bold text-center mb-12">12 Tailwind CSS Animations</h1>
-        <div className="grid grid-cols-1 md:grid-cols-2 lg:grid-cols-3 gap-8">
-          <AnimationCard title="3. Fade In Text" component={<FadeInText />} />
-          <AnimationCard title="4. Slide In Panel" component={<SlideInPanel />} />
-          <AnimationCard title="5. Pulsing Icon" component={<PulsingIcon />} />
-          <AnimationCard title="6. Bouncing Ball" component={<BouncingBall />} />
-          <AnimationCard title="7. Spinning Loader" component={<SpinningLoader />} />
-          <AnimationCard title="8. Pinging Circle" component={<PingingCircle />} />
-        </div>
-      </div>
     </div>
   )
 }
@@ -160,7 +128,6 @@
     <h2 className="text-xl font-semibold mb-4">{title}</h2>
     <div className="flex items-center justify-center h-40">
       {component}
->>>>>>> 7a69a887
     </div>
   </div>
 )
