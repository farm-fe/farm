<template>
  <Welcome />
</template>

<script lang="ts" setup>
import Welcome from './components/Welcome.vue';
<<<<<<< HEAD
// fetch('/api')
//   .then((response) => response.json())
//   .then((json) => console.log(json));
=======
import axios from 'axios';
console.log(axios.create);
fetch('/api')
  .then((response) => response.json())
  .then((json) => console.log(json));
>>>>>>> ebcfa0a0
</script>

<style lang="scss">
@import './styles/global.scss';

#app {
  font-size: 18px;
  display: flex;
  justify-content: center;
  max-width: $max-width;
  margin: 0 auto;
  font-weight: normal;
}
</style><|MERGE_RESOLUTION|>--- conflicted
+++ resolved
@@ -4,17 +4,9 @@
 
 <script lang="ts" setup>
 import Welcome from './components/Welcome.vue';
-<<<<<<< HEAD
-// fetch('/api')
-//   .then((response) => response.json())
-//   .then((json) => console.log(json));
-=======
-import axios from 'axios';
-console.log(axios.create);
 fetch('/api')
   .then((response) => response.json())
   .then((json) => console.log(json));
->>>>>>> ebcfa0a0
 </script>
 
 <style lang="scss">
