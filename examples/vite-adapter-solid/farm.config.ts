--- conflicted
+++ resolved
@@ -14,18 +14,8 @@
     },
     persistentCache: false,
   },
-<<<<<<< HEAD
-  // server: {
-  //   open: true,
-  // },
-  vitePlugins: [solid()],
-=======
-  server: {
-    open: true,
-  },
   vitePlugins: [() => ({ vitePlugin: solid(), filters: [
     '\\.jsx$',
     '\\.tsx$',
   ] })],
->>>>>>> 6246d944
 });