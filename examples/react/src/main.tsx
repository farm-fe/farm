--- conflicted
+++ resolved
@@ -1,21 +1,14 @@
 import React from 'react';
 import { Welcome } from './components/index';
 import './main.css';
+import { Button } from '@farmfe-examples/lib-for-browser';
 
-<<<<<<< HEAD
-// import { Button } from '@farmfe-examples/lib-for-browser';
 
-=======
->>>>>>> 34ecc2d6
-console.log(process.env.FARM_BASE_TEST);
 
 export function Main() {
   return (
     <>
-<<<<<<< HEAD
-      {/* <Button /> */}
-=======
->>>>>>> 34ecc2d6
+      <Button />
       <Welcome />
     </>
   );
