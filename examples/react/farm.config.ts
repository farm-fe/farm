--- conflicted
+++ resolved
@@ -28,12 +28,8 @@
         targets: ['last 2 versions', 'Firefox ESR', '> 1%', 'ie >= 11']
       }
     },
-<<<<<<< HEAD
-    treeShaking: true
-=======
     treeShaking: true,
     persistentCache: false
->>>>>>> c12156ff
   },
   server: {
     cors: true
