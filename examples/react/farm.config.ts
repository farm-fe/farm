import { defineConfig } from '@farmfe/core';

export default defineConfig({
  compilation: {
    sourcemap: false,
    persistentCache: true,
    presetEnv: false,
<<<<<<< HEAD
    progress: false
=======
    progress: false,
    output: {
      publicPath: '/dist/',
    },
  },
  server: {
    port: 6532,
    hmr: {
      path: "/__farm_hmr",
    }
>>>>>>> aba17dd4
  },
  plugins: [
    ['@farmfe/plugin-react', { runtime: 'automatic' }],
    '@farmfe/plugin-sass',
  ],
});<|MERGE_RESOLUTION|>--- conflicted
+++ resolved
@@ -5,9 +5,6 @@
     sourcemap: false,
     persistentCache: true,
     presetEnv: false,
-<<<<<<< HEAD
-    progress: false
-=======
     progress: false,
     output: {
       publicPath: '/dist/',
@@ -18,7 +15,6 @@
     hmr: {
       path: "/__farm_hmr",
     }
->>>>>>> aba17dd4
   },
   plugins: [
     ['@farmfe/plugin-react', { runtime: 'automatic' }],
