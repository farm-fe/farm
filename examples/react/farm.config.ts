import type { UserConfig } from '@farmfe/core';

function defineConfig(config: UserConfig) {
  return config;
}

export default defineConfig({
  compilation: {
    input: {
      index: './index.html'
    },
    resolve: {
      symlinks: true
    },
    define: {
      BTN: 'Click me'
    },
    output: {
      path: './build',
      publicPath: 'public'
    },
    // sourcemap: true,
    css: {
      // modules: {
      //   indentName: 'farm-[name]-[hash]'
      // },
      prefixer: {
        targets: ['last 2 versions', 'Firefox ESR', '> 1%', 'ie >= 11']
      }
    },
    treeShaking: true
  },
  server: {
    cors: true
  },
<<<<<<< HEAD
  plugins: ['@farmfe/plugin-react', '@farmfe/plugin-sass'],
  vitePlugins: [
    // {
    //   name: 'vite-plugin-test2',
    //   config(config, env) {
    //     config.b = 123;
    //   }
    // },
    // {
    //   name: 'vite-plugin-test3',
    //   config(config, env) {
    //     config.c = 123;
    //   },
    //   configResolved(config) {
    //     console.log(config);
    //   }
    // }
=======
  plugins: [
    '@farmfe/plugin-react',
    '@farmfe/plugin-sass',
    {
      name: 'plugin-finish-hook-test',
      finish: {
        executor(param, context, hookContext) {
          // console.log('plugin-finish-hook-test', param, context, hookContext);
        }
      }
    },
    {
      name: 'plugin-hook-context-test',
      load: {
        filters: {
          resolvedPaths: ['.+main.tsx']
        },
        executor(param, context, hookContext) {
          // console.log('plugin-hook-context-test', param, context, hookContext);
          // console.log(context.getWatchFiles());
          // context.emitFile({
          //   resolvedPath: param.resolvedPath,
          //   name: "test.txt",
          //   // Buffer to number[]

          //   content: [...Buffer.from("test")],
          //   resourceType: "txt"
          // });
          // context.addWatchFile(param.resolvedPath, path.join(process.cwd(), 'src', 'original-sourcemap', 'config.d.ts'));
          // context.warn('test');
          // context.error('test');
          return null;
        }
      }
    },
    {
      name: 'plugin-update-modules-hook-test',
      updateModules: {
        executor(param, context, hookContext) {
          // console.log("params", param);
          // console.log("context", context);
          // console.log("hookContext", hookContext);
        }
      }
    }
>>>>>>> ca6708e9
  ]
});<|MERGE_RESOLUTION|>--- conflicted
+++ resolved
@@ -33,25 +33,6 @@
   server: {
     cors: true
   },
-<<<<<<< HEAD
-  plugins: ['@farmfe/plugin-react', '@farmfe/plugin-sass'],
-  vitePlugins: [
-    // {
-    //   name: 'vite-plugin-test2',
-    //   config(config, env) {
-    //     config.b = 123;
-    //   }
-    // },
-    // {
-    //   name: 'vite-plugin-test3',
-    //   config(config, env) {
-    //     config.c = 123;
-    //   },
-    //   configResolved(config) {
-    //     console.log(config);
-    //   }
-    // }
-=======
   plugins: [
     '@farmfe/plugin-react',
     '@farmfe/plugin-sass',
@@ -97,6 +78,4 @@
         }
       }
     }
->>>>>>> ca6708e9
-  ]
 });