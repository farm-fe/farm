--- conflicted
+++ resolved
@@ -1,11 +1,6 @@
 // change to @farmfe/core/config when resolve support conditional exports
-<<<<<<< HEAD
-// import { defineFarmConfig } from '@farmfe/core/dist/config';
-import { defineFarmConfig } from '@farmfe/core/config';
-=======
 import { defineFarmConfig } from '@farmfe/core/dist/config';
 import Sass from '@farmfe/js-plugin-sass';
->>>>>>> 3214d661
 
 export default defineFarmConfig({
   compilation: {
