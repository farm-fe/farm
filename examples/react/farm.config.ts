import type { UserConfig } from '@farmfe/core';

export default <UserConfig>{
  compilation: {
    input: {
      index: './index.html'
    },
    resolve: {
      symlinks: true
    },
    define: {
      BTN: 'Click me'
    },
    output: {
      path: './build'
    },
    sourcemap: false,
    css: {
      // modules: {
      //   indentName: 'farm-[name]-[hash]'
      // },
      prefixer: {
        targets: ['last 2 versions', 'Firefox ESR', '> 1%', 'ie >= 11']
      }
    }
    // treeShaking: true,
    // minify: true,
  },
  server: {
    hmr: true,
    cors: true,
  },
<<<<<<< HEAD
  plugins: [
    '@farmfe/plugin-react',
    '@farmfe/plugin-sass',
    [
      '@farmfe/plugin-mdx',
      {
        name: 'rust-plugin-mdx',
      },
    ],
  ],
=======
  plugins: ['@farmfe/plugin-react', '@farmfe/plugin-sass']
>>>>>>> 75044a57
};<|MERGE_RESOLUTION|>--- conflicted
+++ resolved
@@ -28,20 +28,7 @@
   },
   server: {
     hmr: true,
-    cors: true,
+    cors: true
   },
-<<<<<<< HEAD
-  plugins: [
-    '@farmfe/plugin-react',
-    '@farmfe/plugin-sass',
-    [
-      '@farmfe/plugin-mdx',
-      {
-        name: 'rust-plugin-mdx',
-      },
-    ],
-  ],
-=======
   plugins: ['@farmfe/plugin-react', '@farmfe/plugin-sass']
->>>>>>> 75044a57
 };