--- conflicted
+++ resolved
@@ -1,8 +1,6 @@
 import { defineConfig } from '@farmfe/core';
 
 export default defineConfig({
-<<<<<<< HEAD
-=======
   compilation: {
     input: {
       index: './index.html'
@@ -26,7 +24,6 @@
     },
     treeShaking: true
   },
->>>>>>> 34ecc2d6
   server: {
     port: 3000
   },
