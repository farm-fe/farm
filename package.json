--- conflicted
+++ resolved
@@ -22,17 +22,12 @@
     "bump:create-farm": "node scripts/bump-create-farm-version.mjs",
     "test:rs:update": "cross-env FARM_UPDATE_SNAPSHOTS=1 INSTA_UPDATE=always cargo test -p farmfe_compiler",
     "ready": "node scripts/ready.mjs",
-<<<<<<< HEAD
     "test-e2e": "vitest run -c vitest.config.e2e.ts arco-pro",
     "prepare": "husky",
     "clean": "node scripts/clean.mjs && rimraf node_modules **/*/node_modules",
     "test": "echo 'fixme before merge to main'",
-    "test-backup": "cross-env NODE_OPTIONS=--trace-exit vitest run -c vitest.config.ts --passWithNoTests"
-=======
-    "test-e2e": "vitest run -c vitest.config.e2e.ts",
-    "prepare": "husky",
+    "test-backup": "cross-env NODE_OPTIONS=--trace-exit vitest run -c vitest.config.ts --passWithNoTests",
     "spell-check": "cspell \"**\" --gitignore"
->>>>>>> 7a69a887
   },
   "devDependencies": {
     "@biomejs/biome": "1.9.4",
