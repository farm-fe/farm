{
  "name": "create-farm",
  "version": "1.1.10",
  "description": "use create-farm to create farm project",
  "exports": {
    ".": "./bin/create-farm.mjs"
  },
  "main": "bin/create-farm.mjs",
  "type": "module",
  "bin": {
    "create-farm": "bin/create-farm.mjs"
  },
  "scripts": {
    "start": "rimraf dist && tsup --watch",
    "build:tsup": "tsup",
    "build": "farm build",
<<<<<<< HEAD
    "watch": "farm watch1",
=======
    "watch": "farm watch",
>>>>>>> 72541927
    "prepublishOnly": "npm run build"
  },
  "author": "",
  "license": "MIT",
  "keywords": [],
  "files": [
    "dist",
    "templates"
  ],
  "repository": {
    "type": "git",
    "url": "https://github.com/farm-fe"
  },
  "devDependencies": {
    "@farmfe/cli": "workspace:*",
    "@farmfe/core": "workspace:*",
    "@types/minimist": "^1.2.2",
    "@types/prompts": "^2.4.4",
    "chalk": "^5.2.0",
    "gradient-string": "^2.0.2",
    "minimist": "^1.2.8",
    "ora": "^6.3.0",
    "prompts": "^2.4.2",
    "tsup": "^6.7.0"
  }
}<|MERGE_RESOLUTION|>--- conflicted
+++ resolved
@@ -14,11 +14,7 @@
     "start": "rimraf dist && tsup --watch",
     "build:tsup": "tsup",
     "build": "farm build",
-<<<<<<< HEAD
-    "watch": "farm watch1",
-=======
     "watch": "farm watch",
->>>>>>> 72541927
     "prepublishOnly": "npm run build"
   },
   "author": "",
