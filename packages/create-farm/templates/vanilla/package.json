{
  "name": "vanilla-template",
  "version": "1.0.0",
  "type": "module",
  "scripts": {
    "dev": "farm",
    "start": "farm",
    "build": "farm build",
    "preview": "farm preview",
    "clean": "farm clean"
  },
  "devDependencies": {
    "@farmfe/cli": "^1.0.1",
<<<<<<< HEAD
    "@farmfe/core": "^1.1.0",
=======
    "@farmfe/core": "^1.1.1",
>>>>>>> 73570318
    "typescript": "^5.4.3"
  }
}<|MERGE_RESOLUTION|>--- conflicted
+++ resolved
@@ -11,11 +11,7 @@
   },
   "devDependencies": {
     "@farmfe/cli": "^1.0.1",
-<<<<<<< HEAD
-    "@farmfe/core": "^1.1.0",
-=======
     "@farmfe/core": "^1.1.1",
->>>>>>> 73570318
     "typescript": "^5.4.3"
   }
 }