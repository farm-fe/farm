{
  "name": "react-template",
  "version": "1.0.0",
  "scripts": {
    "dev": "farm start",
    "start": "farm start",
    "build": "farm build",
    "preview": "farm preview",
    "clean": "farm clean"
  },
  "dependencies": {
    "clsx": "^1.2.1",
    "react": "18",
    "react-dom": "18"
  },
  "devDependencies": {
    "@farmfe/cli": "^1.0.1",
<<<<<<< HEAD
    "@farmfe/core": "^1.1.0",
=======
    "@farmfe/core": "^1.1.1",
>>>>>>> 73570318
    "@farmfe/plugin-react": "^1.0.1",
    "@types/react": "18",
    "core-js": "^3.36.1",
    "@types/react-dom": "18",
    "react-refresh": "^0.14.0"
  }
}<|MERGE_RESOLUTION|>--- conflicted
+++ resolved
@@ -15,11 +15,7 @@
   },
   "devDependencies": {
     "@farmfe/cli": "^1.0.1",
-<<<<<<< HEAD
-    "@farmfe/core": "^1.1.0",
-=======
     "@farmfe/core": "^1.1.1",
->>>>>>> 73570318
     "@farmfe/plugin-react": "^1.0.1",
     "@types/react": "18",
     "core-js": "^3.36.1",
