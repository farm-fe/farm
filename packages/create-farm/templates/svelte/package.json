{
  "name": "svelte-template",
  "version": "1.0.0",
  "type": "module",
  "scripts": {
    "dev": "farm",
    "start": "farm",
    "build": "farm build",
    "preview": "farm preview",
    "clean": "farm clean",
    "check": "svelte-check --tsconfig ./tsconfig.json"
  },
  "devDependencies": {
    "@farmfe/cli": "^1.0.1",
<<<<<<< HEAD
    "@farmfe/core": "^1.1.0",
=======
    "@farmfe/core": "^1.1.1",
>>>>>>> 73570318
    "@sveltejs/vite-plugin-svelte": "^3.0.2",
    "@tsconfig/svelte": "^5.0.4",
    "core-js": "^3.36.1",
    "svelte": "^4.2.12",
    "svelte-check": "^3.6.8",
    "tslib": "^2.6.2",
    "typescript": "^5.4.3"
  }
}<|MERGE_RESOLUTION|>--- conflicted
+++ resolved
@@ -12,11 +12,7 @@
   },
   "devDependencies": {
     "@farmfe/cli": "^1.0.1",
-<<<<<<< HEAD
-    "@farmfe/core": "^1.1.0",
-=======
     "@farmfe/core": "^1.1.1",
->>>>>>> 73570318
     "@sveltejs/vite-plugin-svelte": "^3.0.2",
     "@tsconfig/svelte": "^5.0.4",
     "core-js": "^3.36.1",
