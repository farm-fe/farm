--- conflicted
+++ resolved
@@ -25,13 +25,8 @@
   "license": "ISC",
   "devDependencies": {
     "@farmfe/cli": "^1.0.1",
-<<<<<<< HEAD
-    "@farmfe/core": "^1.1.0",
-    "@farmfe/js-plugin-dts": "^0.5.0",
-=======
     "@farmfe/core": "^1.1.1",
     "@farmfe/js-plugin-dts": "^0.5.1",
->>>>>>> 73570318
     "@types/node": "^20.11.16",
     "cross-env": "^7.0.3"
   },
