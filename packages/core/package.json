{
  "name": "@farmfe/core",
  "version": "2.0.0-nightly-20250729025629",
  "main": "dist/index.js",
  "types": "dist/index.d.ts",
  "type": "module",
  "exports": {
    ".": {
      "import": "./dist/index.js",
      "require": "./dist/cjs/index.cjs",
      "types": "./dist/index.d.ts"
    },
    "./client": {
      "types": "./client.d.ts"
    },
    "./types/*": {
      "types": "./types/*"
    },
    "./package.json": "./package.json"
  },
  "napi": {
    "binaryName": "farm",
    "targets": [
      "aarch64-apple-darwin",
      "aarch64-unknown-linux-gnu",
      "aarch64-unknown-linux-musl",
      "x86_64-unknown-linux-musl",
      "i686-pc-windows-msvc",
      "aarch64-pc-windows-msvc"
    ]
  },
  "license": "MIT",
  "repository": {
    "type": "git",
    "url": "https://github.com/farm-fe/farm"
  },
  "author": {
    "name": "bright wu",
    "email": "1521488775@qq.com"
  },
  "keywords": [
    "Farm",
    "Vite",
    "Build Tool",
    "Rust Bundler",
    "FarmFE",
    "Farm Core",
    "bundler",
    "build-tool",
    "frontend",
    "dev-server",
    "hmr"
  ],
  "scripts": {
    "start": "tsc -w -p tsconfig.build.json",
    "start:debug": "tsc -w -p tsconfig.build.json",
    "build:cjs": "node scripts/build-cjs.mjs",
    "build": "tsc -p tsconfig.build.json && npm run build:cjs",
    "build:rs": "npm run build:rs:debug -- --release",
    "build:rs:publish": "npm run build:rs:debug -- --profile release-publish",
    "build:rs:debug": "napi build --platform -p farmfe_node --manifest-path ../../crates/node/Cargo.toml -o binding --js binding.cjs --dts binding.d.ts",
    "build:rs:profile": "cross-env FARM_PROFILE=1 npm run build:rs -- --features profile",
    "prepublishOnly": "napi prepublish -t npm && FARM_PUBLISH=true npm run build:cjs",
    "clean": "rimraf dist tsconfig.build.tsbuildinfo",
    "napi:version": "napi version",
    "artifacts": "napi artifacts",
    "type-check": "tsc -p tsconfig.build.json"
  },
  "devDependencies": {
    "@napi-rs/cli": "3.0.4",
    "@types/compression": "^1.7.5",
    "@types/connect": "^3.4.38",
    "@types/cors": "^2.8.17",
    "@types/debug": "^4.1.12",
    "@types/escape-html": "^1.0.4",
    "@types/etag": "^1.8.3",
    "@types/figlet": "^1.5.5",
    "@types/fs-extra": "^11.0.1",
    "@types/http-proxy": "^1.17.14",
    "@types/mime-types": "^2.1.2",
    "@types/ws": "^8.5.8",
    "escape-html": "^1.0.3",
    "react-refresh": "^0.14.0"
  },
  "dependencies": {
    "@farmfe/plugin-replace-dirname": "workspace:*",
<<<<<<< HEAD
    "@farmfe/runtime": "workspace:1.0.0-nightly-20241023020505",
    "@farmfe/runtime-plugin-hmr": "workspace:4.0.0-nightly-20241029095811",
    "@farmfe/runtime-plugin-import-meta": "workspace:1.0.0-nightly-20241023020505",
=======
    "@farmfe/runtime": "workspace:1.0.0-nightly-20250411141103",
    "@farmfe/runtime-plugin-hmr": "workspace:4.0.0-nightly-20250411100807",
    "@farmfe/runtime-plugin-import-meta": "workspace:1.0.0-nightly-20250411100807",
>>>>>>> 2049b522
    "@farmfe/utils": "workspace:*",
    "@polka/compression": "1.0.0-next.25",
    "@swc/helpers": "^0.5.0",
    "chokidar": "^3.5.3",
    "connect": "^3.7.0",
    "cors": "^2.8.5",
    "debug": "^4.3.5",
    "deepmerge": "^4.3.1",
    "dotenv": "^16.4.5",
    "dotenv-expand": "^11.0.6",
    "etag": "^1.8.1",
    "execa": "8.0.0",
    "farm-browserslist-generator": "^1.0.5",
    "fast-glob": "^3.3.2",
    "fs-extra": "^11.1.1",
    "http-proxy": "^1.18.1",
    "is-plain-object": "^5.0.0",
    "mime": "^4.0.4",
    "mime-types": "^2.1.35",
    "open": "10.1.0",
    "sirv": "^3.0.0",
    "slashes": "^3.0.12",
    "ws": "^8.14.2",
    "zod": "^3.23.8",
    "zod-validation-error": "^1.3.0"
  },
  "engines": {
    "node": ">=16.15.1"
  },
  "files": [
    "binding/binding.cjs",
    "binding/binding.d.ts",
    "binding/index.d.ts",
    "binding/index.js",
    "binding/resolve-binding.cjs",
    "binding/swc-config.d.ts",
    "dist",
    "cjs",
    "client.d.ts",
    "types/**/*.d.ts"
  ]
}<|MERGE_RESOLUTION|>--- conflicted
+++ resolved
@@ -84,15 +84,9 @@
   },
   "dependencies": {
     "@farmfe/plugin-replace-dirname": "workspace:*",
-<<<<<<< HEAD
-    "@farmfe/runtime": "workspace:1.0.0-nightly-20241023020505",
-    "@farmfe/runtime-plugin-hmr": "workspace:4.0.0-nightly-20241029095811",
-    "@farmfe/runtime-plugin-import-meta": "workspace:1.0.0-nightly-20241023020505",
-=======
     "@farmfe/runtime": "workspace:1.0.0-nightly-20250411141103",
     "@farmfe/runtime-plugin-hmr": "workspace:4.0.0-nightly-20250411100807",
     "@farmfe/runtime-plugin-import-meta": "workspace:1.0.0-nightly-20250411100807",
->>>>>>> 2049b522
     "@farmfe/utils": "workspace:*",
     "@polka/compression": "1.0.0-next.25",
     "@swc/helpers": "^0.5.0",
