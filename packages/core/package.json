{
<<<<<<< HEAD
  "name": "farm",
  "version": "2.0.0-beta.2",
=======
  "name": "@farmfe/core",
  "version": "2.0.0-beta.3",
>>>>>>> 86c610f7
  "main": "dist/index.js",
  "types": "dist/index.d.ts",
  "type": "module",
  "exports": {
    ".": {
      "import": "./dist/index.js",
      "require": "./dist/cjs/index.cjs",
      "types": "./dist/index.d.ts"
    },
    "./client": {
      "types": "./client.d.ts"
    },
    "./types/*": {
      "types": "./types/*"
    },
    "./package.json": "./package.json"
  },
  "bin": {
    "farm": "./bin/farm.mjs"
  },
  "napi": {
    "binaryName": "farm",
    "targets": [
      "x86_64-unknown-linux-gnu",
      "x86_64-pc-windows-msvc",
      "x86_64-apple-darwin",
      "aarch64-apple-darwin",
      "aarch64-unknown-linux-gnu",
      "aarch64-unknown-linux-musl",
      "x86_64-unknown-linux-musl",
      "i686-pc-windows-msvc",
      "aarch64-pc-windows-msvc"
    ]
  },
  "license": "MIT",
  "repository": {
    "type": "git",
    "url": "https://github.com/farm-fe/farm"
  },
  "author": {
    "name": "bright wu",
    "email": "1521488775@qq.com"
  },
  "keywords": [
    "Farm",
    "Vite",
    "Build Tool",
    "Rust Bundler",
    "FarmFE",
    "Farm Core",
    "bundler",
    "build-tool",
    "frontend",
    "dev-server",
    "hmr"
  ],
  "scripts": {
    "start": "tsc -w -p tsconfig.build.json",
    "start:debug": "tsc -w -p tsconfig.build.json",
    "build:cjs": "node scripts/build-cjs.mjs",
    "build": "tsc -p tsconfig.build.json && npm run build:cjs",
    "build:rs": "npm run build:rs:debug -- --release",
    "build:rs:publish": "npm run build:rs:debug -- --profile release-publish",
    "build:rs:debug": "napi build --platform -p farmfe_node --manifest-path ../../crates/node/Cargo.toml -o binding --js binding.cjs --dts binding.d.ts",
    "build:rs:profile": "cross-env FARM_PROFILE=1 npm run build:rs -- --features profile",
    "prepublishOnly": "napi prepublish -t npm && FARM_PUBLISH=true npm run build:cjs",
    "clean": "rimraf dist tsconfig.build.tsbuildinfo",
    "napi:version": "napi version",
    "artifacts": "napi artifacts",
    "type-check": "tsc -p tsconfig.build.json"
  },
  "devDependencies": {
    "@napi-rs/cli": "3.0.4",
    "@types/compression": "^1.7.5",
    "@types/connect": "^3.4.38",
    "@types/cors": "^2.8.17",
    "@types/debug": "^4.1.12",
    "@types/etag": "^1.8.3",
    "@types/fs-extra": "^11.0.1",
    "@types/http-proxy": "^1.17.14",
    "@types/ws": "^8.5.8",
    "react-refresh": "^0.14.0"
  },
  "dependencies": {
    "@farmfe/plugin-replace-dirname": "workspace:*",
    "@farmfe/runtime": "workspace:*",
    "@farmfe/runtime-plugin-hmr": "workspace:*",
    "@farmfe/runtime-plugin-import-meta": "workspace:*",
    "@farmfe/utils": "workspace:*",
    "@polka/compression": "1.0.0-next.25",
    "@swc/helpers": "0.5.17",
    "cac": "^6.7.14",
    "chokidar": "^3.5.3",
    "connect": "^3.7.0",
    "cors": "^2.8.5",
    "debug": "^4.3.5",
    "deepmerge": "^4.3.1",
    "dotenv": "^16.4.5",
    "dotenv-expand": "^11.0.6",
    "etag": "^1.8.1",
    "execa": "8.0.0",
    "fast-glob": "^3.3.2",
    "fs-extra": "^11.1.1",
    "http-proxy": "^1.18.1",
    "is-plain-object": "^5.0.0",
    "mime": "^4.0.4",
    "open": "10.1.0",
    "sirv": "^3.0.0",
    "ws": "^8.14.2",
    "zod": "^3.23.8",
    "zod-validation-error": "^1.3.0"
  },
  "engines": {
    "node": ">=16.15.1"
  },
  "files": [
    "binding/binding.cjs",
    "binding/binding.d.ts",
    "binding/index.d.ts",
    "binding/index.js",
    "binding/resolve-binding.cjs",
    "binding/swc-config.d.ts",
    "dist",
    "cjs",
    "client.d.ts",
    "types/**/*.d.ts"
  ]
}<|MERGE_RESOLUTION|>--- conflicted
+++ resolved
@@ -1,11 +1,6 @@
 {
-<<<<<<< HEAD
   "name": "farm",
-  "version": "2.0.0-beta.2",
-=======
-  "name": "@farmfe/core",
   "version": "2.0.0-beta.3",
->>>>>>> 86c610f7
   "main": "dist/index.js",
   "types": "dist/index.d.ts",
   "type": "module",
