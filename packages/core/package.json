{
  "name": "@farmfe/core",
  "version": "0.7.3",
  "main": "dist/index.js",
  "types": "dist/index.d.ts",
  "type": "module",
  "exports": {
    ".": {
      "import": "./dist/index.js",
      "require": "./dist/index.js",
      "types": "./dist/index.d.ts"
    },
    "./config": {
      "import": "./dist/config.js",
      "types": "./dist/config.d.ts"
    },
    "./package.json": "./package.json"
  },
  "napi": {
    "name": "farm",
    "triples": {
      "additional": [
        "aarch64-apple-darwin"
      ]
    }
  },
  "license": "MIT",
  "repository": {
    "type": "git",
    "url": "https://github.com/farm-fe"
  },
  "author": {
    "name": "bright wu",
    "email": "1521488775@qq.com"
  },
  "devDependencies": {
    "@napi-rs/cli": "^2.15.2",
    "@types/figlet": "^1.5.5",
    "@types/http-proxy": "^1.17.11",
    "@types/koa": "^2.13.5",
    "@types/koa-compress": "^4.0.3",
    "@types/koa-static": "^4.0.2",
    "@types/lodash": "^4.14.191",
    "@types/lodash.debounce": "^4.0.7",
    "@types/lodash.merge": "^4.6.7",
    "@types/ws": "^8.5.4",
    "react-refresh": "^0.14.0"
  },
  "engines": {
    "node": ">= 16"
  },
  "files": [
    "binding",
    "dist"
  ],
  "scripts": {
    "artifacts": "napi artifacts",
    "build": "tsc -p tsconfig.build.json",
    "build:rs": "npm run build:rs:debug -- --release",
    "build:rs:debug": "napi build --platform --cargo-name farmfe_node -p farmfe_node --cargo-cwd ../../ binding --js binding.cjs --dts binding.d.ts",
    "prepublishOnly": "napi prepublish -t npm",
    "version": "napi version",
    "start": "tsc -w -p tsconfig.build.json",
    "type-check": "npm run build"
  },
  "dependencies": {
    "@farmfe/runtime": "workspace:^0.6.0",
    "@farmfe/runtime-plugin-hmr": "workspace:^3.1.2",
    "@swc/helpers": "^0.5.0",
    "boxen": "^7.0.1",
    "chalk": "^5.2.0",
    "chokidar": "^3.5.3",
    "figlet": "^1.5.2",
    "http-proxy": "^1.18.1",
    "koa": "^2.13.4",
    "koa-compress": "^5.1.1",
    "koa-proxies": "^0.12.3",
    "koa-static": "^5.0.0",
    "lodash.debounce": "^4.0.8",
    "lodash.merge": "^4.6.2",
    "loglevel": "^1.8.1",
<<<<<<< HEAD
    "open": "^9.1.0",
=======
    "sirv": "^2.0.3",
>>>>>>> 8dccfe7b
    "ws": "^8.12.0",
    "zod": "^3.21.4"
  }
}<|MERGE_RESOLUTION|>--- conflicted
+++ resolved
@@ -79,11 +79,8 @@
     "lodash.debounce": "^4.0.8",
     "lodash.merge": "^4.6.2",
     "loglevel": "^1.8.1",
-<<<<<<< HEAD
     "open": "^9.1.0",
-=======
     "sirv": "^2.0.3",
->>>>>>> 8dccfe7b
     "ws": "^8.12.0",
     "zod": "^3.21.4"
   }
