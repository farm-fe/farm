import path from 'path';
import { fileURLToPath } from 'url';
import { describe, expect, test } from 'vitest';

import { parseUserConfig } from '../src/config/schema.js';
import {
  DEFAULT_DEV_SERVER_OPTIONS,
  normalizeDevServerConfig,
  resolveConfig
} from '../src/index.js';
import { Logger } from '../src/utils/logger.js';

test('resolveUserConfig', async () => {
  const filePath = fileURLToPath(path.dirname(import.meta.url));

  const config = await resolveConfig(
    { configPath: path.join(filePath, 'fixtures', 'config', 'farm.config.ts') },
    'development',
    new Logger()
  );

  expect(config.compilation.define).toEqual({
    // FARM_HMR_HOST: true,
    // FARM_HMR_PATH: '/__hmr',
    // FARM_HMR_PORT: '9000',
    FARM_PROCESS_ENV: {
      NODE_ENV: 'development',
      mode: 'development'
    },
    // FARM_HMR_PROTOCOL: 'ws',
    '$__farm_regex:(global(This)?\\.)?process\\.env\\.NODE_ENV':
      '"development"',
    '$__farm_regex:(global(This)?\\.)?process\\.env\\.mode': '"development"'
  });
  expect(config.compilation.input).toEqual({
    main: './main.tsx'
  });
  expect(config.compilation.output).toEqual({
    path: './dist',
    publicPath: '/',
    targetEnv: 'browser'
  });
  expect(config.compilation.lazyCompilation).toEqual(true);
  expect(config.compilation.sourcemap).toEqual(true);
  expect(config.compilation.minify).toEqual(false);
  expect(config.compilation.presetEnv).toEqual(false);
<<<<<<< HEAD
=======
  expect(config.compilation.persistentCache).toEqual({
    buildDependencies: [
      // path.join(filePath, '..', 'src', 'config.ts'),
      path.join(filePath, 'fixtures', 'config', 'farm.config.ts'),
      path.join(filePath, 'fixtures', 'config', 'util.ts'),
      'module',
      'package-lock.json',
      'pnpm-lock.yaml',
      'yarn.lock'
    ],
    envs: {
      FARM_PROCESS_ENV: '{"NODE_ENV":"development","mode":"development"}',
      NODE_ENV: 'development',
      mode: 'development',
      'package.json[name]': 'farm-fe',
      'package.json[type]': 'unknown',
      '$__farm_regex:(global(This)?\\.)?process\\.env\\.NODE_ENV':
        '"development"',
      '$__farm_regex:(global(This)?\\.)?process\\.env\\.mode': '"development"',
      'package.json[browser]': 'unknown',
      'package.json[exports]': 'unknown',
      'package.json[main]': 'unknown',
      'package.json[module]': 'unknown'
      // FARM_HMR_HOST: 'true',
      // FARM_HMR_PATH: '/__hmr',
      // FARM_HMR_PORT: '9000',
      // FARM_HMR_PROTOCOL: 'ws'
    },
    moduleCacheKeyStrategy: {}
  });
>>>>>>> f181057e
  expect(config.server).toEqual(
    normalizeDevServerConfig(config.server, 'development')
  );
});

test('resolveUserConfig-prod', async () => {
  const filePath = fileURLToPath(path.dirname(import.meta.url));

  const config = await resolveConfig(
    { configPath: path.join(filePath, 'fixtures', 'config', 'farm.config.ts') },
    'production',
    new Logger()
  );

  expect(config.compilation.define).toEqual({
    FARM_PROCESS_ENV: {
      NODE_ENV: 'production',
      mode: 'production'
    },
    '$__farm_regex:(global(This)?\\.)?process\\.env\\.NODE_ENV': '"production"',
    '$__farm_regex:(global(This)?\\.)?process\\.env\\.mode': '"production"'
  });
  expect(config.compilation.input).toEqual({
    main: './main.tsx'
  });
  expect(config.compilation.output).toEqual({
    assetsFilename: '[resourceName].[contentHash].[ext]',
    filename: '[resourceName].[contentHash].[ext]',
    path: './dist',
    publicPath: '/',
    targetEnv: 'browser'
  });
  expect(config.compilation.lazyCompilation).toEqual(false);
  expect(config.compilation.sourcemap).toEqual(true);
  expect(config.compilation.minify).toEqual(true);
  expect(config.compilation.presetEnv).toEqual(false);
<<<<<<< HEAD

=======
  expect(config.compilation.persistentCache).toEqual({
    buildDependencies: [
      // path.join(filePath, '..', 'src', 'config.ts'),
      path.join(filePath, 'fixtures', 'config', 'farm.config.ts'),
      path.join(filePath, 'fixtures', 'config', 'util.ts'),
      'module',
      'package-lock.json',
      'pnpm-lock.yaml',
      'yarn.lock'
    ],
    envs: {
      FARM_PROCESS_ENV: '{"NODE_ENV":"production","mode":"production"}',
      NODE_ENV: 'production',
      mode: 'production',
      'package.json[name]': 'farm-fe',
      'package.json[type]': 'unknown',
      'package.json[browser]': 'unknown',
      'package.json[exports]': 'unknown',
      'package.json[main]': 'unknown',
      'package.json[module]': 'unknown',
      '$__farm_regex:(global(This)?\\.)?process\\.env\\.NODE_ENV':
        '"production"',
      '$__farm_regex:(global(This)?\\.)?process\\.env\\.mode': '"production"'
    },
    moduleCacheKeyStrategy: {}
  });
>>>>>>> f181057e
  expect(config.server).toEqual(
    normalizeDevServerConfig(config.server, 'production')
  );
});

test('resolveUserConfig-input-html-prod', async () => {
  const filePath = fileURLToPath(path.dirname(import.meta.url));
  const configFilePath = path.join(
    filePath,
    'fixtures',
    'config',
    'input-html',
    'farm.config.ts'
  );
  const config = await resolveConfig(
    { configPath: configFilePath },
    'production',
    new Logger()
  );

  expect(config.compilation.input).toEqual({
    index: './index.html'
  });

  expect(config.compilation.define).toEqual({
    FARM_PROCESS_ENV: {
      NODE_ENV: 'production',
      mode: 'production'
    },
    '$__farm_regex:(global(This)?\\.)?process\\.env\\.NODE_ENV': '"production"',
    '$__farm_regex:(global(This)?\\.)?process\\.env\\.mode': '"production"'
  });

  expect(config.compilation.output).toEqual({
    assetsFilename: '[resourceName].[contentHash].[ext]',
    filename: '[resourceName].[contentHash].[ext]',
    path: './dist',
    publicPath: '/',
    targetEnv: 'browser'
  });

  expect(config.compilation.lazyCompilation).toEqual(false);
  expect(config.compilation.sourcemap).toEqual(true);
  expect(config.compilation.minify).toEqual(true);

  expect(config.compilation.presetEnv).toEqual({
    options: {
      targets: [
        'edge >= 15',
        'firefox >= 52',
        'chrome >= 55',
        'safari >= 11',
        'opera >= 42',
        'ios_saf >= 11.2',
        'and_chr >= 125',
        'and_ff >= 126',
        'and_uc >= 15.5',
        'samsung >= 6.4',
        'and_qq >= 14.9',
        'baidu >= 13.52',
        'kaios >= 3.1',
        'unreleased edge versions',
        'unreleased firefox versions',
        'unreleased chrome versions',
        'unreleased safari versions',
        'unreleased opera versions',
        'unreleased ios_saf versions',
        'unreleased and_chr versions',
        'unreleased and_ff versions',
        'unreleased and_uc versions',
        'unreleased samsung versions',
        'unreleased and_qq versions',
        'unreleased baidu versions',
        'unreleased kaios versions'
      ]
    }
  });

<<<<<<< HEAD
=======
  expect(config.compilation.persistentCache).toEqual({
    buildDependencies: [
      configFilePath,
      'module',
      'package-lock.json',
      'pnpm-lock.yaml',
      'yarn.lock'
    ],
    envs: {
      FARM_PROCESS_ENV: '{"NODE_ENV":"production","mode":"production"}',
      NODE_ENV: 'production',
      mode: 'production',
      'package.json[name]': 'farm-fe',
      'package.json[type]': 'unknown',
      'package.json[browser]': 'unknown',
      'package.json[exports]': 'unknown',
      'package.json[main]': 'unknown',
      'package.json[module]': 'unknown',
      '$__farm_regex:(global(This)?\\.)?process\\.env\\.NODE_ENV':
        '"production"',
      '$__farm_regex:(global(This)?\\.)?process\\.env\\.mode': '"production"'
    },
    moduleCacheKeyStrategy: {}
  });

>>>>>>> f181057e
  expect(config.server).toEqual(
    normalizeDevServerConfig(config.server, 'production')
  );
});

describe('normalize-dev-server-options', () => {
  test('default', () => {
    const options = normalizeDevServerConfig({}, 'development');
    expect(options.https).toBe(DEFAULT_DEV_SERVER_OPTIONS.https);
    expect(options.port).toBe(DEFAULT_DEV_SERVER_OPTIONS.port);
    expect(options.hmr).not.toBe(false);
  });

  test('custom port', () => {
    const options = normalizeDevServerConfig({ port: 8080 }, 'development');
    expect(options.https).toBe(DEFAULT_DEV_SERVER_OPTIONS.https);
    expect(options.port).toBe(8080);
  });

  test('disable HMR in prod', () => {
    const options = normalizeDevServerConfig({}, 'production');
    expect(options.hmr).toBe(false);
  });
});

describe('parseUserConfig', () => {
  test('non-objects', () => {
    expect(() => parseUserConfig('should throw')).toThrowError(
      'Expected object, received string'
    );
  });

  test('extraneous config', () => {
    expect(() =>
      parseUserConfig({
        extra: 'should throw'
      })
    ).toThrowError('Unrecognized key');
  });

  test('type error config', () => {
    expect(() =>
      parseUserConfig({
        server: {
          port: 'should throw'
        }
      })
    ).toThrowError('Validation error');
  });

  test('valid template config', () => {
    expect(() =>
      parseUserConfig({
        compilation: {
          input: {
            index: './index.html'
          },
          resolve: {
            symlinks: true,
            mainFields: ['module', 'main', 'customMain']
          },
          define: {
            BTN: 'Click me'
          },
          output: {
            path: './build'
          }
        },
        server: {
          hmr: true
        },
        plugins: ['@farmfe/plugin-react']
      })
    ).not.toThrow();
  });
});<|MERGE_RESOLUTION|>--- conflicted
+++ resolved
@@ -44,8 +44,6 @@
   expect(config.compilation.sourcemap).toEqual(true);
   expect(config.compilation.minify).toEqual(false);
   expect(config.compilation.presetEnv).toEqual(false);
-<<<<<<< HEAD
-=======
   expect(config.compilation.persistentCache).toEqual({
     buildDependencies: [
       // path.join(filePath, '..', 'src', 'config.ts'),
@@ -76,7 +74,6 @@
     },
     moduleCacheKeyStrategy: {}
   });
->>>>>>> f181057e
   expect(config.server).toEqual(
     normalizeDevServerConfig(config.server, 'development')
   );
@@ -113,9 +110,6 @@
   expect(config.compilation.sourcemap).toEqual(true);
   expect(config.compilation.minify).toEqual(true);
   expect(config.compilation.presetEnv).toEqual(false);
-<<<<<<< HEAD
-
-=======
   expect(config.compilation.persistentCache).toEqual({
     buildDependencies: [
       // path.join(filePath, '..', 'src', 'config.ts'),
@@ -142,7 +136,6 @@
     },
     moduleCacheKeyStrategy: {}
   });
->>>>>>> f181057e
   expect(config.server).toEqual(
     normalizeDevServerConfig(config.server, 'production')
   );
@@ -221,8 +214,6 @@
     }
   });
 
-<<<<<<< HEAD
-=======
   expect(config.compilation.persistentCache).toEqual({
     buildDependencies: [
       configFilePath,
@@ -248,7 +239,6 @@
     moduleCacheKeyStrategy: {}
   });
 
->>>>>>> f181057e
   expect(config.server).toEqual(
     normalizeDevServerConfig(config.server, 'production')
   );
