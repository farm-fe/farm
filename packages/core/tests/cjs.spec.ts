--- conflicted
+++ resolved
@@ -42,8 +42,6 @@
   expect(config.compilation.sourcemap).toEqual(true);
   expect(config.compilation.minify).toEqual(false);
   expect(config.compilation.presetEnv).toEqual(false);
-<<<<<<< HEAD
-=======
   expect(config.compilation.persistentCache).toEqual({
     buildDependencies: [
       // path.join(filePath, '..', 'src', 'config.ts'),
@@ -74,7 +72,6 @@
     },
     moduleCacheKeyStrategy: {}
   });
->>>>>>> f181057e
   expect(config.server).toEqual(
     normalizeDevServerConfig(config.server, 'development')
   );
