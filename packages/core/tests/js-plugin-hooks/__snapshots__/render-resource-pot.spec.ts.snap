// Vitest Snapshot v1, https://vitest.dev/guide/snapshot.html

exports[`Js Plugin Execution - renderResourcePot 1`] = `
{
  "custom": {},
  "data": {
    "dynamicImports": [],
    "exports": [],
    "importedBindings": {},
    "imports": [],
    "isDynamicEntry": false,
    "isEntry": true,
    "isImplicitEntry": false,
  },
<<<<<<< HEAD
  "id": "index_eab4",
=======
  "id": "index_eab4_eab4eb4a846cd9fa318a455919afa864_js",
>>>>>>> 7a69a887
  "map": null,
  "moduleIds": [
    "index.ts?foo=bar",
  ],
  "modules": {
    "index.ts?foo=bar": {
      "id": "index.ts?foo=bar",
      "originalLength": 51,
      "renderedContent": "function e(e,r,u,n){e._m(r),r.default="render-resource-pot-return-value";}",
      "renderedLength": 74,
      "renderedMap": null,
    },
  },
  "name": "index",
  "resourcePotType": "js",
}
`;<|MERGE_RESOLUTION|>--- conflicted
+++ resolved
@@ -12,11 +12,7 @@
     "isEntry": true,
     "isImplicitEntry": false,
   },
-<<<<<<< HEAD
-  "id": "index_eab4",
-=======
   "id": "index_eab4_eab4eb4a846cd9fa318a455919afa864_js",
->>>>>>> 7a69a887
   "map": null,
   "moduleIds": [
     "index.ts?foo=bar",
