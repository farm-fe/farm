# @farmfe/core

<<<<<<< HEAD
## 2.0.0-nightly-20241029121500

### Major Changes

- b327dd1: collect htmlFallbackMiddleware
=======
## 1.7.2

### Patch Changes

- e0a9e48f: fix treeshake assign expr reference

>>>>>>> 452ab573
## 1.7.1

### Patch Changes

- 98a2b01b: Fix panic when call `compiler.update` for a full new module multiple times

## 1.7.0

### Minor Changes

- 25f3d3f6: Support calling `compiler.update` to compile a full new module dynamically

## 1.6.7

### Patch Changes

- ec87a7fe: Fix resource pot id conflict in a large project due to the short hash id. The hash id is changed from 4 length to 32
- ec87a7fe: Fix #2103 module system introp between esm and cjs

## 1.6.6

### Patch Changes

- 0163299e: Fix persistent cache panic when using addFileWatchFile with query #2067

## 1.6.5

### Patch Changes

- 2423ee65: Fix query strings in external imports are duplicated

## 1.6.4

### Patch Changes

- 35bdd7f5: fix module with query cannot update when watch file update
- 84ab2c75: fix import meta glob path

## 1.6.3

### Patch Changes

- 0ad977b6: import meta glob search package

## 1.6.2

### Patch Changes

- 43e0ea06: do not clean up then watch graph monitoring module

## 1.6.1

### Patch Changes

- 9e9e94e2: fix namespace fallback when use literal computed

## 1.6.0

### Minor Changes

- 6b849123: js plugin supports process module hook

### Patch Changes

- b235a919: feat: support invalidateModule

## 1.5.0

### Minor Changes

- e63b163a: Support object style `script.importNotUsedAsValues` and reset the default value to `remove`

### Patch Changes

- e63b163a: Fix vue lazy compilation transform error when persistent cache enabled
- e63b163a: Fix mixed hmr ws protocol when proxy online host to localhost
- e63b163a: Fix module_group_graph panic which is caused by inconsistent module.module_groups when persistent cache is enabled
- 80b13ce6: new import meta url runtime & merge electron preload output files
- Updated dependencies [e63b163a]
  - @farmfe/runtime-plugin-hmr@3.5.10

## 1.4.7

### Patch Changes

- c6df3d2b: Fix server.hmr.protocol does not work
- Updated dependencies [c6df3d2b]
  - @farmfe/runtime-plugin-hmr@3.5.9

## 1.4.6

### Patch Changes

- Updated dependencies [249e9a2b]
  - @farmfe/runtime-plugin-import-meta@0.2.3
  - @farmfe/runtime-plugin-hmr@3.5.8
  - @farmfe/runtime@0.12.10

## 1.4.5

### Patch Changes

- 376fd9d4: fix cjs 2 esm entry omit default reexport

## 1.4.4

### Patch Changes

- 94451ae6: fix: disable inline scripts
- b05a2c84: fix bundle export cjs entry file

## 1.4.3

### Patch Changes

- c4ff67a2: Fix external alias #1957
- c4ff67a2: Fix `import * as xx` tree shaking issue

## 1.4.2

### Patch Changes

- 3085d644: judgement node environment with check input value

## 1.4.1

### Patch Changes

- Updated dependencies [829d0945]
  - @farmfe/runtime@0.12.9

## 1.4.0

### Minor Changes

- 7d86847c: Support tree shake `import * as ns from './xxx'`. `./xxx` can be tree-shaken if following rules are met:

  - `ns` is used as member prop, example: `ns.a`
  - `ns` is used as member literal computed, example: `ns['a']`

  For example:

  ```ts
  // b.ts
  export const a = 1;
  export const b = 2;

  // a.ts
  import * as ns from "./b";

  console.log(ns.a);
  console.log(ns["a"]);
  ```

  After tree shaking, the result will be:

  ```ts
  // b.ts
  export const a = 1; // a is preserved and b is removed.

  // a.ts
  import * as ns from "./b";
  console.log(ns.a);
  console.log(ns["a"]);
  ```

  But if `ns` is met rules above, then all the fields will be preserved, example:

  ```ts
  // b.ts
  export const a = 1;
  export const b = 2;

  // a.ts
  import * as ns from "./b";

  console.log(ns);
  ```

  After tree shaking, the result will be:

  ```ts
  // b.ts
  export const a = 1; // both a and b are preserved
  export const b = 2;
  // a.ts
  import * as ns from "./b";
  console.log(ns.a);
  console.log(ns["a"]);
  ```

## 1.3.34

### Patch Changes

- 8853c4aa: fix bundle global variable preserve

## 1.3.33

### Patch Changes

- 3b95eef4: Fix(runtime): invalid async module cache
- Updated dependencies [3b95eef4]
  - @farmfe/runtime@0.12.8

## 1.3.32

### Patch Changes

- 3ae860bd: fix plugin circle call between Runtime & LazyCompilation, fix runtime & lazyCompilation conflict

## 1.3.31

### Patch Changes

- b3a7caf: fix css url resolving issue
- Updated dependencies [669e2b8]
  - @farmfe/runtime-plugin-hmr@4.0.0-nightly-20241029095811

## 2.0.0-nightly-20241024090954

### Major Changes

- f460eb1: bump core version fix spa reload not 404

## 2.0.0-nightly-20241024075304

### Patch Changes

- Updated dependencies [9a1b2b9]
  - @farmfe/plugin-replace-dirname@1.0.0-nightly-20241024075304

## 2.0.0-nightly-20241023101523

### Major Changes

- d7c5ffb: support node 16

## 2.0.0-nightly-20241023020505

### Patch Changes

- 3651244: add assets mode for asset path generate
- Updated dependencies [cab79e8]
  - @farmfe/runtime@1.0.0-nightly-20241023020505
  - @farmfe/runtime-plugin-hmr@4.0.0-nightly-20241023020505
  - @farmfe/runtime-plugin-import-meta@1.0.0-nightly-20241023020505

## 2.0.0-nightly-20241022143924

### Major Changes

- 83838bd: remove lightCyan color utils

## 2.0.0-nightly-20241022124925

### Patch Changes

- Updated dependencies [6a1038c]
  - @farmfe/utils@1.0.0-nightly-20241022124925

## 2.0.0-nightly-20241022041556

### Major Changes

- 24347c9: update deps

## 2.0.0-nightly-20241022014521

### Major Changes

- a82a5b2: bump nightly version

## 1.3.29

### Patch Changes

- 663dfeed: Revert change of replacing invalid css

## 1.3.28

### Patch Changes

- e1f5c696: fix namespace import MemberProp name failed
- a2a32f51: Fix invalid css syntax #1748 #1557
- 04a124fe: Fix css dynamic loading runtime error #1551
- 7d84234e: fix resolve env config node env error
- Updated dependencies [04a124fe]
  - @farmfe/runtime@0.12.7

## 1.3.27

### Patch Changes

- Bump version
- Updated dependencies
  - @farmfe/runtime@0.12.6

## 1.3.26

### Patch Changes

- 3b6eb912: fix #1755 and support useAbsolutePath for plugin-react
- ed676f02: Fix #1755
- Updated dependencies [3b6eb912]
  - @farmfe/runtime-plugin-hmr@3.5.7

## 1.3.25

### Patch Changes

- 97408595: Fix persistent cache panic when working with lazy compilation

## 1.3.24

### Patch Changes

- 772381b0: Fix concurrent lazy compilation failed
- 732c046d: Ignore non-utf8 error when getting file contents
- Updated dependencies [772381b0]
  - @farmfe/runtime@0.12.5

## 1.3.23

### Patch Changes

- e17551ad: support css module name coversion
- 4542c3d8: Temporarily disable the esbuild attribute in the vite plugin

## 1.3.22

### Patch Changes

- 5f0c02d2: bump runtime version
- Updated dependencies [5f0c02d2]
  - @farmfe/runtime@0.12.4

## 1.3.21

### Patch Changes

- 1b1a7c17: compatible `import default from "module"`

## 1.3.20

### Patch Changes

- ca00a930: fix hmr update no in time

## 1.3.19

### Patch Changes

- 2095f173: support resolve dedupe

## 1.3.18

### Patch Changes

- e4e8b92b: fix html runtime inject failed when build multiple page & in output.filename, can choose either name or hash to use

## 1.3.17

### Patch Changes

- 83b89e72: Refactor stats implementation

## 1.3.16

### Patch Changes

- b5d2a4c3: module system analyze & improve preset_env module path match
- 2e7f4f90: plugin_static_assets emit resource_map remove query
- b7fb695a: revert preset-env match & add enforce exclude

## 1.3.15

### Patch Changes

- Updated dependencies [ae6e0ca9]
  - @farmfe/runtime@0.12.3

## 1.3.14

### Patch Changes

- 535d0b2c: Fix globalThis is not defined in legacy browsers
- 8e67cdab: fix: Setting ws in proxy causes an infinite loop
- 73cfd570: fix: Add flag in config/schema to disable spa mode

## 1.3.13

### Patch Changes

- ed5c5278: fix bundle import namespace name uniq
- ef19162f: Optimize dynamic resources map size and fix minify.moduleDecls cyclic dependencies issues
- Updated dependencies [ef19162f]
  - @farmfe/runtime-plugin-hmr@3.5.6
  - @farmfe/runtime@0.12.2

## 1.3.12

### Patch Changes

- 7417d0f3: - Fix dynamic import not work in webview context like vscode extension, we have specify the full lazy compilation path like `http://127.0.0.1:9000/__lazyCompile` instead of `/__layzeCompile`
  - Support `compilation.output.clean` to control remove `output.path` or not, default to true
- 49448561: import.meta.url and require compatible esm and cjs
- eff069c4: chore: Improve binary performance

## 1.3.11

### Patch Changes

- 01e3100b: Fix do not full reload when boundary module not found for multi-page-app
- Updated dependencies [01e3100b]
  - @farmfe/runtime-plugin-hmr@3.5.5

## 1.3.10

### Patch Changes

- fcd4dc3f: - Mark farm compatible with node 16
  - Support targetEnv `library-node` and `library-browser`
  - fix watcher does not watch file change beyond the project root
  - remove script bundle port conflict log when lazy compile is disabled

## 1.3.9

### Patch Changes

- 0483fd9a: Support compiler.traceModuleGraph

## 1.3.8

### Patch Changes

- 5c603a65: fix moduleDecls minify bug #1644

## 1.3.7

### Patch Changes

- 5a2936a3: Fix multiple page application hmr error
- Updated dependencies [5a2936a3]
  - @farmfe/runtime-plugin-hmr@3.5.4

## 1.3.6

### Patch Changes

- b258c415: Support single bundle library

## 1.3.5

### Patch Changes

- 6a64fe20: Support update_finished for js plugins
- 6a64fe20: Fix:

  - Public path undefined error when normalizing hmr path
  - Resource order in html, `<link>` should present last

- b1362e88: Normalize root path for vite plugins compatibility

## 1.3.4

### Patch Changes

- 87e6ad70: Fix import/export minify #1625
- 735117ac: Fix config reload

## 1.3.3

### Patch Changes

- 54ddee1c: fix: proxy req.url request hmrPath error
- 166406d0: fix: http2 not support http-proxy :path options
- c6a8c813: Fix css @import starting with ~
- 045e712b: fix: https options error

## 1.3.2

### Patch Changes

- bf8bd9fe: Fix define \_\_esModule
- Updated dependencies [bf8bd9fe]
  - @farmfe/runtime@0.12.1

## 1.3.1

### Patch Changes

- afe48ab7: fix: proxy ws error
- a3788445: Add protocol option in config schema

## 1.3.0

### Minor Changes

- 966e2507: Optimize production size

### Patch Changes

- 7b0c4ffe: Allow objectKeys for proxy getter
- ce30b785: fix: When clearScreen is false, clear fails
- b18ca7fe: 1. disable external hosting when use require 2. improve NestJs template 3. add nativeTopLevelAwait option
- 385e5b25: feat: normalize usage of rust plugins and js plugins
- 11081589: disable swc remove import
- 89c40302: Support disable overlay
- Updated dependencies [2cc62c49]
- Updated dependencies [966e2507]
- Updated dependencies [2cc62c49]
- Updated dependencies [89c40302]
- Updated dependencies [de2c4821]
  - @farmfe/runtime-plugin-import-meta@0.2.2
  - @farmfe/runtime@0.12.0
  - @farmfe/runtime-plugin-hmr@3.5.3

## 1.2.8

### Patch Changes

- 83d05d59: fix: put http-proxy into production dependency

## 1.2.7

### Patch Changes

- 3cf0cdd9: use http-proxy as koa proxy middleware

## 1.2.6

### Patch Changes

- a264f6c4: support mts/cts ext and fix traceDependencies use directory
- 0915328e: support new URL with import.meta.url

## 1.2.5

### Patch Changes

- 49523be7: bump dotenv version
- 53f5115e: fix: publicDir find html resource middleware error
- Updated dependencies [49523be7]
  - @farmfe/runtime-plugin-import-meta@0.2.1

## 1.2.4

### Patch Changes

- 8e3f1934: Enable parser.decorators by default when script.decorators is enabled
- 4470ff51: Fix bugs:
  - Tree shake side effect detection from package.json fail
  - Sourcemap resolution when build for production
- 8e3f1934: Make options in `ScriptParseConfig` optional

## 1.2.3

### Patch Changes

- ca28145c: \* fix #1450 resolving css @import dependencies error
  - fix #1449 vite plugin adapter wrong css plugin content
  - fix #902 this.resolve panic when use vite-plugin-adapter

## 1.2.2

### Patch Changes

- 68482a02: fix #1432
- 223af33f: resolver priority exports field when string type
- 97a42515: Fix #1418

## 1.2.1

### Patch Changes

- 8bf8c951: chore: Modify `main_fields` priority
- d52a2ef4: Fix #1424
- 58b256e2: runtime bundle
- Updated dependencies [58b256e2]
  - @farmfe/runtime@0.11.2

## 1.2.0

### Minor Changes

- 122ab6d0: optimize @farmfe/core api usage

### Patch Changes

- eb2eee75: Fix bugs:
  - fix #1402
  - fix #1405

## 1.1.15

### Patch Changes

- c72238ee: Farm-browserslist-generator adapts to different node versions

## 1.1.14

### Patch Changes

- 4df945c3: fix: #1384

## 1.1.13

### Patch Changes

- 34336080: chore(refactor): optimize tree shake implemetation to improve performance
- d9cb6902: fix: encode the lazy compile path
- c2c6717c: fix failed fetch resource

## 1.1.12

### Patch Changes

- 0f3c1a8f: fix: can't match resources with url parameters carried under devServer

## 1.1.11

### Patch Changes

- 91f897b2: fix: format error message and fix output.targetEnv schema validate
- f0f42b27: - core types should be included in the compilation process
  - logger used should be obtained from the parameter

## 1.1.10

### Patch Changes

- 0c3f6883: make `server.proxy.headers` work again

## 1.1.9

### Patch Changes

- 3059e616: check config stage

## 1.1.8

### Patch Changes

- 1ae36c95: support exclude/include option for html

## 1.1.7

### Patch Changes

- 943fd627: fix: load env file error
- 8d5bf9cd: fix minify not work for files that endsWith .min.js
- 19b5d89b: 1. external injectlogic 2. better tip

## 1.1.6

### Patch Changes

- bf98b34a: fix publish cannot find type

## 1.1.5

### Patch Changes

- 25ed2330: Bugfixes:
  - #1300
  - #1288
  - #1271
- df7ac2a0: support record external

## 1.1.4

### Patch Changes

- be4415a7: fix circle module require

## 1.1.3

### Patch Changes

- 9754d371: merge configuration policies
- 61294219: minify module filter use absolute path
- 28e1a373: fix(vite plugin): some vite plugins do not provide `alias` configuration errors

## 1.1.2

### Patch Changes

- 492353f8: fix: lazy compilation concurrency issue
- 5b75ec27: feat: support isolate runtime resource
- 8a79de4d: fix: format watch mode error message
- Updated dependencies [492353f8]
  - @farmfe/runtime-plugin-hmr@3.5.2
  - @farmfe/runtime@0.11.1

## 1.1.1

### Patch Changes

- 67716076: \* added `persistentCache.globalBuiltinCacheKeyStrategy` to control internal persistent cache key, #1208
  - fix define string #1112
  - fix css @import without .css suffix #1230
  - fix json transform #1231

## 1.1.0

### Minor Changes

- 71b6bab7: feat: disable polyfill when entry is not html
- ef1b39bc: Top level await supported
- 86d17342: Bump swc core version to v0.90

### Patch Changes

- 3581ee5e: Support lazy compilation when targeting node
- 4e8ebbcc: support cli root path options
- Updated dependencies [ef1b39bc]
  - @farmfe/runtime@0.11.0
  - @farmfe/runtime-plugin-hmr@3.5.1
  - @farmfe/runtime-plugin-import-meta@0.2.0

## 1.0.22

### Patch Changes

- b29c6147: Fix loadConfig error message

## 1.0.21

### Patch Changes

- 1509e1ed: fix: format error message
- e7154081: fix: the problem of hmr file not existing
- 2d773109: Fix css @import url(./xxx) panic
- d8104673: feat: Support parsing config file parsing `_ _ dirname` , ` _ _ filename`

## 1.0.20

### Patch Changes

- 995cb6aa: Fix #1180

## 1.0.19

### Patch Changes

- ca10db6d: fix lazy compilation error when mixed import and dynamic import in the same module
- f932167d: when both treeShakeing and lazyCompilation are enabled, disabling lazyCompilation is a better option
- 8d08883e: fix: public resources have not been added publicPath prefix

## 1.0.18

### Patch Changes

- b67eb986: fix: resolve config mode error

## 1.0.17

### Patch Changes

- d330af58: unlink temp bundled config file

## 1.0.16

### Patch Changes

- e1071eca: fix sass files watch and static assets transform
- 6cbc9fa8: resolve config file with set NODE_ENV
- 2ada5819: Add parsing in alias to node_modules

## 1.0.15

### Patch Changes

- b2103287: Less strict html parsing

## 1.0.14

### Patch Changes

- 9ae86438: Fix persistent cache conflicts

## 1.0.13

### Patch Changes

- af14caa7: Fix static assets plugin compatibility issue
- ce5b0d18: fix: Make publicPath and publicDir configuration work properly.

## 1.0.12

### Patch Changes

- 6435db41: - remove unused reverse read variable
  - disable treeShaking and lazyCompilation same time in development mode
- b1a5b8dd: feat: Optimize persistentCache when rendering modules

## 1.0.11

### Patch Changes

- 1ec7dd74: throwError retain origin error stack
- 6c03e7e0: fix: publicDir resources are not copied correctly into the package file

## 1.0.10

### Patch Changes

- cf14295b: Fix vite config adapter error

## 1.0.9

### Patch Changes

- 6425c763: Fix vite plugin adapter

## 1.0.8

### Patch Changes

- cb7df71f: Support alias resolve and url rebase for import.meta.glob, sass and less plugins

## 1.0.7

### Patch Changes

- 1d1ae1f2: fix: Multiple server startups result in WebSocket connection interruptions.
- 7ae9cb8d: fix: problems with the load filter not working

## 1.0.6

### Patch Changes

- 48a36cca: feat: support postcss-import for @farmfe/js-plugin-postcss

## 1.0.5

### Patch Changes

- Update dep runtime plugin hmr

## 1.0.4

### Patch Changes

- a749b5af: Fix Vite project migrations issues
- 5b9cb22c: add import meta hot condition

## 1.0.3

### Patch Changes

- f0cfdce1: minify modules instead of resource pots
- f58fd07e: variable assign need to retain

## 1.0.2

### Patch Changes

- 6f5f7ac8: treeshake class decl assign

## 1.0.1

### Patch Changes

- 633f5524: Fix #1029

## 1.0.0

### Major Changes

- 8f8366de: Release 1.0.0-beta

## 1.0.0-beta.0

### Major Changes

- 8f8366de: Release 1.0.0-beta

## 0.16.11

### Patch Changes

- Updated dependencies [8f8366de]
  - @farmfe/runtime-plugin-import-meta@0.2.0
  - @farmfe/runtime-plugin-hmr@3.5.0
  - @farmfe/runtime@0.10.0
  - @farmfe/utils@0.1.0

## 0.16.10

### Patch Changes

- 9be34a86: fix #997

## 0.16.9

### Patch Changes

- b3617142: fix #982 #983

## 0.16.8

### Patch Changes

- de0b3ecc: Fix default minify to false in prod when using vite plugins

## 0.16.7

### Patch Changes

- 6438b969: Fix static name conflicts in dev. fix #966
- 6438b969: Fix vite plugin css order. fix #967
- 72c9a59c: eliminate more useless code

## 0.16.6

### Patch Changes

- 96d87c7c: fix: cli options merge with config
- 659244ed: Support create-farm-plugin and farm-plugin-tools
- Updated dependencies [659244ed]
  - @farmfe/runtime-plugin-import-meta@0.1.2
  - @farmfe/runtime-plugin-hmr@3.4.2
  - @farmfe/runtime@0.9.3
  - @farmfe/utils@0.0.1

## 0.16.5

### Patch Changes

- 03d70a0d: make default resolve executed before normal plugins. fix #952.
- 3d187053: make config.define part of cache key. fix #953
- Updated dependencies [ea128f69]
  - @farmfe/runtime-plugin-hmr@3.4.1

## 0.16.4

### Patch Changes

- 501b1342: Fix resolve browser alias #941

## 0.16.3

### Patch Changes

- 947fe245: fix: change config filer resolve error

## 0.16.2

### Patch Changes

- f462bbad: support env prefix with "VITE\_"

## 0.16.1

### Patch Changes

- 43bd8333: Support `/src/index.ts`(without .) for html script tag
- Updated dependencies [297e32bf]
  - @farmfe/runtime-plugin-import-meta@0.1.1

## 0.16.0

### Minor Changes

- 7fc2a650: Support preserving comments for Js/Ts/Jsx/Tsx modules

### Patch Changes

- 992c0a5c: add filter for augmentResourceHash & renderResourcePot hook
- 116ffa94: Fix bugs && Support object result of transformIndexHtml Hook

## 0.15.10

### Patch Changes

- c4dcc75e: Support plugin vite-tsconfig-paths

## 0.15.9

### Patch Changes

- 5c6d896d: fix #857 #460

## 0.15.8

### Patch Changes

- 91c5f0da: fix restart server exit(0) bump template version

## 0.15.7

### Patch Changes

- 0ab4edf9: Fix failed to load external cjs require when output esm
- Updated dependencies [0ab4edf9]
- Updated dependencies [0ab4edf9]
  - @farmfe/runtime@0.9.2

## 0.15.6

### Patch Changes

- 3abd5112: Change file watcher to chokidar to be compatible with Vite
- 1504a51b: fix restart server exit(0) bump template version
- 3abd5112: Support vite plugin svelte. #825

## 0.15.5

### Patch Changes

- 286d9fce: Fix transformIndexHtml does not work as expected

## 0.15.4

### Patch Changes

- 736e6620: fix #878
- Updated dependencies [736e6620]
  - @farmfe/runtime@0.9.1

## 0.15.3

### Patch Changes

- 18616c7d: Fix dev server random 503

## 0.15.2

### Patch Changes

- 09992927: Fix dev server random 503

## 0.15.1

### Patch Changes

- 295ec500: make vite plugins execute later than farm plugins

## 0.15.0

### Minor Changes

- 24571102: Bump version

### Patch Changes

- e4c9f81e: Break change: reset config and configResolved hooks hook functionality and structure
- e91a088a: resolve condition orderly
- 78c19574: support renderResourcePot/finalizeResources/augmentResourceHash/renderStart js hook
- 8846d063: Normalize js plugin hooks name
- Updated dependencies [65c742c4]
- Updated dependencies [24571102]
  - @farmfe/runtime@0.9.0
  - @farmfe/runtime-plugin-hmr@3.4.0
  - @farmfe/runtime-plugin-import-meta@0.1.0

## 0.14.18

### Patch Changes

- b181bb1c: support linux-x64-musl

## 0.14.17

### Patch Changes

- 329d37ef: fix enforceTargetMinSize panic

## 0.14.16

### Patch Changes

- 88a93d0a: Fix duplicate `/` in css url()

## 0.14.15

### Patch Changes

- 19c600d2: Fix win ia32 artifact not found
- 478c685f: update brand color update logger logic

## 0.14.14

### Patch Changes

- 0b022e7a: bug: PublicPath parsing error while setting server.open
- 418247f3: Optimize cache

## 0.14.13

### Patch Changes

- cfc5cfa2: Fix #814

## 0.14.12

### Patch Changes

- d533fa88: server: public path in open server error

## 0.14.11

### Patch Changes

- 0a83fff6: bump version Config hook undo
- 2bcf360e: fix #770
- Updated dependencies [2bcf360e]
  - @farmfe/runtime@0.8.4

## 0.14.10

### Patch Changes

- 9c6bb8bb: fix #787 #794 #795
- a6f7b165: bump version for publishing addtional cpu arch package

## 0.14.9

### Patch Changes

- 22752363: add clean command

## 0.14.8

### Patch Changes

- c6243c91: Fix immutable modules cache not found

## 0.14.7

### Patch Changes

- c231d824: Optimize persistent cache

## 0.14.6

### Patch Changes

- e38729de: fix import config cache
- 1c862451: fix #774 again

## 0.14.5

### Patch Changes

- 50db539e: support create https server & support restart
- 75c7018a: Fix #774

## 0.14.4

### Patch Changes

- dbecdf58: fix #769 and optimize cache
- b3a60e93: fix #768
- Updated dependencies [dbecdf58]
  - @farmfe/runtime-plugin-import-meta@0.0.4
  - @farmfe/runtime-plugin-hmr@3.3.1
  - @farmfe/runtime@0.8.3

## 0.14.3

### Patch Changes

- 18563f43: fix #761 static assets for internally supported html/js/ts/css modules
- 18563f43: Fix #760

## 0.14.2

### Patch Changes

- cf0dc914: Fix cjs export not found
- c1a4fcc8: fix #747
- Updated dependencies [c1a4fcc8]
  - @farmfe/runtime@0.8.2

## 0.14.1

### Patch Changes

- 6e88a1e3: bump version
- fc91c7df: Fix runtime resource panic
- Updated dependencies [6e88a1e3]
  - @farmfe/runtime-plugin-import-meta@0.0.3
  - @farmfe/runtime@0.8.1

## 0.14.0

### Minor Changes

- 72bfe2af: Support persistent cache and incremental building
- 0a20271a: Refactor render pot renders and optimize sourcemap generation

### Patch Changes

- c12156ff: fix #741
- Updated dependencies [72bfe2af]
- Updated dependencies [c12156ff]
- Updated dependencies [0a20271a]
  - @farmfe/runtime-plugin-hmr@3.3.0
  - @farmfe/runtime-plugin-import-meta@0.0.2
  - @farmfe/runtime@0.8.0

## 0.13.22

### Patch Changes

- 45761df: fix css resource pot load sourcemap

## 0.13.21

### Patch Changes

- 19447d7: support `export * from` for script entries and fix package.json browser resolve priority
- Updated dependencies [19447d7]
  - @farmfe/runtime@0.7.4

## 0.13.20

### Patch Changes

- bump version for #704

## 0.13.19

### Patch Changes

- a569977: Fix #693
- a569977: Optimize js plugin filters

## 0.13.18

### Patch Changes

- 219d91f: fix #691 #689 server error

## 0.13.17

### Patch Changes

- 35d294e: server host options default true
- 822c281: Fix #685
- Updated dependencies [35d294e]
  - @farmfe/runtime-plugin-hmr@3.2.5

## 0.13.16

### Patch Changes

- ddc3b40: fix enforceResources panic when lazy compile

## 0.13.15

### Patch Changes

- cc124a0: remove unless package rewrite logger and server banner

## 0.13.14

### Patch Changes

- 7e17e0b: Fix multiple exports issue when targetEnv is node

## 0.13.13

### Patch Changes

- 032bd4a: Fix bugs:
  1. `server.proxy` does not work as expected
  2. `plugin-css` should treat `xxx.png` as relative path
  3. `assets` like `/logo.png` under publicDir should be resolved to `publicDir/logo.png`

## 0.13.12

### Patch Changes

- 228ca7e: Support Vite-style `import.meta.glob`

## 0.13.11

### Patch Changes

- ac56943: Fix issues #652

## 0.13.10

### Patch Changes

- 0f93f94: Fix panic when scoped changed using vite plugin. #646

## 0.13.9

### Patch Changes

- 62e6630: Fix lazy compilation error when working with virtual module
- Updated dependencies [62e6630]
  - @farmfe/runtime@0.7.3

## 0.13.8

### Patch Changes

- 6a73829: fix: resolve exports filed resolve error

## 0.13.7

### Patch Changes

- preserve import.meta when targetEnv is Node

## 0.13.6

### Patch Changes

- 7daeb2a: Fix configure validation error and sass import resolve error

## 0.13.5

### Patch Changes

- db461dc: Fix tree-shake self-executed module issue && vite plugin adapter issue

## 0.13.4

### Patch Changes

- 0ee1751: Fix css modules sourcemap gen fail

## 0.13.3

### Patch Changes

- 6dd919e: Fix HMR Update fail when there are deep dependencies changed

## 0.13.2

### Patch Changes

- 509bac0: Fix that vite plugin is not compatible with Farm's lazy compilation
- Updated dependencies [509bac0]
- Updated dependencies [509bac0]
  - @farmfe/runtime@0.7.2
  - @farmfe/runtime-plugin-hmr@3.2.4

## 0.13.1

### Patch Changes

- Fix bugs that dev server should only try read local file system resources for images and fonts
- Updated dependencies
  - @farmfe/runtime@0.7.1

## 0.13.0

### Minor Changes

- f7b1b9d: Support vite plugins out of box
- 5be3aab: Implement RFC-003 New Partial Bundling Algorithm

## 0.12.11

### Patch Changes

- bcff2e8: format the normalizePublicPath function

## 0.12.10

### Patch Changes

- b44fde7: Support js plugin hook context methods for unplugin

## 0.12.9

### Patch Changes

- c12536a: fix: strictPort error

## 0.12.8

### Patch Changes

- 750ed61: preview command publicPath error

## 0.12.7

### Patch Changes

- baec8bf: feat: add restart-server fn with update create-farm

## 0.12.6

### Patch Changes

- 407e3e2: Support more js plugin hooks

## 0.12.5

### Patch Changes

- 2d8635b: fix static assets loading issue when public path is empty

## 0.12.4

### Patch Changes

- b5f6e88: Fix that publicPath does not work for css and static assets

## 0.12.3

### Patch Changes

- be60085: update template version add host config ,Http server and websocket services share a set of ports

## 0.12.2

### Patch Changes

- 9381aa4: fix: host different cause websocket port error

## 0.12.1

### Patch Changes

- 5b1993f: Fix publicPath dev and support writeToDisk For dev server

## 0.12.0

### Minor Changes

- ad00276: Support sourcemap chain

## 0.11.1

### Patch Changes

- c8ef101: enable port auto-increment to prevent port conflict

## 0.11.0

### Minor Changes

- 56f235c: Upgrade swc crates and support emotion

## 0.10.7

### Patch Changes

- 75f58c1: Fix that extra watch file panic

## 0.10.6

### Patch Changes

- d6c3230: support add extra watch file

## 0.10.5

### Patch Changes

- b70ce32: Enlarge default watch debounce on windows
- Updated dependencies [b70ce32]
  - @farmfe/runtime-plugin-hmr@3.2.2

## 0.10.4

### Patch Changes

- 6aa7563: Optimize File Watcher - remove chokidar and introduce rust notify

## 0.10.3

### Patch Changes

- 8162eab: Remove hmr http request and use websocket/eval instead
- Updated dependencies [8162eab]
  - @farmfe/runtime-plugin-hmr@3.2.1

## 0.10.2

### Patch Changes

- 4fc704d: Fix that HMR middleware slow

## 0.10.1

### Patch Changes

- eb9f382: Fix script entry source map inject

## 0.10.0

### Minor Changes

- d604b5e: Support React SSR

### Patch Changes

- Updated dependencies [d604b5e]
  - @farmfe/runtime@0.7.0
  - @farmfe/runtime-plugin-hmr@3.2.0

## 0.9.10

### Patch Changes

- a40b07d: make resources order injected to html execution order

## 0.9.9

### Patch Changes

- 3073e19: Isolate runtime from globalThis for script entries
- Updated dependencies [3073e19]
  - @farmfe/runtime@0.6.2

## 0.9.8

### Patch Changes

- 596fc2a: Fix HMR patch_module_group_graph panic
- Updated dependencies [596fc2a]
  - @farmfe/runtime-plugin-hmr@3.2.0

## 0.9.7

### Patch Changes

- de18942: Fix that build env set to development

## 0.9.6

### Patch Changes

- c36c767: Do not resolve external dependencies when build farm.config.ts

## 0.9.5

### Patch Changes

- b92441b: Fix css hmr panic

## 0.9.4

### Patch Changes

- eb11635: Fix that css HMR will always reload the whole page

## 0.9.3

### Patch Changes

- 0e93bf0: Wait file write to finish by default

## 0.9.2

### Patch Changes

- 4656135: Fix hmr remove issue

## 0.9.1

### Patch Changes

- 7f0c8d7: Support `server.spa` option

## 0.9.0

### Minor Changes

- 55c0d0e: - Support configuring `html.base` to share html for multi-page application.
  - Support configuring `presetEnv.include`, `presetEnv.exclude`, `presetEnv.options` and `presetEnv.
  - Fix bug when editing html file, reload the page when html file change

### Patch Changes

- Updated dependencies [55c0d0e]
  - @farmfe/runtime-plugin-hmr@3.1.4

## 0.8.10

### Patch Changes

- ad90ff5: Support output.entryFilename and fix sass bugs

## 0.8.9

### Patch Changes

- f16ff29: Fix publicDir error when build

## 0.8.8

### Patch Changes

- 8f02078: Pretty syntax error for html, css and js/ts/jsx/tsx

## 0.8.7

### Patch Changes

- d8eeda9: Fix lazy compilation client and swc plugin deadlock

## 0.8.6

### Patch Changes

- 8a32a53: Support resolve @import and url() dependencies for css

## 0.8.5

### Patch Changes

- 4d719e4: Bugfix

## 0.8.4

### Patch Changes

- 3bb5808: Fix bugs:
  1. recognize immutable modules from config
  2. change all property on context to Box
  3. external, resolve, lazy compile and deadlock bugfix

## 0.8.3

### Patch Changes

- e0ff7f1: Fix module system detect and sort alias by length
- Updated dependencies [e0ff7f1]
  - @farmfe/runtime@0.6.1

## 0.8.2

### Patch Changes

- 1148f68: - Support lazy compilation for vue and support moduleTypes filter for js plugin transform hook
  - Bundle @farmfe/js-plugin-vue with Farm
- Updated dependencies [1148f68]
  - @farmfe/runtime-plugin-hmr@3.1.3

## 0.8.1

### Patch Changes

- 6f97c87: - Add missing dependencies execa
  - Add ./ to config.input when the values of config.input is not absolute path and do not start with ./
  - Alias resolve take precedent over all other resolve strategies
  - Do not resolve html dependencies starts with `http` and `/`

## 0.8.0

### Minor Changes

- e780747: Support swc plugin

## 0.7.6

### Patch Changes

- a281ce6: optimize core script code

## 0.7.5

### Patch Changes

- 086d1a3: Fix bugs when transforming css

## 0.7.4

### Patch Changes

- 1c42307: Fix that css module should be execution order

## 0.7.3

### Patch Changes

- d9fe509: add polyfill config

## 0.7.2

### Patch Changes

- 659bc72: css modules support path hash & css sourcemap
- e0521e5: support css prefixer
- 926c9cb: Fix css modules HMR & update ci yaml

## 0.7.1

### Patch Changes

- 079bb21: Fix that zod parse js plugin executor lead to napi error

## 0.7.0

### Minor Changes

- a04008f: Support script, css and html minification

### Patch Changes

- 7ff4d97: support css modules
- Updated dependencies [a04008f]
  - @farmfe/runtime@0.6.0
  - @farmfe/runtime-plugin-hmr@3.1.2

## 0.6.4

### Patch Changes

- 6fa3454: Do not resolve browser when targetEnv is node

## 0.6.3

### Patch Changes

- Support resolve .. and absolute dir

## 0.6.2

### Patch Changes

- Updated dependencies
  - @farmfe/runtime@0.5.0
  - @farmfe/runtime-plugin-hmr@3.1.2

## 0.6.1

### Patch Changes

- c45470e: Fix that tree shake does not ignore non-script modules when in production mode

## 0.6.0

### Minor Changes

- 9838407: Support tree shake

### Patch Changes

- cc94e33: support entry key as resource name

## 0.5.4

### Patch Changes

- 6371e96: fix ModuleType serialization
- c4d9c95: support .json file compile

## 0.5.3

### Patch Changes

- 3dfc64f: 1. Fix hmr does not update lazy compiled module 2. Support sourcemap for Vue SFC
- Updated dependencies [3dfc64f]
  - @farmfe/runtime-plugin-hmr@3.1.2
  - @farmfe/runtime@0.4.2

## 0.5.2

### Patch Changes

- 2ed0047: Fix that HMR does not remove css style
- Updated dependencies [2ed0047]
  - @farmfe/runtime-plugin-hmr@3.1.1
  - @farmfe/runtime@0.4.1

## 0.5.1

### Patch Changes

- Fix rustPluginResolver error on windows

## 0.5.0

### Minor Changes

- 9987627: Queue async update and wait for compiling to finish when refresh
- bd8c762: Change query from HashMap to Vec<(String, String)> to make it's order stable
- a5364b5: Extract plugin react into a single plugin

### Patch Changes

- Updated dependencies [a5364b5]
  - @farmfe/runtime-plugin-hmr@3.1.0
  - @farmfe/runtime@0.4.0

## 0.4.7

### Patch Changes

- f137492: Make query part of ModuleId

## 0.4.6

### Patch Changes

- Fix update log

## 0.4.5

### Patch Changes

- Auto external node native module when reading farm.config.ts
- Updated dependencies
  - @farmfe/runtime@0.3.4

## 0.4.4

### Patch Changes

- Fix that file watcher does not work properly when add or remove dependencies

## 0.4.3

### Patch Changes

- 61f5fbe: Support sourcemap for source files

## 0.4.2

### Patch Changes

- limit the watched files to optimize cold start speed and fix lazy compilation issue"
- Updated dependencies
  - @farmfe/runtime-plugin-hmr@3.0.5
  - @farmfe/runtime@0.3.3

## 0.4.1

### Patch Changes

- Fix swc helper inject issue and optimize CLI
- Updated dependencies
  - @farmfe/runtime-plugin-hmr@3.0.4

## 0.4.0

### Minor Changes

- 4ee1260: Support resolve `browser` field in package.json
- 835e06b: Support resolve, load and transform hook for js plugins
- 9d07b4d: Support static assets and define

### Patch Changes

- Updated dependencies [98d662f]
  - @farmfe/runtime-plugin-hmr@3.0.3

## 0.3.3

### Patch Changes

- Optimize disk usage

## 0.3.2

### Patch Changes

- write resources to disk to optimize resources loading time
- Updated dependencies
  - @farmfe/runtime-plugin-hmr@3.0.2
  - @farmfe/runtime@0.3.2

## 0.3.1

### Patch Changes

- Fix lazy compilation and partial bundling bugs
- Updated dependencies
  - @farmfe/runtime-plugin-hmr@3.0.1
  - @farmfe/runtime@0.3.1

## 0.3.0

### Minor Changes

- f915a35: Support lazy compilation and partial bundling

  - remove resource pot graph to optimize the compilation speed
  - implement partial bundling algorithm
  - optimize @farmfe/cli, remove @farmfe/core from its dependencies
  - optimize plugin react to skip duplicate module building based on process.env.NODE_ENV

### Patch Changes

- Updated dependencies [f915a35]
  - @farmfe/runtime@0.3.0
  - @farmfe/runtime-plugin-hmr@3.0.0

## 0.2.0

### Minor Changes

- e826221: Support css HMR and dynamic resource compiling and loading for dynamic import

### Patch Changes

- Updated dependencies [e826221]
  - @farmfe/runtime@0.2.0
  - @farmfe/runtime-plugin-hmr@2.0.0

## 0.1.5

### Patch Changes

- Fix GLIBC_2.32 not found on linux

## 0.1.4

### Patch Changes

- Fix windows config resolve error

## 0.1.3

### Patch Changes

- Fix that binary dependencies do not exist

## 0.1.2

### Patch Changes

- Bump version

## 0.1.1

### Patch Changes

- Publish native optional dependencies

## 0.1.0

### Minor Changes

- 036aab6: Support react HMR

### Patch Changes

- Updated dependencies [036aab6]
  - @farmfe/runtime-plugin-hmr@1.0.0
  - @farmfe/runtime@0.1.0<|MERGE_RESOLUTION|>--- conflicted
+++ resolved
@@ -1,19 +1,16 @@
 # @farmfe/core
 
-<<<<<<< HEAD
 ## 2.0.0-nightly-20241029121500
 
 ### Major Changes
 
 - b327dd1: collect htmlFallbackMiddleware
-=======
 ## 1.7.2
 
 ### Patch Changes
 
 - e0a9e48f: fix treeshake assign expr reference
 
->>>>>>> 452ab573
 ## 1.7.1
 
 ### Patch Changes
