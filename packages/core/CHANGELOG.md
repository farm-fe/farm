--- conflicted
+++ resolved
@@ -1,6 +1,5 @@
 # @farmfe/core
 
-<<<<<<< HEAD
 ## 2.0.0-nightly-20250411141103
 
 ### Patch Changes
@@ -39,13 +38,11 @@
 ### Major Changes
 
 - b327dd1: collect htmlFallbackMiddleware
-=======
 ## 1.7.3
 
 ### Patch Changes
 
 - 6a6ad094: fix cjs node export sort
->>>>>>> bfd4388f
 
 ## 1.7.2
 
