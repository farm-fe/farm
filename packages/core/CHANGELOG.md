--- conflicted
+++ resolved
@@ -1,12 +1,10 @@
 # @farmfe/core
 
-<<<<<<< HEAD
 ## 2.0.0-nightly-20241029121500
 
 ### Major Changes
 
 - b327dd1: collect htmlFallbackMiddleware
-=======
 ## 1.7.1
 
 ### Patch Changes
@@ -63,7 +61,6 @@
 
 - 9e9e94e2: fix namespace fallback when use literal computed
 
->>>>>>> 7a69a887
 ## 1.6.0
 
 ### Minor Changes
