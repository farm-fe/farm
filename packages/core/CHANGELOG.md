# @farmfe/core

<<<<<<< HEAD
## 2.0.0-nightly-20241029121500

### Major Changes

- b327dd1: collect htmlFallbackMiddleware

## 2.0.0-nightly-20241029095811

### Patch Changes

- b3a7caf: fix css url resolving issue
- Updated dependencies [669e2b8]
  - @farmfe/runtime-plugin-hmr@4.0.0-nightly-20241029095811

## 2.0.0-nightly-20241024090954

### Major Changes

- f460eb1: bump core version fix spa reload not 404

## 2.0.0-nightly-20241024075304

### Patch Changes

- Updated dependencies [9a1b2b9]
  - @farmfe/plugin-replace-dirname@1.0.0-nightly-20241024075304

## 2.0.0-nightly-20241023101523

### Major Changes

- d7c5ffb: support node 16

## 2.0.0-nightly-20241023020505
=======
## 1.3.32

### Patch Changes

- 3ae860bd: fix plugin circle call between Runtime & LazyCompilation, fix runtime & lazyCompilation conflict

## 1.3.31
>>>>>>> 8a759f30

### Patch Changes

- 3651244: add assets mode for asset path generate
- Updated dependencies [cab79e8]
  - @farmfe/runtime@1.0.0-nightly-20241023020505
  - @farmfe/runtime-plugin-hmr@4.0.0-nightly-20241023020505
  - @farmfe/runtime-plugin-import-meta@1.0.0-nightly-20241023020505

## 2.0.0-nightly-20241022143924

### Major Changes

- 83838bd: remove lightCyan color utils

## 2.0.0-nightly-20241022124925

### Patch Changes

- Updated dependencies [6a1038c]
  - @farmfe/utils@1.0.0-nightly-20241022124925

## 2.0.0-nightly-20241022041556

### Major Changes

- 24347c9: update deps

## 2.0.0-nightly-20241022014521

### Major Changes

- a82a5b2: bump nightly version

## 1.3.29

### Patch Changes

- 663dfeed: Revert change of replacing invalid css

## 1.3.28

### Patch Changes

- e1f5c696: fix namespace import MemberProp name failed
- a2a32f51: Fix invalid css syntax #1748 #1557
- 04a124fe: Fix css dynamic loading runtime error #1551
- 7d84234e: fix resolve env config node env error
- Updated dependencies [04a124fe]
  - @farmfe/runtime@0.12.7

## 1.3.27

### Patch Changes

- Bump version
- Updated dependencies
  - @farmfe/runtime@0.12.6

## 1.3.26

### Patch Changes

- 3b6eb912: fix #1755 and support useAbsolutePath for plugin-react
- ed676f02: Fix #1755
- Updated dependencies [3b6eb912]
  - @farmfe/runtime-plugin-hmr@3.5.7

## 1.3.25

### Patch Changes

- 97408595: Fix persistent cache panic when working with lazy compilation

## 1.3.24

### Patch Changes

- 772381b0: Fix concurrent lazy compilation failed
- 732c046d: Ignore non-utf8 error when getting file contents
- Updated dependencies [772381b0]
  - @farmfe/runtime@0.12.5

## 1.3.23

### Patch Changes

- e17551ad: support css module name coversion
- 4542c3d8: Temporarily disable the esbuild attribute in the vite plugin

## 1.3.22

### Patch Changes

- 5f0c02d2: bump runtime version
- Updated dependencies [5f0c02d2]
  - @farmfe/runtime@0.12.4

## 1.3.21

### Patch Changes

- 1b1a7c17: compatible `import default from "module"`

## 1.3.20

### Patch Changes

- ca00a930: fix hmr update no in time

## 1.3.19

### Patch Changes

- 2095f173: support resolve dedupe

## 1.3.18

### Patch Changes

- e4e8b92b: fix html runtime inject failed when build multiple page & in output.filename, can choose either name or hash to use

## 1.3.17

### Patch Changes

- 83b89e72: Refactor stats implementation

## 1.3.16

### Patch Changes

- b5d2a4c3: module system analyze & improve preset_env module path match
- 2e7f4f90: plugin_static_assets emit resource_map remove query
- b7fb695a: revert preset-env match & add enforce exclude

## 1.3.15

### Patch Changes

- Updated dependencies [ae6e0ca9]
  - @farmfe/runtime@0.12.3

## 1.3.14

### Patch Changes

- 535d0b2c: Fix globalThis is not defined in legacy browsers
- 8e67cdab: fix: Setting ws in proxy causes an infinite loop
- 73cfd570: fix: Add flag in config/schema to disable spa mode

## 1.3.13

### Patch Changes

- ed5c5278: fix bundle import namespace name uniq
- ef19162f: Optimize dynamic resources map size and fix minify.moduleDecls cyclic dependencies issues
- Updated dependencies [ef19162f]
  - @farmfe/runtime-plugin-hmr@3.5.6
  - @farmfe/runtime@0.12.2

## 1.3.12

### Patch Changes

- 7417d0f3: - Fix dynamic import not work in webview context like vscode extension, we have specify the full lazy compilation path like `http://127.0.0.1:9000/__lazyCompile` instead of `/__layzeCompile`
  - Support `compilation.output.clean` to control remove `output.path` or not, default to true
- 49448561: import.meta.url and require compatible esm and cjs
- eff069c4: chore: Improve binary performance

## 1.3.11

### Patch Changes

- 01e3100b: Fix do not full reload when boundary module not found for multi-page-app
- Updated dependencies [01e3100b]
  - @farmfe/runtime-plugin-hmr@3.5.5

## 1.3.10

### Patch Changes

- fcd4dc3f: - Mark farm compatible with node 16
  - Support targetEnv `library-node` and `library-browser`
  - fix watcher does not watch file change beyond the project root
  - remove script bundle port conflict log when lazy compile is disabled

## 1.3.9

### Patch Changes

- 0483fd9a: Support compiler.traceModuleGraph

## 1.3.8

### Patch Changes

- 5c603a65: fix moduleDecls minify bug #1644

## 1.3.7

### Patch Changes

- 5a2936a3: Fix multiple page application hmr error
- Updated dependencies [5a2936a3]
  - @farmfe/runtime-plugin-hmr@3.5.4

## 1.3.6

### Patch Changes

- b258c415: Support single bundle library

## 1.3.5

### Patch Changes

- 6a64fe20: Support update_finished for js plugins
- 6a64fe20: Fix:

  - Public path undefined error when normalizing hmr path
  - Resource order in html, `<link>` should present last

- b1362e88: Normalize root path for vite plugins compatibility

## 1.3.4

### Patch Changes

- 87e6ad70: Fix import/export minify #1625
- 735117ac: Fix config reload

## 1.3.3

### Patch Changes

- 54ddee1c: fix: proxy req.url request hmrPath error
- 166406d0: fix: http2 not support http-proxy :path options
- c6a8c813: Fix css @import starting with ~
- 045e712b: fix: https options error

## 1.3.2

### Patch Changes

- bf8bd9fe: Fix define \_\_esModule
- Updated dependencies [bf8bd9fe]
  - @farmfe/runtime@0.12.1

## 1.3.1

### Patch Changes

- afe48ab7: fix: proxy ws error
- a3788445: Add protocol option in config schema

## 1.3.0

### Minor Changes

- 966e2507: Optimize production size

### Patch Changes

- 7b0c4ffe: Allow objectKeys for proxy getter
- ce30b785: fix: When clearScreen is false, clear fails
- b18ca7fe: 1. disable external hosting when use require 2. improve NestJs template 3. add nativeTopLevelAwait option
- 385e5b25: feat: normalize usage of rust plugins and js plugins
- 11081589: disable swc remove import
- 89c40302: Support disable overlay
- Updated dependencies [2cc62c49]
- Updated dependencies [966e2507]
- Updated dependencies [2cc62c49]
- Updated dependencies [89c40302]
- Updated dependencies [de2c4821]
  - @farmfe/runtime-plugin-import-meta@0.2.2
  - @farmfe/runtime@0.12.0
  - @farmfe/runtime-plugin-hmr@3.5.3

## 1.2.8

### Patch Changes

- 83d05d59: fix: put http-proxy into production dependency

## 1.2.7

### Patch Changes

- 3cf0cdd9: use http-proxy as koa proxy middleware

## 1.2.6

### Patch Changes

- a264f6c4: support mts/cts ext and fix traceDependencies use directory
- 0915328e: support new URL with import.meta.url

## 1.2.5

### Patch Changes

- 49523be7: bump dotenv version
- 53f5115e: fix: publicDir find html resource middleware error
- Updated dependencies [49523be7]
  - @farmfe/runtime-plugin-import-meta@0.2.1

## 1.2.4

### Patch Changes

- 8e3f1934: Enable parser.decorators by default when script.decorators is enabled
- 4470ff51: Fix bugs:
  - Tree shake side effect detection from package.json fail
  - Sourcemap resolution when build for production
- 8e3f1934: Make options in `ScriptParseConfig` optional

## 1.2.3

### Patch Changes

- ca28145c: \* fix #1450 resolving css @import dependencies error
  - fix #1449 vite plugin adapter wrong css plugin content
  - fix #902 this.resolve panic when use vite-plugin-adapter

## 1.2.2

### Patch Changes

- 68482a02: fix #1432
- 223af33f: resolver priority exports field when string type
- 97a42515: Fix #1418

## 1.2.1

### Patch Changes

- 8bf8c951: chore: Modify `main_fields` priority
- d52a2ef4: Fix #1424
- 58b256e2: runtime bundle
- Updated dependencies [58b256e2]
  - @farmfe/runtime@0.11.2

## 1.2.0

### Minor Changes

- 122ab6d0: optimize @farmfe/core api usage

### Patch Changes

- eb2eee75: Fix bugs:
  - fix #1402
  - fix #1405

## 1.1.15

### Patch Changes

- c72238ee: Farm-browserslist-generator adapts to different node versions

## 1.1.14

### Patch Changes

- 4df945c3: fix: #1384

## 1.1.13

### Patch Changes

- 34336080: chore(refactor): optimize tree shake implemetation to improve performance
- d9cb6902: fix: encode the lazy compile path
- c2c6717c: fix failed fetch resource

## 1.1.12

### Patch Changes

- 0f3c1a8f: fix: can't match resources with url parameters carried under devServer

## 1.1.11

### Patch Changes

- 91f897b2: fix: format error message and fix output.targetEnv schema validate
- f0f42b27: - core types should be included in the compilation process
  - logger used should be obtained from the parameter

## 1.1.10

### Patch Changes

- 0c3f6883: make `server.proxy.headers` work again

## 1.1.9

### Patch Changes

- 3059e616: check config stage

## 1.1.8

### Patch Changes

- 1ae36c95: support exclude/include option for html

## 1.1.7

### Patch Changes

- 943fd627: fix: load env file error
- 8d5bf9cd: fix minify not work for files that endsWith .min.js
- 19b5d89b: 1. external injectlogic 2. better tip

## 1.1.6

### Patch Changes

- bf98b34a: fix publish cannot find type

## 1.1.5

### Patch Changes

- 25ed2330: Bugfixes:
  - #1300
  - #1288
  - #1271
- df7ac2a0: support record external

## 1.1.4

### Patch Changes

- be4415a7: fix circle module require

## 1.1.3

### Patch Changes

- 9754d371: merge configuration policies
- 61294219: minify module filter use absolute path
- 28e1a373: fix(vite plugin): some vite plugins do not provide `alias` configuration errors

## 1.1.2

### Patch Changes

- 492353f8: fix: lazy compilation concurrency issue
- 5b75ec27: feat: support isolate runtime resource
- 8a79de4d: fix: format watch mode error message
- Updated dependencies [492353f8]
  - @farmfe/runtime-plugin-hmr@3.5.2
  - @farmfe/runtime@0.11.1

## 1.1.1

### Patch Changes

- 67716076: \* added `persistentCache.globalBuiltinCacheKeyStrategy` to control internal persistent cache key, #1208
  - fix define string #1112
  - fix css @import without .css suffix #1230
  - fix json transform #1231

## 1.1.0

### Minor Changes

- 71b6bab7: feat: disable polyfill when entry is not html
- ef1b39bc: Top level await supported
- 86d17342: Bump swc core version to v0.90

### Patch Changes

- 3581ee5e: Support lazy compilation when targeting node
- 4e8ebbcc: support cli root path options
- Updated dependencies [ef1b39bc]
  - @farmfe/runtime@0.11.0
  - @farmfe/runtime-plugin-hmr@3.5.1
  - @farmfe/runtime-plugin-import-meta@0.2.0

## 1.0.22

### Patch Changes

- b29c6147: Fix loadConfig error message

## 1.0.21

### Patch Changes

- 1509e1ed: fix: format error message
- e7154081: fix: the problem of hmr file not existing
- 2d773109: Fix css @import url(./xxx) panic
- d8104673: feat: Support parsing config file parsing `_ _ dirname` , ` _ _ filename`

## 1.0.20

### Patch Changes

- 995cb6aa: Fix #1180

## 1.0.19

### Patch Changes

- ca10db6d: fix lazy compilation error when mixed import and dynamic import in the same module
- f932167d: when both treeShakeing and lazyCompilation are enabled, disabling lazyCompilation is a better option
- 8d08883e: fix: public resources have not been added publicPath prefix

## 1.0.18

### Patch Changes

- b67eb986: fix: resolve config mode error

## 1.0.17

### Patch Changes

- d330af58: unlink temp bundled config file

## 1.0.16

### Patch Changes

- e1071eca: fix sass files watch and static assets transform
- 6cbc9fa8: resolve config file with set NODE_ENV
- 2ada5819: Add parsing in alias to node_modules

## 1.0.15

### Patch Changes

- b2103287: Less strict html parsing

## 1.0.14

### Patch Changes

- 9ae86438: Fix persistent cache conflicts

## 1.0.13

### Patch Changes

- af14caa7: Fix static assets plugin compatibility issue
- ce5b0d18: fix: Make publicPath and publicDir configuration work properly.

## 1.0.12

### Patch Changes

- 6435db41: - remove unused reverse read variable
  - disable treeShaking and lazyCompilation same time in development mode
- b1a5b8dd: feat: Optimize persistentCache when rendering modules

## 1.0.11

### Patch Changes

- 1ec7dd74: throwError retain origin error stack
- 6c03e7e0: fix: publicDir resources are not copied correctly into the package file

## 1.0.10

### Patch Changes

- cf14295b: Fix vite config adapter error

## 1.0.9

### Patch Changes

- 6425c763: Fix vite plugin adapter

## 1.0.8

### Patch Changes

- cb7df71f: Support alias resolve and url rebase for import.meta.glob, sass and less plugins

## 1.0.7

### Patch Changes

- 1d1ae1f2: fix: Multiple server startups result in WebSocket connection interruptions.
- 7ae9cb8d: fix: problems with the load filter not working

## 1.0.6

### Patch Changes

- 48a36cca: feat: support postcss-import for @farmfe/js-plugin-postcss

## 1.0.5

### Patch Changes

- Update dep runtime plugin hmr

## 1.0.4

### Patch Changes

- a749b5af: Fix Vite project migrations issues
- 5b9cb22c: add import meta hot condition

## 1.0.3

### Patch Changes

- f0cfdce1: minify modules instead of resource pots
- f58fd07e: variable assign need to retain

## 1.0.2

### Patch Changes

- 6f5f7ac8: treeshake class decl assign

## 1.0.1

### Patch Changes

- 633f5524: Fix #1029

## 1.0.0

### Major Changes

- 8f8366de: Release 1.0.0-beta

## 1.0.0-beta.0

### Major Changes

- 8f8366de: Release 1.0.0-beta

## 0.16.11

### Patch Changes

- Updated dependencies [8f8366de]
  - @farmfe/runtime-plugin-import-meta@0.2.0
  - @farmfe/runtime-plugin-hmr@3.5.0
  - @farmfe/runtime@0.10.0
  - @farmfe/utils@0.1.0

## 0.16.10

### Patch Changes

- 9be34a86: fix #997

## 0.16.9

### Patch Changes

- b3617142: fix #982 #983

## 0.16.8

### Patch Changes

- de0b3ecc: Fix default minify to false in prod when using vite plugins

## 0.16.7

### Patch Changes

- 6438b969: Fix static name conflicts in dev. fix #966
- 6438b969: Fix vite plugin css order. fix #967
- 72c9a59c: eliminate more useless code

## 0.16.6

### Patch Changes

- 96d87c7c: fix: cli options merge with config
- 659244ed: Support create-farm-plugin and farm-plugin-tools
- Updated dependencies [659244ed]
  - @farmfe/runtime-plugin-import-meta@0.1.2
  - @farmfe/runtime-plugin-hmr@3.4.2
  - @farmfe/runtime@0.9.3
  - @farmfe/utils@0.0.1

## 0.16.5

### Patch Changes

- 03d70a0d: make default resolve executed before normal plugins. fix #952.
- 3d187053: make config.define part of cache key. fix #953
- Updated dependencies [ea128f69]
  - @farmfe/runtime-plugin-hmr@3.4.1

## 0.16.4

### Patch Changes

- 501b1342: Fix resolve browser alias #941

## 0.16.3

### Patch Changes

- 947fe245: fix: change config filer resolve error

## 0.16.2

### Patch Changes

- f462bbad: support env prefix with "VITE\_"

## 0.16.1

### Patch Changes

- 43bd8333: Support `/src/index.ts`(without .) for html script tag
- Updated dependencies [297e32bf]
  - @farmfe/runtime-plugin-import-meta@0.1.1

## 0.16.0

### Minor Changes

- 7fc2a650: Support preserving comments for Js/Ts/Jsx/Tsx modules

### Patch Changes

- 992c0a5c: add filter for augmentResourceHash & renderResourcePot hook
- 116ffa94: Fix bugs && Support object result of transformIndexHtml Hook

## 0.15.10

### Patch Changes

- c4dcc75e: Support plugin vite-tsconfig-paths

## 0.15.9

### Patch Changes

- 5c6d896d: fix #857 #460

## 0.15.8

### Patch Changes

- 91c5f0da: fix restart server exit(0) bump template version

## 0.15.7

### Patch Changes

- 0ab4edf9: Fix failed to load external cjs require when output esm
- Updated dependencies [0ab4edf9]
- Updated dependencies [0ab4edf9]
  - @farmfe/runtime@0.9.2

## 0.15.6

### Patch Changes

- 3abd5112: Change file watcher to chokidar to be compatible with Vite
- 1504a51b: fix restart server exit(0) bump template version
- 3abd5112: Support vite plugin svelte. #825

## 0.15.5

### Patch Changes

- 286d9fce: Fix transformIndexHtml does not work as expected

## 0.15.4

### Patch Changes

- 736e6620: fix #878
- Updated dependencies [736e6620]
  - @farmfe/runtime@0.9.1

## 0.15.3

### Patch Changes

- 18616c7d: Fix dev server random 503

## 0.15.2

### Patch Changes

- 09992927: Fix dev server random 503

## 0.15.1

### Patch Changes

- 295ec500: make vite plugins execute later than farm plugins

## 0.15.0

### Minor Changes

- 24571102: Bump version

### Patch Changes

- e4c9f81e: Break change: reset config and configResolved hooks hook functionality and structure
- e91a088a: resolve condition orderly
- 78c19574: support renderResourcePot/finalizeResources/augmentResourceHash/renderStart js hook
- 8846d063: Normalize js plugin hooks name
- Updated dependencies [65c742c4]
- Updated dependencies [24571102]
  - @farmfe/runtime@0.9.0
  - @farmfe/runtime-plugin-hmr@3.4.0
  - @farmfe/runtime-plugin-import-meta@0.1.0

## 0.14.18

### Patch Changes

- b181bb1c: support linux-x64-musl

## 0.14.17

### Patch Changes

- 329d37ef: fix enforceTargetMinSize panic

## 0.14.16

### Patch Changes

- 88a93d0a: Fix duplicate `/` in css url()

## 0.14.15

### Patch Changes

- 19c600d2: Fix win ia32 artifact not found
- 478c685f: update brand color update logger logic

## 0.14.14

### Patch Changes

- 0b022e7a: bug: PublicPath parsing error while setting server.open
- 418247f3: Optimize cache

## 0.14.13

### Patch Changes

- cfc5cfa2: Fix #814

## 0.14.12

### Patch Changes

- d533fa88: server: public path in open server error

## 0.14.11

### Patch Changes

- 0a83fff6: bump version Config hook undo
- 2bcf360e: fix #770
- Updated dependencies [2bcf360e]
  - @farmfe/runtime@0.8.4

## 0.14.10

### Patch Changes

- 9c6bb8bb: fix #787 #794 #795
- a6f7b165: bump version for publishing addtional cpu arch package

## 0.14.9

### Patch Changes

- 22752363: add clean command

## 0.14.8

### Patch Changes

- c6243c91: Fix immutable modules cache not found

## 0.14.7

### Patch Changes

- c231d824: Optimize persistent cache

## 0.14.6

### Patch Changes

- e38729de: fix import config cache
- 1c862451: fix #774 again

## 0.14.5

### Patch Changes

- 50db539e: support create https server & support restart
- 75c7018a: Fix #774

## 0.14.4

### Patch Changes

- dbecdf58: fix #769 and optimize cache
- b3a60e93: fix #768
- Updated dependencies [dbecdf58]
  - @farmfe/runtime-plugin-import-meta@0.0.4
  - @farmfe/runtime-plugin-hmr@3.3.1
  - @farmfe/runtime@0.8.3

## 0.14.3

### Patch Changes

- 18563f43: fix #761 static assets for internally supported html/js/ts/css modules
- 18563f43: Fix #760

## 0.14.2

### Patch Changes

- cf0dc914: Fix cjs export not found
- c1a4fcc8: fix #747
- Updated dependencies [c1a4fcc8]
  - @farmfe/runtime@0.8.2

## 0.14.1

### Patch Changes

- 6e88a1e3: bump version
- fc91c7df: Fix runtime resource panic
- Updated dependencies [6e88a1e3]
  - @farmfe/runtime-plugin-import-meta@0.0.3
  - @farmfe/runtime@0.8.1

## 0.14.0

### Minor Changes

- 72bfe2af: Support persistent cache and incremental building
- 0a20271a: Refactor render pot renders and optimize sourcemap generation

### Patch Changes

- c12156ff: fix #741
- Updated dependencies [72bfe2af]
- Updated dependencies [c12156ff]
- Updated dependencies [0a20271a]
  - @farmfe/runtime-plugin-hmr@3.3.0
  - @farmfe/runtime-plugin-import-meta@0.0.2
  - @farmfe/runtime@0.8.0

## 0.13.22

### Patch Changes

- 45761df: fix css resource pot load sourcemap

## 0.13.21

### Patch Changes

- 19447d7: support `export * from` for script entries and fix package.json browser resolve priority
- Updated dependencies [19447d7]
  - @farmfe/runtime@0.7.4

## 0.13.20

### Patch Changes

- bump version for #704

## 0.13.19

### Patch Changes

- a569977: Fix #693
- a569977: Optimize js plugin filters

## 0.13.18

### Patch Changes

- 219d91f: fix #691 #689 server error

## 0.13.17

### Patch Changes

- 35d294e: server host options default true
- 822c281: Fix #685
- Updated dependencies [35d294e]
  - @farmfe/runtime-plugin-hmr@3.2.5

## 0.13.16

### Patch Changes

- ddc3b40: fix enforceResources panic when lazy compile

## 0.13.15

### Patch Changes

- cc124a0: remove unless package rewrite logger and server banner

## 0.13.14

### Patch Changes

- 7e17e0b: Fix multiple exports issue when targetEnv is node

## 0.13.13

### Patch Changes

- 032bd4a: Fix bugs:
  1. `server.proxy` does not work as expected
  2. `plugin-css` should treat `xxx.png` as relative path
  3. `assets` like `/logo.png` under publicDir should be resolved to `publicDir/logo.png`

## 0.13.12

### Patch Changes

- 228ca7e: Support Vite-style `import.meta.glob`

## 0.13.11

### Patch Changes

- ac56943: Fix issues #652

## 0.13.10

### Patch Changes

- 0f93f94: Fix panic when scoped changed using vite plugin. #646

## 0.13.9

### Patch Changes

- 62e6630: Fix lazy compilation error when working with virtual module
- Updated dependencies [62e6630]
  - @farmfe/runtime@0.7.3

## 0.13.8

### Patch Changes

- 6a73829: fix: resolve exports filed resolve error

## 0.13.7

### Patch Changes

- preserve import.meta when targetEnv is Node

## 0.13.6

### Patch Changes

- 7daeb2a: Fix configure validation error and sass import resolve error

## 0.13.5

### Patch Changes

- db461dc: Fix tree-shake self-executed module issue && vite plugin adapter issue

## 0.13.4

### Patch Changes

- 0ee1751: Fix css modules sourcemap gen fail

## 0.13.3

### Patch Changes

- 6dd919e: Fix HMR Update fail when there are deep dependencies changed

## 0.13.2

### Patch Changes

- 509bac0: Fix that vite plugin is not compatible with Farm's lazy compilation
- Updated dependencies [509bac0]
- Updated dependencies [509bac0]
  - @farmfe/runtime@0.7.2
  - @farmfe/runtime-plugin-hmr@3.2.4

## 0.13.1

### Patch Changes

- Fix bugs that dev server should only try read local file system resources for images and fonts
- Updated dependencies
  - @farmfe/runtime@0.7.1

## 0.13.0

### Minor Changes

- f7b1b9d: Support vite plugins out of box
- 5be3aab: Implement RFC-003 New Partial Bundling Algorithm

## 0.12.11

### Patch Changes

- bcff2e8: format the normalizePublicPath function

## 0.12.10

### Patch Changes

- b44fde7: Support js plugin hook context methods for unplugin

## 0.12.9

### Patch Changes

- c12536a: fix: strictPort error

## 0.12.8

### Patch Changes

- 750ed61: preview command publicPath error

## 0.12.7

### Patch Changes

- baec8bf: feat: add restart-server fn with update create-farm

## 0.12.6

### Patch Changes

- 407e3e2: Support more js plugin hooks

## 0.12.5

### Patch Changes

- 2d8635b: fix static assets loading issue when public path is empty

## 0.12.4

### Patch Changes

- b5f6e88: Fix that publicPath does not work for css and static assets

## 0.12.3

### Patch Changes

- be60085: update template version add host config ,Http server and websocket services share a set of ports

## 0.12.2

### Patch Changes

- 9381aa4: fix: host different cause websocket port error

## 0.12.1

### Patch Changes

- 5b1993f: Fix publicPath dev and support writeToDisk For dev server

## 0.12.0

### Minor Changes

- ad00276: Support sourcemap chain

## 0.11.1

### Patch Changes

- c8ef101: enable port auto-increment to prevent port conflict

## 0.11.0

### Minor Changes

- 56f235c: Upgrade swc crates and support emotion

## 0.10.7

### Patch Changes

- 75f58c1: Fix that extra watch file panic

## 0.10.6

### Patch Changes

- d6c3230: support add extra watch file

## 0.10.5

### Patch Changes

- b70ce32: Enlarge default watch debounce on windows
- Updated dependencies [b70ce32]
  - @farmfe/runtime-plugin-hmr@3.2.2

## 0.10.4

### Patch Changes

- 6aa7563: Optimize File Watcher - remove chokidar and introduce rust notify

## 0.10.3

### Patch Changes

- 8162eab: Remove hmr http request and use websocket/eval instead
- Updated dependencies [8162eab]
  - @farmfe/runtime-plugin-hmr@3.2.1

## 0.10.2

### Patch Changes

- 4fc704d: Fix that HMR middleware slow

## 0.10.1

### Patch Changes

- eb9f382: Fix script entry source map inject

## 0.10.0

### Minor Changes

- d604b5e: Support React SSR

### Patch Changes

- Updated dependencies [d604b5e]
  - @farmfe/runtime@0.7.0
  - @farmfe/runtime-plugin-hmr@3.2.0

## 0.9.10

### Patch Changes

- a40b07d: make resources order injected to html execution order

## 0.9.9

### Patch Changes

- 3073e19: Isolate runtime from globalThis for script entries
- Updated dependencies [3073e19]
  - @farmfe/runtime@0.6.2

## 0.9.8

### Patch Changes

- 596fc2a: Fix HMR patch_module_group_graph panic
- Updated dependencies [596fc2a]
  - @farmfe/runtime-plugin-hmr@3.2.0

## 0.9.7

### Patch Changes

- de18942: Fix that build env set to development

## 0.9.6

### Patch Changes

- c36c767: Do not resolve external dependencies when build farm.config.ts

## 0.9.5

### Patch Changes

- b92441b: Fix css hmr panic

## 0.9.4

### Patch Changes

- eb11635: Fix that css HMR will always reload the whole page

## 0.9.3

### Patch Changes

- 0e93bf0: Wait file write to finish by default

## 0.9.2

### Patch Changes

- 4656135: Fix hmr remove issue

## 0.9.1

### Patch Changes

- 7f0c8d7: Support `server.spa` option

## 0.9.0

### Minor Changes

- 55c0d0e: - Support configuring `html.base` to share html for multi-page application.
  - Support configuring `presetEnv.include`, `presetEnv.exclude`, `presetEnv.options` and `presetEnv.
  - Fix bug when editing html file, reload the page when html file change

### Patch Changes

- Updated dependencies [55c0d0e]
  - @farmfe/runtime-plugin-hmr@3.1.4

## 0.8.10

### Patch Changes

- ad90ff5: Support output.entryFilename and fix sass bugs

## 0.8.9

### Patch Changes

- f16ff29: Fix publicDir error when build

## 0.8.8

### Patch Changes

- 8f02078: Pretty syntax error for html, css and js/ts/jsx/tsx

## 0.8.7

### Patch Changes

- d8eeda9: Fix lazy compilation client and swc plugin deadlock

## 0.8.6

### Patch Changes

- 8a32a53: Support resolve @import and url() dependencies for css

## 0.8.5

### Patch Changes

- 4d719e4: Bugfix

## 0.8.4

### Patch Changes

- 3bb5808: Fix bugs:
  1. recognize immutable modules from config
  2. change all property on context to Box
  3. external, resolve, lazy compile and deadlock bugfix

## 0.8.3

### Patch Changes

- e0ff7f1: Fix module system detect and sort alias by length
- Updated dependencies [e0ff7f1]
  - @farmfe/runtime@0.6.1

## 0.8.2

### Patch Changes

- 1148f68: - Support lazy compilation for vue and support moduleTypes filter for js plugin transform hook
  - Bundle @farmfe/js-plugin-vue with Farm
- Updated dependencies [1148f68]
  - @farmfe/runtime-plugin-hmr@3.1.3

## 0.8.1

### Patch Changes

- 6f97c87: - Add missing dependencies execa
  - Add ./ to config.input when the values of config.input is not absolute path and do not start with ./
  - Alias resolve take precedent over all other resolve strategies
  - Do not resolve html dependencies starts with `http` and `/`

## 0.8.0

### Minor Changes

- e780747: Support swc plugin

## 0.7.6

### Patch Changes

- a281ce6: optimize core script code

## 0.7.5

### Patch Changes

- 086d1a3: Fix bugs when transforming css

## 0.7.4

### Patch Changes

- 1c42307: Fix that css module should be execution order

## 0.7.3

### Patch Changes

- d9fe509: add polyfill config

## 0.7.2

### Patch Changes

- 659bc72: css modules support path hash & css sourcemap
- e0521e5: support css prefixer
- 926c9cb: Fix css modules HMR & update ci yaml

## 0.7.1

### Patch Changes

- 079bb21: Fix that zod parse js plugin executor lead to napi error

## 0.7.0

### Minor Changes

- a04008f: Support script, css and html minification

### Patch Changes

- 7ff4d97: support css modules
- Updated dependencies [a04008f]
  - @farmfe/runtime@0.6.0
  - @farmfe/runtime-plugin-hmr@3.1.2

## 0.6.4

### Patch Changes

- 6fa3454: Do not resolve browser when targetEnv is node

## 0.6.3

### Patch Changes

- Support resolve .. and absolute dir

## 0.6.2

### Patch Changes

- Updated dependencies
  - @farmfe/runtime@0.5.0
  - @farmfe/runtime-plugin-hmr@3.1.2

## 0.6.1

### Patch Changes

- c45470e: Fix that tree shake does not ignore non-script modules when in production mode

## 0.6.0

### Minor Changes

- 9838407: Support tree shake

### Patch Changes

- cc94e33: support entry key as resource name

## 0.5.4

### Patch Changes

- 6371e96: fix ModuleType serialization
- c4d9c95: support .json file compile

## 0.5.3

### Patch Changes

- 3dfc64f: 1. Fix hmr does not update lazy compiled module 2. Support sourcemap for Vue SFC
- Updated dependencies [3dfc64f]
  - @farmfe/runtime-plugin-hmr@3.1.2
  - @farmfe/runtime@0.4.2

## 0.5.2

### Patch Changes

- 2ed0047: Fix that HMR does not remove css style
- Updated dependencies [2ed0047]
  - @farmfe/runtime-plugin-hmr@3.1.1
  - @farmfe/runtime@0.4.1

## 0.5.1

### Patch Changes

- Fix rustPluginResolver error on windows

## 0.5.0

### Minor Changes

- 9987627: Queue async update and wait for compiling to finish when refresh
- bd8c762: Change query from HashMap to Vec<(String, String)> to make it's order stable
- a5364b5: Extract plugin react into a single plugin

### Patch Changes

- Updated dependencies [a5364b5]
  - @farmfe/runtime-plugin-hmr@3.1.0
  - @farmfe/runtime@0.4.0

## 0.4.7

### Patch Changes

- f137492: Make query part of ModuleId

## 0.4.6

### Patch Changes

- Fix update log

## 0.4.5

### Patch Changes

- Auto external node native module when reading farm.config.ts
- Updated dependencies
  - @farmfe/runtime@0.3.4

## 0.4.4

### Patch Changes

- Fix that file watcher does not work properly when add or remove dependencies

## 0.4.3

### Patch Changes

- 61f5fbe: Support sourcemap for source files

## 0.4.2

### Patch Changes

- limit the watched files to optimize cold start speed and fix lazy compilation issue"
- Updated dependencies
  - @farmfe/runtime-plugin-hmr@3.0.5
  - @farmfe/runtime@0.3.3

## 0.4.1

### Patch Changes

- Fix swc helper inject issue and optimize CLI
- Updated dependencies
  - @farmfe/runtime-plugin-hmr@3.0.4

## 0.4.0

### Minor Changes

- 4ee1260: Support resolve `browser` field in package.json
- 835e06b: Support resolve, load and transform hook for js plugins
- 9d07b4d: Support static assets and define

### Patch Changes

- Updated dependencies [98d662f]
  - @farmfe/runtime-plugin-hmr@3.0.3

## 0.3.3

### Patch Changes

- Optimize disk usage

## 0.3.2

### Patch Changes

- write resources to disk to optimize resources loading time
- Updated dependencies
  - @farmfe/runtime-plugin-hmr@3.0.2
  - @farmfe/runtime@0.3.2

## 0.3.1

### Patch Changes

- Fix lazy compilation and partial bundling bugs
- Updated dependencies
  - @farmfe/runtime-plugin-hmr@3.0.1
  - @farmfe/runtime@0.3.1

## 0.3.0

### Minor Changes

- f915a35: Support lazy compilation and partial bundling

  - remove resource pot graph to optimize the compilation speed
  - implement partial bundling algorithm
  - optimize @farmfe/cli, remove @farmfe/core from its dependencies
  - optimize plugin react to skip duplicate module building based on process.env.NODE_ENV

### Patch Changes

- Updated dependencies [f915a35]
  - @farmfe/runtime@0.3.0
  - @farmfe/runtime-plugin-hmr@3.0.0

## 0.2.0

### Minor Changes

- e826221: Support css HMR and dynamic resource compiling and loading for dynamic import

### Patch Changes

- Updated dependencies [e826221]
  - @farmfe/runtime@0.2.0
  - @farmfe/runtime-plugin-hmr@2.0.0

## 0.1.5

### Patch Changes

- Fix GLIBC_2.32 not found on linux

## 0.1.4

### Patch Changes

- Fix windows config resolve error

## 0.1.3

### Patch Changes

- Fix that binary dependencies do not exist

## 0.1.2

### Patch Changes

- Bump version

## 0.1.1

### Patch Changes

- Publish native optional dependencies

## 0.1.0

### Minor Changes

- 036aab6: Support react HMR

### Patch Changes

- Updated dependencies [036aab6]
  - @farmfe/runtime-plugin-hmr@1.0.0
  - @farmfe/runtime@0.1.0<|MERGE_RESOLUTION|>--- conflicted
+++ resolved
@@ -1,6 +1,5 @@
 # @farmfe/core
 
-<<<<<<< HEAD
 ## 2.0.0-nightly-20241029121500
 
 ### Major Changes
@@ -8,6 +7,14 @@
 - b327dd1: collect htmlFallbackMiddleware
 
 ## 2.0.0-nightly-20241029095811
+
+## 1.3.32
+
+### Patch Changes
+
+- 3ae860bd: fix plugin circle call between Runtime & LazyCompilation, fix runtime & lazyCompilation conflict
+
+## 1.3.31
 
 ### Patch Changes
 
@@ -35,15 +42,6 @@
 - d7c5ffb: support node 16
 
 ## 2.0.0-nightly-20241023020505
-=======
-## 1.3.32
-
-### Patch Changes
-
-- 3ae860bd: fix plugin circle call between Runtime & LazyCompilation, fix runtime & lazyCompilation conflict
-
-## 1.3.31
->>>>>>> 8a759f30
 
 ### Patch Changes
 
