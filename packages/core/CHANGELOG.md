# @farmfe/core

<<<<<<< HEAD
## 2.0.0-nightly-20250411141103

### Patch Changes

- Updated dependencies [b82ed8d]
  - @farmfe/runtime@1.0.0-nightly-20250411141103
  - @farmfe/runtime-plugin-hmr@4.0.0-nightly-20250411100807
  - @farmfe/runtime-plugin-import-meta@1.0.0-nightly-20250411100807

## 2.0.0-nightly-20250411100807

### Patch Changes

- 60f40f0: bump nightly version
- Updated dependencies [60f40f0]
  - @farmfe/runtime@1.0.0-nightly-20250411100807
  - @farmfe/runtime-plugin-hmr@4.0.0-nightly-20250411100807
  - @farmfe/runtime-plugin-import-meta@1.0.0-nightly-20250411100807
  - @farmfe/plugin-replace-dirname@1.0.0-nightly-20250411100807

## 2.0.0-nightly-20250410022118

### Major Changes

- 21ac2ac: export loadenv api
- b8f7fc5: build cjs script
- ad09476: bump version

### Patch Changes

- Updated dependencies [ce93432]
  - @farmfe/runtime-plugin-hmr@4.0.0-nightly-20250410022118

## 2.0.0-nightly-20241029121500

### Major Changes

- b327dd1: collect htmlFallbackMiddleware
=======
## 1.7.9

### Patch Changes

- 6aa67812: Support `output.asciiOnly`

## 1.7.8

### Patch Changes

- 27d30d79: When targetEnv is set to browser, the default mainFields are used during resolution.

## 1.7.7

### Patch Changes

- d0f572df: Fix incorrect publicPath when isolating farm runtime
- f19be2ef: resolve extension compatible with . or direct file suffix

## 1.7.6

### Patch Changes

- 83342ef0: Added origin validation to HMR server

  BREAKING CHANGE: The HMR server now rejects all connections with unrecognized `Origin` headers. Clients need to update their configured ports and hosts if they want external apps to be able to connect to the HMR server.

- c7bcfa0f: Fix #2188 lazy compilation should respect publicPath

## 1.7.5

### Patch Changes

- 722a1d53: Fix tree shake issue when writing variables defined in external package

## 1.7.4

### Patch Changes

- 2fceb540: resolver by resolve kind

>>>>>>> 1430b9ad
## 1.7.3

### Patch Changes

- 6a6ad094: fix cjs node export sort

## 1.7.2

### Patch Changes

- e0a9e48f: fix treeshake assign expr reference

## 1.7.1

### Patch Changes

- 98a2b01b: Fix panic when call `compiler.update` for a full new module multiple times

## 1.7.0

### Minor Changes

- 25f3d3f6: Support calling `compiler.update` to compile a full new module dynamically

## 1.6.7

### Patch Changes

- ec87a7fe: Fix resource pot id conflict in a large project due to the short hash id. The hash id is changed from 4 length to 32
- ec87a7fe: Fix #2103 module system introp between esm and cjs

## 1.6.6

### Patch Changes

- 0163299e: Fix persistent cache panic when using addFileWatchFile with query #2067

## 1.6.5

### Patch Changes

- 2423ee65: Fix query strings in external imports are duplicated

## 1.6.4

### Patch Changes

- 35bdd7f5: fix module with query cannot update when watch file update
- 84ab2c75: fix import meta glob path

## 1.6.3

### Patch Changes

- 0ad977b6: import meta glob search package

## 1.6.2

### Patch Changes

- 43e0ea06: do not clean up then watch graph monitoring module

## 1.6.1

### Patch Changes

- 9e9e94e2: fix namespace fallback when use literal computed

## 1.6.0

### Minor Changes

- 6b849123: js plugin supports process module hook

### Patch Changes

- b235a919: feat: support invalidateModule

## 1.5.0

### Minor Changes

- e63b163a: Support object style `script.importNotUsedAsValues` and reset the default value to `remove`

### Patch Changes

- e63b163a: Fix vue lazy compilation transform error when persistent cache enabled
- e63b163a: Fix mixed hmr ws protocol when proxy online host to localhost
- e63b163a: Fix module_group_graph panic which is caused by inconsistent module.module_groups when persistent cache is enabled
- 80b13ce6: new import meta url runtime & merge electron preload output files
- Updated dependencies [e63b163a]
  - @farmfe/runtime-plugin-hmr@3.5.10

## 1.4.7

### Patch Changes

- c6df3d2b: Fix server.hmr.protocol does not work
- Updated dependencies [c6df3d2b]
  - @farmfe/runtime-plugin-hmr@3.5.9

## 1.4.6

### Patch Changes

- Updated dependencies [249e9a2b]
  - @farmfe/runtime-plugin-import-meta@0.2.3
  - @farmfe/runtime-plugin-hmr@3.5.8
  - @farmfe/runtime@0.12.10

## 1.4.5

### Patch Changes

- 376fd9d4: fix cjs 2 esm entry omit default reexport

## 1.4.4

### Patch Changes

- 94451ae6: fix: disable inline scripts
- b05a2c84: fix bundle export cjs entry file

## 1.4.3

### Patch Changes

- c4ff67a2: Fix external alias #1957
- c4ff67a2: Fix `import * as xx` tree shaking issue

## 1.4.2

### Patch Changes

- 3085d644: judgement node environment with check input value

## 1.4.1

### Patch Changes

- Updated dependencies [829d0945]
  - @farmfe/runtime@0.12.9

## 1.4.0

### Minor Changes

- 7d86847c: Support tree shake `import * as ns from './xxx'`. `./xxx` can be tree-shaken if following rules are met:

  - `ns` is used as member prop, example: `ns.a`
  - `ns` is used as member literal computed, example: `ns['a']`

  For example:

  ```ts
  // b.ts
  export const a = 1;
  export const b = 2;

  // a.ts
  import * as ns from "./b";

  console.log(ns.a);
  console.log(ns["a"]);
  ```

  After tree shaking, the result will be:

  ```ts
  // b.ts
  export const a = 1; // a is preserved and b is removed.

  // a.ts
  import * as ns from "./b";
  console.log(ns.a);
  console.log(ns["a"]);
  ```

  But if `ns` is met rules above, then all the fields will be preserved, example:

  ```ts
  // b.ts
  export const a = 1;
  export const b = 2;

  // a.ts
  import * as ns from "./b";

  console.log(ns);
  ```

  After tree shaking, the result will be:

  ```ts
  // b.ts
  export const a = 1; // both a and b are preserved
  export const b = 2;
  // a.ts
  import * as ns from "./b";
  console.log(ns.a);
  console.log(ns["a"]);
  ```

## 1.3.34

### Patch Changes

- 8853c4aa: fix bundle global variable preserve

## 1.3.33

### Patch Changes

- 3b95eef4: Fix(runtime): invalid async module cache
- Updated dependencies [3b95eef4]
  - @farmfe/runtime@0.12.8

## 1.3.32

### Patch Changes

- 3ae860bd: fix plugin circle call between Runtime & LazyCompilation, fix runtime & lazyCompilation conflict

## 1.3.31

### Patch Changes

- b3a7caf: fix css url resolving issue
- Updated dependencies [669e2b8]
  - @farmfe/runtime-plugin-hmr@4.0.0-nightly-20241029095811

## 2.0.0-nightly-20241024090954

### Major Changes

- f460eb1: bump core version fix spa reload not 404

## 2.0.0-nightly-20241024075304

### Patch Changes

- Updated dependencies [9a1b2b9]
  - @farmfe/plugin-replace-dirname@1.0.0-nightly-20241024075304

## 2.0.0-nightly-20241023101523

### Major Changes

- d7c5ffb: support node 16

## 2.0.0-nightly-20241023020505

### Patch Changes

- 3651244: add assets mode for asset path generate
- Updated dependencies [cab79e8]
  - @farmfe/runtime@1.0.0-nightly-20241023020505
  - @farmfe/runtime-plugin-hmr@4.0.0-nightly-20241023020505
  - @farmfe/runtime-plugin-import-meta@1.0.0-nightly-20241023020505

## 2.0.0-nightly-20241022143924

### Major Changes

- 83838bd: remove lightCyan color utils

## 2.0.0-nightly-20241022124925

### Patch Changes

- Updated dependencies [6a1038c]
  - @farmfe/utils@1.0.0-nightly-20241022124925

## 2.0.0-nightly-20241022041556

### Major Changes

- 24347c9: update deps

## 2.0.0-nightly-20241022014521

### Major Changes

- a82a5b2: bump nightly version

## 1.3.29

### Patch Changes

- 663dfeed: Revert change of replacing invalid css

## 1.3.28

### Patch Changes

- e1f5c696: fix namespace import MemberProp name failed
- a2a32f51: Fix invalid css syntax #1748 #1557
- 04a124fe: Fix css dynamic loading runtime error #1551
- 7d84234e: fix resolve env config node env error
- Updated dependencies [04a124fe]
  - @farmfe/runtime@0.12.7

## 1.3.27

### Patch Changes

- Bump version
- Updated dependencies
  - @farmfe/runtime@0.12.6

## 1.3.26

### Patch Changes

- 3b6eb912: fix #1755 and support useAbsolutePath for plugin-react
- ed676f02: Fix #1755
- Updated dependencies [3b6eb912]
  - @farmfe/runtime-plugin-hmr@3.5.7

## 1.3.25

### Patch Changes

- 97408595: Fix persistent cache panic when working with lazy compilation

## 1.3.24

### Patch Changes

- 772381b0: Fix concurrent lazy compilation failed
- 732c046d: Ignore non-utf8 error when getting file contents
- Updated dependencies [772381b0]
  - @farmfe/runtime@0.12.5

## 1.3.23

### Patch Changes

- e17551ad: support css module name coversion
- 4542c3d8: Temporarily disable the esbuild attribute in the vite plugin

## 1.3.22

### Patch Changes

- 5f0c02d2: bump runtime version
- Updated dependencies [5f0c02d2]
  - @farmfe/runtime@0.12.4

## 1.3.21

### Patch Changes

- 1b1a7c17: compatible `import default from "module"`

## 1.3.20

### Patch Changes

- ca00a930: fix hmr update no in time

## 1.3.19

### Patch Changes

- 2095f173: support resolve dedupe

## 1.3.18

### Patch Changes

- e4e8b92b: fix html runtime inject failed when build multiple page & in output.filename, can choose either name or hash to use

## 1.3.17

### Patch Changes

- 83b89e72: Refactor stats implementation

## 1.3.16

### Patch Changes

- b5d2a4c3: module system analyze & improve preset_env module path match
- 2e7f4f90: plugin_static_assets emit resource_map remove query
- b7fb695a: revert preset-env match & add enforce exclude

## 1.3.15

### Patch Changes

- Updated dependencies [ae6e0ca9]
  - @farmfe/runtime@0.12.3

## 1.3.14

### Patch Changes

- 535d0b2c: Fix globalThis is not defined in legacy browsers
- 8e67cdab: fix: Setting ws in proxy causes an infinite loop
- 73cfd570: fix: Add flag in config/schema to disable spa mode

## 1.3.13

### Patch Changes

- ed5c5278: fix bundle import namespace name uniq
- ef19162f: Optimize dynamic resources map size and fix minify.moduleDecls cyclic dependencies issues
- Updated dependencies [ef19162f]
  - @farmfe/runtime-plugin-hmr@3.5.6
  - @farmfe/runtime@0.12.2

## 1.3.12

### Patch Changes

- 7417d0f3: - Fix dynamic import not work in webview context like vscode extension, we have specify the full lazy compilation path like `http://127.0.0.1:9000/__lazyCompile` instead of `/__layzeCompile`
  - Support `compilation.output.clean` to control remove `output.path` or not, default to true
- 49448561: import.meta.url and require compatible esm and cjs
- eff069c4: chore: Improve binary performance

## 1.3.11

### Patch Changes

- 01e3100b: Fix do not full reload when boundary module not found for multi-page-app
- Updated dependencies [01e3100b]
  - @farmfe/runtime-plugin-hmr@3.5.5

## 1.3.10

### Patch Changes

- fcd4dc3f: - Mark farm compatible with node 16
  - Support targetEnv `library-node` and `library-browser`
  - fix watcher does not watch file change beyond the project root
  - remove script bundle port conflict log when lazy compile is disabled

## 1.3.9

### Patch Changes

- 0483fd9a: Support compiler.traceModuleGraph

## 1.3.8

### Patch Changes

- 5c603a65: fix moduleDecls minify bug #1644

## 1.3.7

### Patch Changes

- 5a2936a3: Fix multiple page application hmr error
- Updated dependencies [5a2936a3]
  - @farmfe/runtime-plugin-hmr@3.5.4

## 1.3.6

### Patch Changes

- b258c415: Support single bundle library

## 1.3.5

### Patch Changes

- 6a64fe20: Support update_finished for js plugins
- 6a64fe20: Fix:

  - Public path undefined error when normalizing hmr path
  - Resource order in html, `<link>` should present last

- b1362e88: Normalize root path for vite plugins compatibility

## 1.3.4

### Patch Changes

- 87e6ad70: Fix import/export minify #1625
- 735117ac: Fix config reload

## 1.3.3

### Patch Changes

- 54ddee1c: fix: proxy req.url request hmrPath error
- 166406d0: fix: http2 not support http-proxy :path options
- c6a8c813: Fix css @import starting with ~
- 045e712b: fix: https options error

## 1.3.2

### Patch Changes

- bf8bd9fe: Fix define \_\_esModule
- Updated dependencies [bf8bd9fe]
  - @farmfe/runtime@0.12.1

## 1.3.1

### Patch Changes

- afe48ab7: fix: proxy ws error
- a3788445: Add protocol option in config schema

## 1.3.0

### Minor Changes

- 966e2507: Optimize production size

### Patch Changes

- 7b0c4ffe: Allow objectKeys for proxy getter
- ce30b785: fix: When clearScreen is false, clear fails
- b18ca7fe: 1. disable external hosting when use require 2. improve NestJs template 3. add nativeTopLevelAwait option
- 385e5b25: feat: normalize usage of rust plugins and js plugins
- 11081589: disable swc remove import
- 89c40302: Support disable overlay
- Updated dependencies [2cc62c49]
- Updated dependencies [966e2507]
- Updated dependencies [2cc62c49]
- Updated dependencies [89c40302]
- Updated dependencies [de2c4821]
  - @farmfe/runtime-plugin-import-meta@0.2.2
  - @farmfe/runtime@0.12.0
  - @farmfe/runtime-plugin-hmr@3.5.3

## 1.2.8

### Patch Changes

- 83d05d59: fix: put http-proxy into production dependency

## 1.2.7

### Patch Changes

- 3cf0cdd9: use http-proxy as koa proxy middleware

## 1.2.6

### Patch Changes

- a264f6c4: support mts/cts ext and fix traceDependencies use directory
- 0915328e: support new URL with import.meta.url

## 1.2.5

### Patch Changes

- 49523be7: bump dotenv version
- 53f5115e: fix: publicDir find html resource middleware error
- Updated dependencies [49523be7]
  - @farmfe/runtime-plugin-import-meta@0.2.1

## 1.2.4

### Patch Changes

- 8e3f1934: Enable parser.decorators by default when script.decorators is enabled
- 4470ff51: Fix bugs:
  - Tree shake side effect detection from package.json fail
  - Sourcemap resolution when build for production
- 8e3f1934: Make options in `ScriptParseConfig` optional

## 1.2.3

### Patch Changes

- ca28145c: \* fix #1450 resolving css @import dependencies error
  - fix #1449 vite plugin adapter wrong css plugin content
  - fix #902 this.resolve panic when use vite-plugin-adapter

## 1.2.2

### Patch Changes

- 68482a02: fix #1432
- 223af33f: resolver priority exports field when string type
- 97a42515: Fix #1418

## 1.2.1

### Patch Changes

- 8bf8c951: chore: Modify `main_fields` priority
- d52a2ef4: Fix #1424
- 58b256e2: runtime bundle
- Updated dependencies [58b256e2]
  - @farmfe/runtime@0.11.2

## 1.2.0

### Minor Changes

- 122ab6d0: optimize @farmfe/core api usage

### Patch Changes

- eb2eee75: Fix bugs:
  - fix #1402
  - fix #1405

## 1.1.15

### Patch Changes

- c72238ee: Farm-browserslist-generator adapts to different node versions

## 1.1.14

### Patch Changes

- 4df945c3: fix: #1384

## 1.1.13

### Patch Changes

- 34336080: chore(refactor): optimize tree shake implemetation to improve performance
- d9cb6902: fix: encode the lazy compile path
- c2c6717c: fix failed fetch resource

## 1.1.12

### Patch Changes

- 0f3c1a8f: fix: can't match resources with url parameters carried under devServer

## 1.1.11

### Patch Changes

- 91f897b2: fix: format error message and fix output.targetEnv schema validate
- f0f42b27: - core types should be included in the compilation process
  - logger used should be obtained from the parameter

## 1.1.10

### Patch Changes

- 0c3f6883: make `server.proxy.headers` work again

## 1.1.9

### Patch Changes

- 3059e616: check config stage

## 1.1.8

### Patch Changes

- 1ae36c95: support exclude/include option for html

## 1.1.7

### Patch Changes

- 943fd627: fix: load env file error
- 8d5bf9cd: fix minify not work for files that endsWith .min.js
- 19b5d89b: 1. external injectlogic 2. better tip

## 1.1.6

### Patch Changes

- bf98b34a: fix publish cannot find type

## 1.1.5

### Patch Changes

- 25ed2330: Bugfixes:
  - #1300
  - #1288
  - #1271
- df7ac2a0: support record external

## 1.1.4

### Patch Changes

- be4415a7: fix circle module require

## 1.1.3

### Patch Changes

- 9754d371: merge configuration policies
- 61294219: minify module filter use absolute path
- 28e1a373: fix(vite plugin): some vite plugins do not provide `alias` configuration errors

## 1.1.2

### Patch Changes

- 492353f8: fix: lazy compilation concurrency issue
- 5b75ec27: feat: support isolate runtime resource
- 8a79de4d: fix: format watch mode error message
- Updated dependencies [492353f8]
  - @farmfe/runtime-plugin-hmr@3.5.2
  - @farmfe/runtime@0.11.1

## 1.1.1

### Patch Changes

- 67716076: \* added `persistentCache.globalBuiltinCacheKeyStrategy` to control internal persistent cache key, #1208
  - fix define string #1112
  - fix css @import without .css suffix #1230
  - fix json transform #1231

## 1.1.0

### Minor Changes

- 71b6bab7: feat: disable polyfill when entry is not html
- ef1b39bc: Top level await supported
- 86d17342: Bump swc core version to v0.90

### Patch Changes

- 3581ee5e: Support lazy compilation when targeting node
- 4e8ebbcc: support cli root path options
- Updated dependencies [ef1b39bc]
  - @farmfe/runtime@0.11.0
  - @farmfe/runtime-plugin-hmr@3.5.1
  - @farmfe/runtime-plugin-import-meta@0.2.0

## 1.0.22

### Patch Changes

- b29c6147: Fix loadConfig error message

## 1.0.21

### Patch Changes

- 1509e1ed: fix: format error message
- e7154081: fix: the problem of hmr file not existing
- 2d773109: Fix css @import url(./xxx) panic
- d8104673: feat: Support parsing config file parsing `_ _ dirname` , ` _ _ filename`

## 1.0.20

### Patch Changes

- 995cb6aa: Fix #1180

## 1.0.19

### Patch Changes

- ca10db6d: fix lazy compilation error when mixed import and dynamic import in the same module
- f932167d: when both treeShakeing and lazyCompilation are enabled, disabling lazyCompilation is a better option
- 8d08883e: fix: public resources have not been added publicPath prefix

## 1.0.18

### Patch Changes

- b67eb986: fix: resolve config mode error

## 1.0.17

### Patch Changes

- d330af58: unlink temp bundled config file

## 1.0.16

### Patch Changes

- e1071eca: fix sass files watch and static assets transform
- 6cbc9fa8: resolve config file with set NODE_ENV
- 2ada5819: Add parsing in alias to node_modules

## 1.0.15

### Patch Changes

- b2103287: Less strict html parsing

## 1.0.14

### Patch Changes

- 9ae86438: Fix persistent cache conflicts

## 1.0.13

### Patch Changes

- af14caa7: Fix static assets plugin compatibility issue
- ce5b0d18: fix: Make publicPath and publicDir configuration work properly.

## 1.0.12

### Patch Changes

- 6435db41: - remove unused reverse read variable
  - disable treeShaking and lazyCompilation same time in development mode
- b1a5b8dd: feat: Optimize persistentCache when rendering modules

## 1.0.11

### Patch Changes

- 1ec7dd74: throwError retain origin error stack
- 6c03e7e0: fix: publicDir resources are not copied correctly into the package file

## 1.0.10

### Patch Changes

- cf14295b: Fix vite config adapter error

## 1.0.9

### Patch Changes

- 6425c763: Fix vite plugin adapter

## 1.0.8

### Patch Changes

- cb7df71f: Support alias resolve and url rebase for import.meta.glob, sass and less plugins

## 1.0.7

### Patch Changes

- 1d1ae1f2: fix: Multiple server startups result in WebSocket connection interruptions.
- 7ae9cb8d: fix: problems with the load filter not working

## 1.0.6

### Patch Changes

- 48a36cca: feat: support postcss-import for @farmfe/js-plugin-postcss

## 1.0.5

### Patch Changes

- Update dep runtime plugin hmr

## 1.0.4

### Patch Changes

- a749b5af: Fix Vite project migrations issues
- 5b9cb22c: add import meta hot condition

## 1.0.3

### Patch Changes

- f0cfdce1: minify modules instead of resource pots
- f58fd07e: variable assign need to retain

## 1.0.2

### Patch Changes

- 6f5f7ac8: treeshake class decl assign

## 1.0.1

### Patch Changes

- 633f5524: Fix #1029

## 1.0.0

### Major Changes

- 8f8366de: Release 1.0.0-beta

## 1.0.0-beta.0

### Major Changes

- 8f8366de: Release 1.0.0-beta

## 0.16.11

### Patch Changes

- Updated dependencies [8f8366de]
  - @farmfe/runtime-plugin-import-meta@0.2.0
  - @farmfe/runtime-plugin-hmr@3.5.0
  - @farmfe/runtime@0.10.0
  - @farmfe/utils@0.1.0

## 0.16.10

### Patch Changes

- 9be34a86: fix #997

## 0.16.9

### Patch Changes

- b3617142: fix #982 #983

## 0.16.8

### Patch Changes

- de0b3ecc: Fix default minify to false in prod when using vite plugins

## 0.16.7

### Patch Changes

- 6438b969: Fix static name conflicts in dev. fix #966
- 6438b969: Fix vite plugin css order. fix #967
- 72c9a59c: eliminate more useless code

## 0.16.6

### Patch Changes

- 96d87c7c: fix: cli options merge with config
- 659244ed: Support create-farm-plugin and farm-plugin-tools
- Updated dependencies [659244ed]
  - @farmfe/runtime-plugin-import-meta@0.1.2
  - @farmfe/runtime-plugin-hmr@3.4.2
  - @farmfe/runtime@0.9.3
  - @farmfe/utils@0.0.1

## 0.16.5

### Patch Changes

- 03d70a0d: make default resolve executed before normal plugins. fix #952.
- 3d187053: make config.define part of cache key. fix #953
- Updated dependencies [ea128f69]
  - @farmfe/runtime-plugin-hmr@3.4.1

## 0.16.4

### Patch Changes

- 501b1342: Fix resolve browser alias #941

## 0.16.3

### Patch Changes

- 947fe245: fix: change config filer resolve error

## 0.16.2

### Patch Changes

- f462bbad: support env prefix with "VITE\_"

## 0.16.1

### Patch Changes

- 43bd8333: Support `/src/index.ts`(without .) for html script tag
- Updated dependencies [297e32bf]
  - @farmfe/runtime-plugin-import-meta@0.1.1

## 0.16.0

### Minor Changes

- 7fc2a650: Support preserving comments for Js/Ts/Jsx/Tsx modules

### Patch Changes

- 992c0a5c: add filter for augmentResourceHash & renderResourcePot hook
- 116ffa94: Fix bugs && Support object result of transformIndexHtml Hook

## 0.15.10

### Patch Changes

- c4dcc75e: Support plugin vite-tsconfig-paths

## 0.15.9

### Patch Changes

- 5c6d896d: fix #857 #460

## 0.15.8

### Patch Changes

- 91c5f0da: fix restart server exit(0) bump template version

## 0.15.7

### Patch Changes

- 0ab4edf9: Fix failed to load external cjs require when output esm
- Updated dependencies [0ab4edf9]
- Updated dependencies [0ab4edf9]
  - @farmfe/runtime@0.9.2

## 0.15.6

### Patch Changes

- 3abd5112: Change file watcher to chokidar to be compatible with Vite
- 1504a51b: fix restart server exit(0) bump template version
- 3abd5112: Support vite plugin svelte. #825

## 0.15.5

### Patch Changes

- 286d9fce: Fix transformIndexHtml does not work as expected

## 0.15.4

### Patch Changes

- 736e6620: fix #878
- Updated dependencies [736e6620]
  - @farmfe/runtime@0.9.1

## 0.15.3

### Patch Changes

- 18616c7d: Fix dev server random 503

## 0.15.2

### Patch Changes

- 09992927: Fix dev server random 503

## 0.15.1

### Patch Changes

- 295ec500: make vite plugins execute later than farm plugins

## 0.15.0

### Minor Changes

- 24571102: Bump version

### Patch Changes

- e4c9f81e: Break change: reset config and configResolved hooks hook functionality and structure
- e91a088a: resolve condition orderly
- 78c19574: support renderResourcePot/finalizeResources/augmentResourceHash/renderStart js hook
- 8846d063: Normalize js plugin hooks name
- Updated dependencies [65c742c4]
- Updated dependencies [24571102]
  - @farmfe/runtime@0.9.0
  - @farmfe/runtime-plugin-hmr@3.4.0
  - @farmfe/runtime-plugin-import-meta@0.1.0

## 0.14.18

### Patch Changes

- b181bb1c: support linux-x64-musl

## 0.14.17

### Patch Changes

- 329d37ef: fix enforceTargetMinSize panic

## 0.14.16

### Patch Changes

- 88a93d0a: Fix duplicate `/` in css url()

## 0.14.15

### Patch Changes

- 19c600d2: Fix win ia32 artifact not found
- 478c685f: update brand color update logger logic

## 0.14.14

### Patch Changes

- 0b022e7a: bug: PublicPath parsing error while setting server.open
- 418247f3: Optimize cache

## 0.14.13

### Patch Changes

- cfc5cfa2: Fix #814

## 0.14.12

### Patch Changes

- d533fa88: server: public path in open server error

## 0.14.11

### Patch Changes

- 0a83fff6: bump version Config hook undo
- 2bcf360e: fix #770
- Updated dependencies [2bcf360e]
  - @farmfe/runtime@0.8.4

## 0.14.10

### Patch Changes

- 9c6bb8bb: fix #787 #794 #795
- a6f7b165: bump version for publishing addtional cpu arch package

## 0.14.9

### Patch Changes

- 22752363: add clean command

## 0.14.8

### Patch Changes

- c6243c91: Fix immutable modules cache not found

## 0.14.7

### Patch Changes

- c231d824: Optimize persistent cache

## 0.14.6

### Patch Changes

- e38729de: fix import config cache
- 1c862451: fix #774 again

## 0.14.5

### Patch Changes

- 50db539e: support create https server & support restart
- 75c7018a: Fix #774

## 0.14.4

### Patch Changes

- dbecdf58: fix #769 and optimize cache
- b3a60e93: fix #768
- Updated dependencies [dbecdf58]
  - @farmfe/runtime-plugin-import-meta@0.0.4
  - @farmfe/runtime-plugin-hmr@3.3.1
  - @farmfe/runtime@0.8.3

## 0.14.3

### Patch Changes

- 18563f43: fix #761 static assets for internally supported html/js/ts/css modules
- 18563f43: Fix #760

## 0.14.2

### Patch Changes

- cf0dc914: Fix cjs export not found
- c1a4fcc8: fix #747
- Updated dependencies [c1a4fcc8]
  - @farmfe/runtime@0.8.2

## 0.14.1

### Patch Changes

- 6e88a1e3: bump version
- fc91c7df: Fix runtime resource panic
- Updated dependencies [6e88a1e3]
  - @farmfe/runtime-plugin-import-meta@0.0.3
  - @farmfe/runtime@0.8.1

## 0.14.0

### Minor Changes

- 72bfe2af: Support persistent cache and incremental building
- 0a20271a: Refactor render pot renders and optimize sourcemap generation

### Patch Changes

- c12156ff: fix #741
- Updated dependencies [72bfe2af]
- Updated dependencies [c12156ff]
- Updated dependencies [0a20271a]
  - @farmfe/runtime-plugin-hmr@3.3.0
  - @farmfe/runtime-plugin-import-meta@0.0.2
  - @farmfe/runtime@0.8.0

## 0.13.22

### Patch Changes

- 45761df: fix css resource pot load sourcemap

## 0.13.21

### Patch Changes

- 19447d7: support `export * from` for script entries and fix package.json browser resolve priority
- Updated dependencies [19447d7]
  - @farmfe/runtime@0.7.4

## 0.13.20

### Patch Changes

- bump version for #704

## 0.13.19

### Patch Changes

- a569977: Fix #693
- a569977: Optimize js plugin filters

## 0.13.18

### Patch Changes

- 219d91f: fix #691 #689 server error

## 0.13.17

### Patch Changes

- 35d294e: server host options default true
- 822c281: Fix #685
- Updated dependencies [35d294e]
  - @farmfe/runtime-plugin-hmr@3.2.5

## 0.13.16

### Patch Changes

- ddc3b40: fix enforceResources panic when lazy compile

## 0.13.15

### Patch Changes

- cc124a0: remove unless package rewrite logger and server banner

## 0.13.14

### Patch Changes

- 7e17e0b: Fix multiple exports issue when targetEnv is node

## 0.13.13

### Patch Changes

- 032bd4a: Fix bugs:
  1. `server.proxy` does not work as expected
  2. `plugin-css` should treat `xxx.png` as relative path
  3. `assets` like `/logo.png` under publicDir should be resolved to `publicDir/logo.png`

## 0.13.12

### Patch Changes

- 228ca7e: Support Vite-style `import.meta.glob`

## 0.13.11

### Patch Changes

- ac56943: Fix issues #652

## 0.13.10

### Patch Changes

- 0f93f94: Fix panic when scoped changed using vite plugin. #646

## 0.13.9

### Patch Changes

- 62e6630: Fix lazy compilation error when working with virtual module
- Updated dependencies [62e6630]
  - @farmfe/runtime@0.7.3

## 0.13.8

### Patch Changes

- 6a73829: fix: resolve exports filed resolve error

## 0.13.7

### Patch Changes

- preserve import.meta when targetEnv is Node

## 0.13.6

### Patch Changes

- 7daeb2a: Fix configure validation error and sass import resolve error

## 0.13.5

### Patch Changes

- db461dc: Fix tree-shake self-executed module issue && vite plugin adapter issue

## 0.13.4

### Patch Changes

- 0ee1751: Fix css modules sourcemap gen fail

## 0.13.3

### Patch Changes

- 6dd919e: Fix HMR Update fail when there are deep dependencies changed

## 0.13.2

### Patch Changes

- 509bac0: Fix that vite plugin is not compatible with Farm's lazy compilation
- Updated dependencies [509bac0]
- Updated dependencies [509bac0]
  - @farmfe/runtime@0.7.2
  - @farmfe/runtime-plugin-hmr@3.2.4

## 0.13.1

### Patch Changes

- Fix bugs that dev server should only try read local file system resources for images and fonts
- Updated dependencies
  - @farmfe/runtime@0.7.1

## 0.13.0

### Minor Changes

- f7b1b9d: Support vite plugins out of box
- 5be3aab: Implement RFC-003 New Partial Bundling Algorithm

## 0.12.11

### Patch Changes

- bcff2e8: format the normalizePublicPath function

## 0.12.10

### Patch Changes

- b44fde7: Support js plugin hook context methods for unplugin

## 0.12.9

### Patch Changes

- c12536a: fix: strictPort error

## 0.12.8

### Patch Changes

- 750ed61: preview command publicPath error

## 0.12.7

### Patch Changes

- baec8bf: feat: add restart-server fn with update create-farm

## 0.12.6

### Patch Changes

- 407e3e2: Support more js plugin hooks

## 0.12.5

### Patch Changes

- 2d8635b: fix static assets loading issue when public path is empty

## 0.12.4

### Patch Changes

- b5f6e88: Fix that publicPath does not work for css and static assets

## 0.12.3

### Patch Changes

- be60085: update template version add host config ,Http server and websocket services share a set of ports

## 0.12.2

### Patch Changes

- 9381aa4: fix: host different cause websocket port error

## 0.12.1

### Patch Changes

- 5b1993f: Fix publicPath dev and support writeToDisk For dev server

## 0.12.0

### Minor Changes

- ad00276: Support sourcemap chain

## 0.11.1

### Patch Changes

- c8ef101: enable port auto-increment to prevent port conflict

## 0.11.0

### Minor Changes

- 56f235c: Upgrade swc crates and support emotion

## 0.10.7

### Patch Changes

- 75f58c1: Fix that extra watch file panic

## 0.10.6

### Patch Changes

- d6c3230: support add extra watch file

## 0.10.5

### Patch Changes

- b70ce32: Enlarge default watch debounce on windows
- Updated dependencies [b70ce32]
  - @farmfe/runtime-plugin-hmr@3.2.2

## 0.10.4

### Patch Changes

- 6aa7563: Optimize File Watcher - remove chokidar and introduce rust notify

## 0.10.3

### Patch Changes

- 8162eab: Remove hmr http request and use websocket/eval instead
- Updated dependencies [8162eab]
  - @farmfe/runtime-plugin-hmr@3.2.1

## 0.10.2

### Patch Changes

- 4fc704d: Fix that HMR middleware slow

## 0.10.1

### Patch Changes

- eb9f382: Fix script entry source map inject

## 0.10.0

### Minor Changes

- d604b5e: Support React SSR

### Patch Changes

- Updated dependencies [d604b5e]
  - @farmfe/runtime@0.7.0
  - @farmfe/runtime-plugin-hmr@3.2.0

## 0.9.10

### Patch Changes

- a40b07d: make resources order injected to html execution order

## 0.9.9

### Patch Changes

- 3073e19: Isolate runtime from globalThis for script entries
- Updated dependencies [3073e19]
  - @farmfe/runtime@0.6.2

## 0.9.8

### Patch Changes

- 596fc2a: Fix HMR patch_module_group_graph panic
- Updated dependencies [596fc2a]
  - @farmfe/runtime-plugin-hmr@3.2.0

## 0.9.7

### Patch Changes

- de18942: Fix that build env set to development

## 0.9.6

### Patch Changes

- c36c767: Do not resolve external dependencies when build farm.config.ts

## 0.9.5

### Patch Changes

- b92441b: Fix css hmr panic

## 0.9.4

### Patch Changes

- eb11635: Fix that css HMR will always reload the whole page

## 0.9.3

### Patch Changes

- 0e93bf0: Wait file write to finish by default

## 0.9.2

### Patch Changes

- 4656135: Fix hmr remove issue

## 0.9.1

### Patch Changes

- 7f0c8d7: Support `server.spa` option

## 0.9.0

### Minor Changes

- 55c0d0e: - Support configuring `html.base` to share html for multi-page application.
  - Support configuring `presetEnv.include`, `presetEnv.exclude`, `presetEnv.options` and `presetEnv.
  - Fix bug when editing html file, reload the page when html file change

### Patch Changes

- Updated dependencies [55c0d0e]
  - @farmfe/runtime-plugin-hmr@3.1.4

## 0.8.10

### Patch Changes

- ad90ff5: Support output.entryFilename and fix sass bugs

## 0.8.9

### Patch Changes

- f16ff29: Fix publicDir error when build

## 0.8.8

### Patch Changes

- 8f02078: Pretty syntax error for html, css and js/ts/jsx/tsx

## 0.8.7

### Patch Changes

- d8eeda9: Fix lazy compilation client and swc plugin deadlock

## 0.8.6

### Patch Changes

- 8a32a53: Support resolve @import and url() dependencies for css

## 0.8.5

### Patch Changes

- 4d719e4: Bugfix

## 0.8.4

### Patch Changes

- 3bb5808: Fix bugs:
  1. recognize immutable modules from config
  2. change all property on context to Box
  3. external, resolve, lazy compile and deadlock bugfix

## 0.8.3

### Patch Changes

- e0ff7f1: Fix module system detect and sort alias by length
- Updated dependencies [e0ff7f1]
  - @farmfe/runtime@0.6.1

## 0.8.2

### Patch Changes

- 1148f68: - Support lazy compilation for vue and support moduleTypes filter for js plugin transform hook
  - Bundle @farmfe/js-plugin-vue with Farm
- Updated dependencies [1148f68]
  - @farmfe/runtime-plugin-hmr@3.1.3

## 0.8.1

### Patch Changes

- 6f97c87: - Add missing dependencies execa
  - Add ./ to config.input when the values of config.input is not absolute path and do not start with ./
  - Alias resolve take precedent over all other resolve strategies
  - Do not resolve html dependencies starts with `http` and `/`

## 0.8.0

### Minor Changes

- e780747: Support swc plugin

## 0.7.6

### Patch Changes

- a281ce6: optimize core script code

## 0.7.5

### Patch Changes

- 086d1a3: Fix bugs when transforming css

## 0.7.4

### Patch Changes

- 1c42307: Fix that css module should be execution order

## 0.7.3

### Patch Changes

- d9fe509: add polyfill config

## 0.7.2

### Patch Changes

- 659bc72: css modules support path hash & css sourcemap
- e0521e5: support css prefixer
- 926c9cb: Fix css modules HMR & update ci yaml

## 0.7.1

### Patch Changes

- 079bb21: Fix that zod parse js plugin executor lead to napi error

## 0.7.0

### Minor Changes

- a04008f: Support script, css and html minification

### Patch Changes

- 7ff4d97: support css modules
- Updated dependencies [a04008f]
  - @farmfe/runtime@0.6.0
  - @farmfe/runtime-plugin-hmr@3.1.2

## 0.6.4

### Patch Changes

- 6fa3454: Do not resolve browser when targetEnv is node

## 0.6.3

### Patch Changes

- Support resolve .. and absolute dir

## 0.6.2

### Patch Changes

- Updated dependencies
  - @farmfe/runtime@0.5.0
  - @farmfe/runtime-plugin-hmr@3.1.2

## 0.6.1

### Patch Changes

- c45470e: Fix that tree shake does not ignore non-script modules when in production mode

## 0.6.0

### Minor Changes

- 9838407: Support tree shake

### Patch Changes

- cc94e33: support entry key as resource name

## 0.5.4

### Patch Changes

- 6371e96: fix ModuleType serialization
- c4d9c95: support .json file compile

## 0.5.3

### Patch Changes

- 3dfc64f: 1. Fix hmr does not update lazy compiled module 2. Support sourcemap for Vue SFC
- Updated dependencies [3dfc64f]
  - @farmfe/runtime-plugin-hmr@3.1.2
  - @farmfe/runtime@0.4.2

## 0.5.2

### Patch Changes

- 2ed0047: Fix that HMR does not remove css style
- Updated dependencies [2ed0047]
  - @farmfe/runtime-plugin-hmr@3.1.1
  - @farmfe/runtime@0.4.1

## 0.5.1

### Patch Changes

- Fix rustPluginResolver error on windows

## 0.5.0

### Minor Changes

- 9987627: Queue async update and wait for compiling to finish when refresh
- bd8c762: Change query from HashMap to Vec<(String, String)> to make it's order stable
- a5364b5: Extract plugin react into a single plugin

### Patch Changes

- Updated dependencies [a5364b5]
  - @farmfe/runtime-plugin-hmr@3.1.0
  - @farmfe/runtime@0.4.0

## 0.4.7

### Patch Changes

- f137492: Make query part of ModuleId

## 0.4.6

### Patch Changes

- Fix update log

## 0.4.5

### Patch Changes

- Auto external node native module when reading farm.config.ts
- Updated dependencies
  - @farmfe/runtime@0.3.4

## 0.4.4

### Patch Changes

- Fix that file watcher does not work properly when add or remove dependencies

## 0.4.3

### Patch Changes

- 61f5fbe: Support sourcemap for source files

## 0.4.2

### Patch Changes

- limit the watched files to optimize cold start speed and fix lazy compilation issue"
- Updated dependencies
  - @farmfe/runtime-plugin-hmr@3.0.5
  - @farmfe/runtime@0.3.3

## 0.4.1

### Patch Changes

- Fix swc helper inject issue and optimize CLI
- Updated dependencies
  - @farmfe/runtime-plugin-hmr@3.0.4

## 0.4.0

### Minor Changes

- 4ee1260: Support resolve `browser` field in package.json
- 835e06b: Support resolve, load and transform hook for js plugins
- 9d07b4d: Support static assets and define

### Patch Changes

- Updated dependencies [98d662f]
  - @farmfe/runtime-plugin-hmr@3.0.3

## 0.3.3

### Patch Changes

- Optimize disk usage

## 0.3.2

### Patch Changes

- write resources to disk to optimize resources loading time
- Updated dependencies
  - @farmfe/runtime-plugin-hmr@3.0.2
  - @farmfe/runtime@0.3.2

## 0.3.1

### Patch Changes

- Fix lazy compilation and partial bundling bugs
- Updated dependencies
  - @farmfe/runtime-plugin-hmr@3.0.1
  - @farmfe/runtime@0.3.1

## 0.3.0

### Minor Changes

- f915a35: Support lazy compilation and partial bundling

  - remove resource pot graph to optimize the compilation speed
  - implement partial bundling algorithm
  - optimize @farmfe/cli, remove @farmfe/core from its dependencies
  - optimize plugin react to skip duplicate module building based on process.env.NODE_ENV

### Patch Changes

- Updated dependencies [f915a35]
  - @farmfe/runtime@0.3.0
  - @farmfe/runtime-plugin-hmr@3.0.0

## 0.2.0

### Minor Changes

- e826221: Support css HMR and dynamic resource compiling and loading for dynamic import

### Patch Changes

- Updated dependencies [e826221]
  - @farmfe/runtime@0.2.0
  - @farmfe/runtime-plugin-hmr@2.0.0

## 0.1.5

### Patch Changes

- Fix GLIBC_2.32 not found on linux

## 0.1.4

### Patch Changes

- Fix windows config resolve error

## 0.1.3

### Patch Changes

- Fix that binary dependencies do not exist

## 0.1.2

### Patch Changes

- Bump version

## 0.1.1

### Patch Changes

- Publish native optional dependencies

## 0.1.0

### Minor Changes

- 036aab6: Support react HMR

### Patch Changes

- Updated dependencies [036aab6]
  - @farmfe/runtime-plugin-hmr@1.0.0
  - @farmfe/runtime@0.1.0<|MERGE_RESOLUTION|>--- conflicted
+++ resolved
@@ -1,6 +1,5 @@
 # @farmfe/core
 
-<<<<<<< HEAD
 ## 2.0.0-nightly-20250411141103
 
 ### Patch Changes
@@ -39,7 +38,6 @@
 ### Major Changes
 
 - b327dd1: collect htmlFallbackMiddleware
-=======
 ## 1.7.9
 
 ### Patch Changes
@@ -81,7 +79,6 @@
 
 - 2fceb540: resolver by resolve kind
 
->>>>>>> 1430b9ad
 ## 1.7.3
 
 ### Patch Changes
