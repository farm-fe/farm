import { z } from 'zod';
import { fromZodError } from 'zod-validation-error';

import type { UserConfig } from './types.js';

const compilationConfigSchema = z
  .object({
    watch: z
      .union([
        z.boolean(),
        z.object({
          // TODO watcher config schema
          /* your watcher config schema */
          ignored: z.array(z.string()).optional()
        })
      ])
      .optional(),

    coreLibPath: z.string().optional(),
    input: z.record(z.string()).optional(),
    output: z
      .object({
        filename: z.string().optional(),
        path: z.string().optional(),
        publicPath: z.string().optional(),
        assetsFilename: z.string().optional(),
        targetEnv: z.enum(['browser', 'node']).optional(),
        format: z.enum(['cjs', 'esm']).optional()
      })
      .strict()
      .optional(),
    resolve: z
      .object({
        extensions: z.array(z.string()).optional(),
        alias: z.record(z.string()).optional(),
        mainFields: z.array(z.string()).optional(),
        conditions: z.array(z.string()).optional(),
        symlinks: z.boolean().optional(),
        strictExports: z.boolean().optional()
      })
      .strict()
      .optional(),
    define: z.record(z.string()).optional(),
    external: z.array(z.string()).optional(),
    mode: z.string().optional(),
    runtime: z
      .object({
        path: z.string().nonempty(),
        plugins: z.array(z.string()).optional(),
        swcHelpersPath: z.string().optional()
      })
      .strict()
      .optional(),
    assets: z
      .object({
        include: z.array(z.string()).optional()
      })
      .strict()
      .optional(),
    script: z
      .object({
        target: z
          .enum([
            'es3',
            'es5',
            'es2015',
            'es2016',
            'es2017',
            'es2018',
            'es2019',
            'es2020',
            'es2021',
            'es2022'
          ])
          .optional(),
        parser: z
          .object({
            esConfig: z
              .object({
                jsx: z.boolean().optional(),
                fnBind: z.boolean(),
                decorators: z.boolean(),
                decoratorsBeforeExport: z.boolean(),
                exportDefaultFrom: z.boolean(),
                importAssertions: z.boolean(),
                privateInObject: z.boolean(),
                allowSuperOutsideMethod: z.boolean(),
                allowReturnOutsideFunction: z.boolean()
              })
              .strict()
              .optional(),
            tsConfig: z
              .object({
                tsx: z.boolean().optional(),
                decorators: z.boolean().optional(),
                dts: z.boolean().optional(),
                noEarlyErrors: z.boolean().optional()
              })
              .strict()
              .optional()
          })
          .optional(),
        plugins: z.array(z.any()).optional()
      })
      .strict()
      .optional(),
    sourcemap: z.union([z.boolean(), z.literal('all')]).optional(),
    partialBundling: z
      .object({
        moduleBuckets: z.array(
          z
            .object({
              name: z.string(),
              test: z.array(z.string())
            })
            .strict()
        )
      })
      .strict()
      .optional(),
    lazyCompilation: z.boolean().optional(),
    treeShaking: z.boolean().optional(),
    minify: z.boolean().optional(),
    presetEnv: z.boolean().optional(),
    css: z
      .object({
        modules: z
          .object({
            indentName: z.string().optional()
          })
          .optional(),
        prefixer: z
          .object({
            targets: z
              .string()
              .or(z.record(z.string()))
              .or(z.array(z.string()))
              .optional()
          })
          .optional()
      })
      .optional()
  })
  .strict();

const FarmConfigSchema = z
  .object({
    root: z.string().optional(),
    base: z.string().optional(),
    clearScreen: z.boolean().optional(),
    envDir: z.string().optional(),
    envPrefix: z.string().optional(),
    publicDir: z.string().optional(),
    plugins: z.array(z.any()).optional(),
    compilation: compilationConfigSchema.optional(),
    server: z
      .object({
        port: z.number().positive().int().optional(),
        host: z
          .string()
          .regex(/^\d{1,3}\.\d{1,3}\.\d{1,3}\.\d{1,3}$/)
          .optional(),
        open: z.boolean().optional(),
        https: z.boolean().optional(),
        cors: z.boolean().optional(),
        proxy: z
          .record(
            z.object({
              target: z.string(),
              changeOrigin: z.boolean(),
              rewrite: z
                .function(z.tuple([z.string(), z.object({})]))
                .optional()
            })
          )
          .optional(),
        hmr: z
          .union([
            z.boolean(),
            z
              .object({
                ignores: z.array(z.string()).optional(),
                host: z.string().nonempty().optional(),
                port: z.number().positive().int().optional()
              })
              .strict()
          ])
          .optional()
      })
      .strict()
      .optional()
  })
  .strict();

export function parseUserConfig(config: unknown) {
<<<<<<< HEAD
  const parsed = FarmConfigSchema.parse(config);
=======
>>>>>>> 682b0e2a
  // TODO: parse will only return correct types if tsconfig is set to strict
  try {
    const parsed = UserConfigSchema.parse(config);
    return parsed as UserConfig;
    // return config as UserConfig;
  } catch (err) {
    const validationError = fromZodError(err);
    // the error now is readable by the user
    throw new Error(
      `${validationError}. \n Please check your configuration file or command line configuration.`
    );
  }
}<|MERGE_RESOLUTION|>--- conflicted
+++ resolved
@@ -193,13 +193,9 @@
   .strict();
 
 export function parseUserConfig(config: unknown) {
-<<<<<<< HEAD
-  const parsed = FarmConfigSchema.parse(config);
-=======
->>>>>>> 682b0e2a
   // TODO: parse will only return correct types if tsconfig is set to strict
   try {
-    const parsed = UserConfigSchema.parse(config);
+    const parsed = FarmConfigSchema.parse(config);
     return parsed as UserConfig;
     // return config as UserConfig;
   } catch (err) {
