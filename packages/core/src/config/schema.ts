import { z } from 'zod';
import { UserConfig } from './types.js';

const compilationConfigSchema = z
  .object({
<<<<<<< HEAD
=======
    watch: z
      .union([
        z.boolean(),
        z.object({
          // TODO watcher config schema
          /* your watcher config schema */
          ignored: z.array(z.string()).optional()
        })
      ])
      .optional(),

    coreLibPath: z.string().optional(),
>>>>>>> 377bbcfe
    input: z.record(z.string()).optional(),
    output: z
      .object({
        filename: z.string().optional(),
        path: z.string().optional(),
        publicPath: z.string().optional(),
        assetsFilename: z.string().optional(),
        targetEnv: z.enum(['browser', 'node']).optional(),
        format: z.enum(['cjs', 'esm']).optional()
      })
      .strict()
      .optional(),
    resolve: z
      .object({
        extensions: z.array(z.string()).optional(),
        alias: z.record(z.string()).optional(),
        mainFields: z.array(z.string()).optional(),
        conditions: z.array(z.string()).optional(),
        symlinks: z.boolean().optional(),
        strictExports: z.boolean().optional()
      })
      .strict()
      .optional(),
    define: z.record(z.string()).optional(),
    external: z.array(z.string()).optional(),
    mode: z.string().optional(),
    watch: z.boolean().optional(),
    coreLibPath: z.string().optional(),
    runtime: z
      .object({
        path: z.string().nonempty(),
        plugins: z.array(z.string()).optional(),
        swcHelpersPath: z.string().optional()
      })
      .strict()
      .optional(),
    assets: z
      .object({
        include: z.array(z.string()).optional()
      })
      .strict()
      .optional(),
    script: z
      .object({
        target: z
          .enum([
            'es3',
            'es5',
            'es2015',
            'es2016',
            'es2017',
            'es2018',
            'es2019',
            'es2020',
            'es2021',
            'es2022'
          ])
          .optional(),
        parser: z
          .object({
            esConfig: z
              .object({
                jsx: z.boolean().optional(),
                fnBind: z.boolean(),
                decorators: z.boolean(),
                decoratorsBeforeExport: z.boolean(),
                exportDefaultFrom: z.boolean(),
                importAssertions: z.boolean(),
                privateInObject: z.boolean(),
                allowSuperOutsideMethod: z.boolean(),
                allowReturnOutsideFunction: z.boolean()
              })
              .strict()
              .optional(),
            tsConfig: z
              .object({
                tsx: z.boolean().optional(),
                decorators: z.boolean().optional(),
                dts: z.boolean().optional(),
                noEarlyErrors: z.boolean().optional()
              })
              .strict()
              .optional()
          })
          .optional(),
        plugins: z.array(z.any()).optional()
      })
      .strict()
      .optional(),
    sourcemap: z.union([z.boolean(), z.literal('all')]).optional(),
    partialBundling: z
      .object({
        moduleBuckets: z.array(
          z
            .object({
              name: z.string(),
              test: z.array(z.string())
            })
            .strict()
        )
      })
      .strict()
      .optional(),
    lazyCompilation: z.boolean().optional(),
    treeShaking: z.boolean().optional(),
    minify: z.boolean().optional(),
    presetEnv: z.boolean().optional(),
    css: z
      .object({
        modules: z
          .object({
            indentName: z.string().optional()
          })
          .optional(),
        prefixer: z
          .object({
            targets: z
              .string()
              .or(z.record(z.string()))
              .or(z.array(z.string()))
              .optional()
          })
          .optional()
      })
      .optional()
  })
  .strict();

const FarmConfigSchema = z
  .object({
    root: z.string().optional(),
    base: z.string().optional(),
    clearScreen: z.boolean().optional(),
    envDir: z.string().optional(),
    envPrefix: z.string().optional(),
    publicDir: z.string().optional(),
    plugins: z.array(z.any()).optional(),
    compilation: compilationConfigSchema.optional(),
    server: z
      .object({
        port: z.number().positive().int().optional(),
        host: z
          .string()
          .regex(/^\d{1,3}\.\d{1,3}\.\d{1,3}\.\d{1,3}$/)
          .optional(),
        open: z.boolean().optional(),
        https: z.boolean().optional(),
        cors: z.boolean().optional(),
        proxy: z
          .record(
            z.object({
              target: z.string(),
              changeOrigin: z.boolean(),
              rewrite: z
                .function(z.tuple([z.string(), z.object({})]))
                .optional()
            })
          )
          .optional(),
        hmr: z
          .union([
            z.boolean(),
            z
              .object({
                ignores: z.array(z.string()).optional(),
                host: z.string().nonempty().optional(),
                port: z.number().positive().int().optional()
              })
              .strict()
          ])
          .optional()
      })
      .strict()
      .optional()
  })
  .strict();

export function parseUserConfig(config: unknown) {
  const parsed = FarmConfigSchema.parse(config);
  // TODO: parse will only return correct types if tsconfig is set to strict
  return parsed as UserConfig;
  // return config as UserConfig;
}<|MERGE_RESOLUTION|>--- conflicted
+++ resolved
@@ -3,8 +3,6 @@
 
 const compilationConfigSchema = z
   .object({
-<<<<<<< HEAD
-=======
     watch: z
       .union([
         z.boolean(),
@@ -17,7 +15,6 @@
       .optional(),
 
     coreLibPath: z.string().optional(),
->>>>>>> 377bbcfe
     input: z.record(z.string()).optional(),
     output: z
       .object({
@@ -44,8 +41,6 @@
     define: z.record(z.string()).optional(),
     external: z.array(z.string()).optional(),
     mode: z.string().optional(),
-    watch: z.boolean().optional(),
-    coreLibPath: z.string().optional(),
     runtime: z
       .object({
         path: z.string().nonempty(),
