import crypto from 'node:crypto';
import fs from 'node:fs';
import module from 'node:module';
import path, { isAbsolute, join } from 'node:path';
import { pathToFileURL } from 'node:url';

import { bindingPath } from '../../binding/index.js';
import {
  OutputConfig,
  type PluginTransformHookParam
} from '../types/binding.js';

import { JsPlugin } from '../index.js';
import {
  getSortedPlugins,
  handleVitePlugins,
  resolveAsyncPlugins,
  resolveConfigHook,
  resolveConfigResolvedHook,
  resolveFarmPlugins
} from '../plugin/index.js';
import { Server } from '../server/index.js';
import {
  Logger,
  bold,
  clearScreen,
  colors,
  getAliasEntries,
  green,
  isArray,
  isEmptyObject,
  isObject,
  isWindows,
  normalizeBasePath,
  normalizePath,
  transformAliasWithVite
} from '../utils/index.js';
import { traceDependencies } from '../utils/trace-dependencies.js';
import { __FARM_GLOBAL__ } from './_global.js';
import { CompilationMode, loadEnv, setProcessEnv } from './env.js';
import { normalizeOutput } from './normalize-config/normalize-output.js';
import { normalizePersistentCache } from './normalize-config/normalize-persistent-cache.js';
import { parseUserConfig } from './schema.js';

import { externalAdapter } from '../plugin/js/external-adapter.js';
import { convertErrorMessage } from '../utils/error.js';
import merge from '../utils/merge.js';
import {
  CUSTOM_KEYS,
  DEFAULT_CONFIG_NAMES,
  FARM_DEFAULT_NAMESPACE
} from './constants.js';
import { mergeConfig, mergeFarmCliConfig } from './mergeConfig.js';
import { normalizeExternal } from './normalize-config/normalize-external.js';
import type {
  Alias,
  FarmCLIOptions,
  NormalizedServerConfig,
  ResolvedCompilation,
  ResolvedUserConfig,
  UserConfig,
  UserConfigExport,
  UserConfigFnObject,
  UserHmrConfig,
  UserServerConfig
} from './types.js';

export * from './types.js';

export function defineFarmConfig(config: UserConfig): UserConfig;
export function defineFarmConfig(
  config: Promise<UserConfig>
): Promise<UserConfig>;
export function defineFarmConfig(
  config: UserConfigFnObject
): UserConfigFnObject;
export function defineFarmConfig(config: UserConfigExport): UserConfigExport;
export function defineFarmConfig(config: UserConfigExport): UserConfigExport {
  return config;
}

async function getDefaultConfig(
  config: UserConfig,
  inlineOptions: FarmCLIOptions,
  mode?: CompilationMode,
  logger?: Logger
) {
  logger = logger ?? new Logger();
  const resolvedUserConfig = await resolveMergedUserConfig(
    config,
    undefined,
    inlineOptions.mode ?? mode,
    logger
  );

  resolvedUserConfig.server = normalizeDevServerConfig(inlineOptions, mode);

  resolvedUserConfig.compilation = await normalizeUserCompilationConfig(
    resolvedUserConfig,
    config,
    logger,
    mode,
    true
  );
  resolvedUserConfig.root = resolvedUserConfig.compilation.root;
  resolvedUserConfig.jsPlugins = [];
  resolvedUserConfig.rustPlugins = [];

  return resolvedUserConfig;
}

async function handleServerPortConflict(
  resolvedUserConfig: ResolvedUserConfig,
  logger: Logger,
  mode?: CompilationMode
) {
  // check port availability: auto increment the port if a conflict occurs

  try {
    mode !== 'production' &&
      (await Server.resolvePortConflict(resolvedUserConfig.server, logger));
    // eslint-disable-next-line no-empty
  } catch {}
}

/**
 * Resolve and load user config from the specified path
 * @param configPath
 */
export async function resolveConfig(
  inlineOptions: FarmCLIOptions & UserConfig = {},
  mode?: CompilationMode,
  logger?: Logger,
  isHandleServerPortConflict = true
): Promise<ResolvedUserConfig> {
  // Clear the console according to the cli command

  checkClearScreen(inlineOptions);
  logger = logger ?? new Logger();
  inlineOptions.mode = inlineOptions.mode ?? mode;
  // configPath may be file or directory
  let { configPath } = inlineOptions;
  let rawConfig: UserConfig = mergeFarmCliConfig(inlineOptions, {});

  // if the config file can not found, just merge cli options and return default
  if (configPath) {
    if (!path.isAbsolute(configPath)) {
      throw new Error('configPath must be an absolute path');
    }

    const loadedUserConfig = await loadConfigFile(
      configPath,
      inlineOptions,
      logger
    );

    if (loadedUserConfig) {
      configPath = loadedUserConfig.configFilePath;
      rawConfig = mergeConfig(rawConfig, loadedUserConfig.config);
    }
    rawConfig.compilation.mode =
      loadedUserConfig?.config?.compilation?.mode ?? mode;
  } else {
    mergeConfig(
      rawConfig,
      await getDefaultConfig(rawConfig, inlineOptions, mode, logger)
    );
  }

  const { config: userConfig, configFilePath } = {
    configFilePath: configPath,
    config: rawConfig
  };

  const { jsPlugins, vitePlugins, rustPlugins, vitePluginAdapters } =
    await resolvePlugins(userConfig, logger, mode);

  const sortFarmJsPlugins = getSortedPlugins([
    ...jsPlugins,
    ...vitePluginAdapters,
    externalAdapter()
  ]);

  const config = await resolveConfigHook(userConfig, sortFarmJsPlugins);

  const mergedUserConfig = mergeFarmCliConfig(inlineOptions, config);

  const resolvedUserConfig = await resolveMergedUserConfig(
    mergedUserConfig,
    configFilePath,
    inlineOptions.mode ?? mode,
    logger
  );

  // normalize server config first cause it may be used in normalizeUserCompilationConfig
  resolvedUserConfig.server = normalizeDevServerConfig(
    resolvedUserConfig.server,
    mode
  );

  if (isHandleServerPortConflict) {
    await handleServerPortConflict(resolvedUserConfig, logger, mode);
  }

  resolvedUserConfig.compilation = await normalizeUserCompilationConfig(
    resolvedUserConfig,
    mergedUserConfig,
    logger,
    mode
  );

  resolvedUserConfig.root = resolvedUserConfig.compilation.root;
  resolvedUserConfig.jsPlugins = sortFarmJsPlugins;
  resolvedUserConfig.rustPlugins = rustPlugins;

  // Temporarily dealing with alias objects and arrays in js will be unified in rust in the future.]
  if (vitePlugins.length) {
    resolvedUserConfig.compilation.resolve.alias = getAliasEntries(
      resolvedUserConfig.compilation.resolve.alias
    );
  }

  await resolveConfigResolvedHook(resolvedUserConfig, sortFarmJsPlugins); // Fix: Await the Promise<void> and pass the resolved value to the function.

  // TODO Temporarily solve the problem of alias adaptation to vite
  if (resolvedUserConfig.compilation?.resolve?.alias && vitePlugins.length) {
    resolvedUserConfig.compilation.resolve.alias = transformAliasWithVite(
      resolvedUserConfig.compilation.resolve.alias as unknown as Array<Alias>
    );
  }

  return resolvedUserConfig;
}

/**
 * Normalize user config and transform it to rust compiler compatible config
 *
 *
 * ResolvedUserConfig is a parameter passed to rust Compiler,
 * and ResolvedUserConfig is generated from UserConfig.
 * When UserConfig is different from ResolvedUserConfig,
 * a legal value should be given to the ResolvedUserConfig field here,
 * and converted from UserConfig in the subsequent process.
 *
 * @param config
 * @returns resolved config that parsed to rust compiler
 */
export async function normalizeUserCompilationConfig(
  resolvedUserConfig: ResolvedUserConfig,
  userConfig: UserConfig,
  logger: Logger,
  mode: CompilationMode = 'development',
  isDefault = false
): Promise<ResolvedCompilation> {
  const { compilation, root = process.cwd() } = resolvedUserConfig;

  // resolve root path
  const resolvedRootPath = normalizePath(root);

  resolvedUserConfig.root = resolvedRootPath;

  if (!userConfig.compilation) {
    userConfig.compilation = {};
  }

  // if normalize default config, skip check input option
  const inputIndexConfig = !isDefault
    ? checkCompilationInputValue(userConfig, logger)
    : {};

  const resolvedCompilation: ResolvedCompilation = merge(
    {},
    DEFAULT_COMPILATION_OPTIONS,
    {
      input: inputIndexConfig,
      root: resolvedRootPath
    },
    compilation
  );

  const isProduction = mode === 'production';
  const isDevelopment = mode === 'development';
  resolvedCompilation.mode = resolvedCompilation.mode ?? mode;

  resolvedCompilation.coreLibPath = bindingPath;

  normalizeOutput(resolvedCompilation, isProduction, logger);
  normalizeExternal(userConfig, resolvedCompilation);

  // eslint-disable-next-line @typescript-eslint/ban-ts-comment
  // @ts-ignore do not check type for this internal option
  if (!resolvedCompilation.assets?.publicDir) {
    if (!resolvedCompilation.assets) {
      resolvedCompilation.assets = {};
    }

    const userPublicDir = resolvedUserConfig.publicDir
      ? resolvedUserConfig.publicDir
      : join(resolvedCompilation.root, 'public');

    if (isAbsolute(userPublicDir)) {
      // eslint-disable-next-line @typescript-eslint/ban-ts-comment
      // @ts-ignore do not check type for this internal option
      resolvedCompilation.assets.publicDir = userPublicDir;
    } else {
      // eslint-disable-next-line @typescript-eslint/ban-ts-comment
      // @ts-ignore do not check type for this internal option
      resolvedCompilation.assets.publicDir = join(
        resolvedCompilation.root,
        userPublicDir
      );
    }
  }

  resolvedCompilation.define = Object.assign(
    {
      // skip self define
      ['FARM' + '_PROCESS_ENV']: resolvedUserConfig.env
    },
    resolvedCompilation?.define,
    // for node target, we should not define process.env.NODE_ENV
    resolvedCompilation.output?.targetEnv === 'node'
      ? {}
      : Object.keys(resolvedUserConfig.env || {}).reduce((env: any, key) => {
          env[`$__farm_regex:(global(This)?\\.)?process\\.env\\.${key}`] =
            JSON.stringify(resolvedUserConfig.env[key]);
          return env;
        }, {})
  );

  const require = module.createRequire(import.meta.url);
  const hmrClientPluginPath = require.resolve('@farmfe/runtime-plugin-hmr');
  const ImportMetaPluginPath = require.resolve(
    '@farmfe/runtime-plugin-import-meta'
  );

  if (!resolvedCompilation.runtime) {
    resolvedCompilation.runtime = {
      path: require.resolve('@farmfe/runtime'),
      plugins: []
    };
  }

  if (!resolvedCompilation.runtime.path) {
    resolvedCompilation.runtime.path = require.resolve('@farmfe/runtime');
  }

  if (!resolvedCompilation.runtime.swcHelpersPath) {
    resolvedCompilation.runtime.swcHelpersPath = path.dirname(
      require.resolve('@swc/helpers/package.json')
    );
  }

  if (!resolvedCompilation.runtime.plugins) {
    resolvedCompilation.runtime.plugins = [];
  } else {
    // make sure all plugin paths are absolute
    resolvedCompilation.runtime.plugins =
      resolvedCompilation.runtime.plugins.map((plugin) => {
        if (!path.isAbsolute(plugin)) {
          if (!plugin.startsWith('.')) {
            // resolve plugin from node_modules
            return require.resolve(plugin);
          } else {
            return path.resolve(resolvedRootPath, plugin);
          }
        }

        return plugin;
      });
  }
  // set namespace to package.json name field's hash
  if (!resolvedCompilation.runtime.namespace) {
    // read package.json name field
    const packageJsonPath = path.resolve(resolvedRootPath, 'package.json');
    const packageJsonExists = fs.existsSync(packageJsonPath);
    const namespaceName = packageJsonExists
      ? JSON.parse(fs.readFileSync(packageJsonPath, { encoding: 'utf-8' }))
          ?.name ?? FARM_DEFAULT_NAMESPACE
      : FARM_DEFAULT_NAMESPACE;

    resolvedCompilation.runtime.namespace = crypto
      .createHash('md5')
      .update(namespaceName)
      .digest('hex');
  }

  if (isProduction) {
    resolvedCompilation.lazyCompilation = false;
  } else if (resolvedCompilation.lazyCompilation === undefined) {
    if (isDevelopment) {
      resolvedCompilation.lazyCompilation = true;
    } else {
      resolvedCompilation.lazyCompilation = false;
    }
  }

  if (resolvedCompilation.mode === undefined) {
    resolvedCompilation.mode = mode;
  }
  setProcessEnv(resolvedCompilation.mode);
  // TODO add targetEnv `lib-browser` and `lib-node` support
  const is_entry_html =
    Object.keys(resolvedCompilation.input).length === 0 ||
    Object.values(resolvedCompilation.input).some((value) =>
      value.endsWith('.html')
    );
  if (
    resolvedCompilation.output.targetEnv !== 'node' &&
    isArray(resolvedCompilation.runtime.plugins) &&
    resolvedUserConfig.server?.hmr &&
    is_entry_html &&
    !resolvedCompilation.runtime.plugins.includes(hmrClientPluginPath)
  ) {
    const publicPath = resolvedCompilation.output.publicPath;
    const hmrPath = resolvedUserConfig.server.hmr.path;
    const serverOptions = resolvedUserConfig.server;
    const defineHmrPath = normalizeBasePath(path.join(publicPath, hmrPath));

    resolvedCompilation.runtime.plugins.push(hmrClientPluginPath);
    // TODO optimize get hmr logic
    resolvedCompilation.define.FARM_HMR_PORT = String(
      (serverOptions.hmr.port || undefined) ??
        serverOptions.port ??
        DEFAULT_DEV_SERVER_OPTIONS.port
    );
    resolvedCompilation.define.FARM_HMR_HOST = JSON.stringify(
      resolvedUserConfig.server.hmr.host
    );
    resolvedCompilation.define.FARM_HMR_PROTOCOL = JSON.stringify(
      resolvedUserConfig.server.hmr.protocol
    );
    resolvedCompilation.define.FARM_HMR_PATH = JSON.stringify(defineHmrPath);
  }

  if (
    isArray(resolvedCompilation.runtime.plugins) &&
    !resolvedCompilation.runtime.plugins.includes(ImportMetaPluginPath)
  ) {
    resolvedCompilation.runtime.plugins.push(ImportMetaPluginPath);
  }

  // we should not deep merge compilation.input
  if (compilation?.input && Object.keys(compilation.input).length > 0) {
    // Add ./ if userConfig.input is relative path without ./
    const input: Record<string, string> = {};

    for (const [key, value] of Object.entries(compilation.input)) {
      if (!path.isAbsolute(value) && !value.startsWith('./')) {
        input[key] = `./${value}`;
      } else {
        input[key] = value;
      }
    }

    resolvedCompilation.input = input;
  }

  if (resolvedCompilation.treeShaking === undefined) {
    if (isProduction) {
      resolvedCompilation.treeShaking = true;
    } else {
      resolvedCompilation.treeShaking = false;
    }
  }

  if (resolvedCompilation.script?.plugins?.length) {
    logger.info(
      `Swc plugins are configured, note that Farm uses ${colors.yellow(
        'swc_core v0.90'
      )}, please make sure the plugin is ${colors.green(
        'compatible'
      )} with swc_core ${colors.yellow(
        'swc_core v0.90'
      )}. Otherwise, it may exit unexpectedly.`
    );
  }

  // lazyCompilation should be disabled in production mode
  // so, it only happens in development mode
  // https://github.com/farm-fe/farm/issues/962
  if (resolvedCompilation.treeShaking && resolvedCompilation.lazyCompilation) {
    logger.error(
      'treeShaking option is not supported in lazyCompilation mode, lazyCompilation will be disabled.'
    );
    resolvedCompilation.lazyCompilation = false;
  }

  if (resolvedCompilation.minify === undefined) {
    if (isProduction) {
      resolvedCompilation.minify = true;
    } else {
      resolvedCompilation.minify = false;
    }
  }

  if (resolvedCompilation.presetEnv === undefined) {
    if (isProduction) {
      resolvedCompilation.presetEnv = true;
    } else {
      resolvedCompilation.presetEnv = false;
    }
  }

  // setting the custom configuration
  resolvedCompilation.custom = {
    ...(resolvedCompilation.custom || {}),
    [CUSTOM_KEYS.runtime_isolate]: `${!!resolvedCompilation.runtime.isolate}`
  };

  // Auto enable decorator by default when `script.decorators` is enabled
  if (resolvedCompilation.script?.decorators !== undefined)
    if (resolvedCompilation.script.parser === undefined) {
      resolvedCompilation.script.parser = {
        esConfig: {
          decorators: true
        },
        tsConfig: {
          decorators: true
        }
      };
    } else {
      if (resolvedCompilation.script.parser.esConfig !== undefined)
        resolvedCompilation.script.parser.esConfig.decorators = true;
      else
        resolvedCompilation.script.parser.esConfig = {
          decorators: true
        };
      if (resolvedCompilation.script.parser.tsConfig !== undefined)
        resolvedCompilation.script.parser.tsConfig.decorators = true;
      else
        userConfig.compilation.script.parser.tsConfig = {
          decorators: true
        };
    }

  // normalize persistent cache at last
  await normalizePersistentCache(
    resolvedCompilation,
    resolvedUserConfig,
    logger
  );

  return resolvedCompilation;
}

export const DEFAULT_HMR_OPTIONS: Required<UserHmrConfig> = {
  host: true,
  port:
    (process.env.FARM_DEFAULT_HMR_PORT &&
      Number(process.env.FARM_DEFAULT_HMR_PORT)) ??
    undefined,
  path: '/__hmr',
  protocol: 'ws',
  watchOptions: {}
};

export const DEFAULT_DEV_SERVER_OPTIONS: NormalizedServerConfig = {
  headers: {},
  port:
    (process.env.FARM_DEFAULT_SERVER_PORT &&
      Number(process.env.FARM_DEFAULT_SERVER_PORT)) ||
    9000,
  https: undefined,
  protocol: 'http',
  hostname: { name: 'localhost', host: undefined },
  host: true,
  proxy: {},
  hmr: DEFAULT_HMR_OPTIONS,
  open: false,
  strictPort: false,
  cors: false,
  spa: true,
  middlewares: [],
  writeToDisk: false
};

export const DEFAULT_COMPILATION_OPTIONS: Partial<ResolvedCompilation> = {
  output: {
    path: './dist'
  },
  sourcemap: true,
  resolve: {
    extensions: [
      'tsx',
      'mts',
      'cts',
      'ts',
      'jsx',
      'mjs',
      'js',
      'cjs',
      'json',
      'html',
      'css',
      'mts',
      'cts'
    ]
  }
};

// eslint-disable-next-line @typescript-eslint/no-explicit-any
function tryAsFileRead(value?: any): string | Buffer {
  if (typeof value === 'string' && fs.existsSync(value)) {
    return fs.readFileSync(path.resolve(value.toString()));
  }

  return value;
}

export function normalizeDevServerConfig(
  options: UserServerConfig | undefined,
  mode: string
): NormalizedServerConfig {
  const { host, port, hmr: hmrConfig, https } = options || {};
  const isProductionMode = mode === 'production';
  const hmr =
    isProductionMode || hmrConfig === false
      ? false
      : merge(
          {},
          DEFAULT_HMR_OPTIONS,
          {
            host: host ?? DEFAULT_DEV_SERVER_OPTIONS.host,
            port: port ?? DEFAULT_DEV_SERVER_OPTIONS.port
          },
          hmrConfig === true ? {} : hmrConfig
        );

  return merge({}, DEFAULT_DEV_SERVER_OPTIONS, options, {
    hmr,
    https: https
      ? {
          ...https,
          ca: tryAsFileRead(options.https.ca),
          cert: tryAsFileRead(options.https.cert),
          key: tryAsFileRead(options.https.key),
          pfx: tryAsFileRead(options.https.pfx)
        }
      : undefined
  }) as NormalizedServerConfig;
}

type Format = Exclude<OutputConfig['format'], undefined>;
const formatFromExt: Record<string, Format> = {
  cjs: 'cjs',
  mjs: 'esm',
  cts: 'cjs',
  mts: 'esm'
};

const formatToExt: Record<Format, string> = {
  cjs: 'cjs',
  esm: 'mjs'
};

async function readConfigFile(
  inlineOptions: FarmCLIOptions,
  configFilePath: string,
  logger: Logger
): Promise<UserConfig | undefined> {
  if (fs.existsSync(configFilePath)) {
    !__FARM_GLOBAL__.__FARM_RESTART_DEV_SERVER__ &&
      logger.info(`Using config file at ${bold(green(configFilePath))}`);
    const format: Format = process.env.FARM_CONFIG_FORMAT
      ? process.env.FARM_CONFIG_FORMAT === 'cjs'
        ? 'cjs'
        : 'esm'
      : formatFromExt[path.extname(configFilePath).slice(1)] ?? 'esm';
    // we need transform all type farm.config with __dirname and __filename
    const Compiler = (await import('../compiler/index.js')).Compiler;
    const outputPath = path.join(
      path.dirname(configFilePath),
      'node_modules',
      '.farm'
    );

    const fileName = `farm.config.bundle-${Date.now()}-${Math.random()
      .toString(16)
      .split('.')
      .join('')}.${formatToExt[format]}`;

    const tsDefaultUserConfig: UserConfig = {
      root: inlineOptions.root,
      compilation: {
        input: {
          [fileName]: configFilePath
        },
        output: {
          entryFilename: '[entryName]',
          path: outputPath,
          format,
          targetEnv: 'node'
        },
        external: process.env.FARM_CONFIG_FULL_BUNDLE
          ? []
          : ['!^(\\./|\\.\\./|[A-Za-z]:\\\\|/).*'],
        partialBundling: {
          enforceResources: [
            {
              name: fileName,
              test: ['.+']
            }
          ]
        },
        watch: false,
        sourcemap: false,
        treeShaking: false,
        minify: false,
        presetEnv: false,
        lazyCompilation: false,
        persistentCache: false,
        progress: false
      }
    };

    const tsDefaultResolvedUserConfig: ResolvedUserConfig =
      await resolveMergedUserConfig(
        tsDefaultUserConfig,
        undefined,
        'development',
        logger
      );

    const normalizedConfig = await normalizeUserCompilationConfig(
      tsDefaultResolvedUserConfig,
      tsDefaultUserConfig,
      logger,
      'development'
    );

    const compiler = new Compiler(
      {
        config: normalizedConfig,
        jsPlugins: [replaceDirnamePlugin()],
        rustPlugins: []
      },
      logger
    );

    const FARM_PROFILE = process.env.FARM_PROFILE;
    // disable FARM_PROFILE in farm_config
    if (FARM_PROFILE) {
      process.env.FARM_PROFILE = '';
    }
    await compiler.compile();

    if (FARM_PROFILE) {
      process.env.FARM_PROFILE = FARM_PROFILE;
    }

    compiler.writeResourcesToDisk();

    const filePath = isWindows
      ? pathToFileURL(path.join(outputPath, fileName))
      : path.join(outputPath, fileName);

    // Change to vm.module of node or loaders as far as it is stable
    const userConfig = (await import(filePath as string)).default;
    try {
      fs.unlink(filePath, () => void 0);
    } catch {
      /** do nothing */
    }

    const configEnv = { mode: inlineOptions.mode ?? process.env.NODE_ENV };
    const config = await (typeof userConfig === 'function'
      ? userConfig(configEnv)
      : userConfig);

    if (!config.root) {
      config.root = inlineOptions.root;
    }

    if (!isObject(config)) {
      throw new Error(`config must export or return an object.`);
    }
    return config;
  }
}

export function normalizePublicDir(root: string, userPublicDir?: string) {
  const publicDir = userPublicDir ?? 'public';
  const absPublicDirPath = path.isAbsolute(publicDir)
    ? publicDir
    : path.join(root, publicDir);
  return absPublicDirPath;
}

<<<<<<< HEAD
/**
 * @param publicPath  publicPath option
 * @param logger  logger instance
 * @param isPrefixNeeded  whether to add a prefix to the publicPath
 * @returns  normalized publicPath
 */
export function normalizePublicPath(
  publicPath = '/',
  logger: Logger,
  isPrefixNeeded = true
) {
  let normalizedPublicPath = publicPath;
  let warning = false;
  // normalize relative path
  if (
    normalizedPublicPath.startsWith('.') ||
    normalizedPublicPath.startsWith('..')
  ) {
    warning = true;
    normalizedPublicPath = normalizedPublicPath.replace(/^\.+/, '');
  }

  // normalize appended relative path
  if (!normalizedPublicPath.endsWith('/')) {
    if (!urlRegex.test(normalizedPublicPath)) {
      warning = true;
    }
    normalizedPublicPath = normalizedPublicPath + '/';
  }

  // normalize prepended relative path
  if (
    normalizedPublicPath.startsWith('/') &&
    !urlRegex.test(normalizedPublicPath) &&
    !isPrefixNeeded
  ) {
    normalizedPublicPath = normalizedPublicPath.slice(1);
  } else if (
    isPrefixNeeded &&
    !normalizedPublicPath.startsWith('/') &&
    !urlRegex.test(normalizedPublicPath)
  ) {
    warning = true;
    normalizedPublicPath = '/' + normalizedPublicPath;
  }

  warning &&
    isPrefixNeeded &&
    logger.warn(
      ` (!) Irregular 'publicPath' options: '${publicPath}', it should only be an absolute path like '/publicPath/', an url or an empty string.`
    );

  return normalizedPublicPath;
}

export function checkClearScreen(
  inlineConfig: FarmCLIOptions | ResolvedUserConfig
) {
=======
function checkClearScreen(inlineConfig: FarmCLIOptions) {
>>>>>>> c8579d80
  if (
    inlineConfig?.clearScreen &&
    !__FARM_GLOBAL__.__FARM_RESTART_DEV_SERVER__
  ) {
    clearScreen();
  }
}

export async function resolveMergedUserConfig(
  mergedUserConfig: UserConfig,
  configFilePath: string | undefined,
  mode: 'development' | 'production' | string,
  logger: Logger = new Logger()
): Promise<ResolvedUserConfig> {
  const resolvedUserConfig = {
    ...mergedUserConfig,
    compilation: {
      ...mergedUserConfig.compilation,
      external: []
    }
  } as ResolvedUserConfig;

  // set internal config
  resolvedUserConfig.envMode = mode;

  if (configFilePath) {
    const dependencies = await traceDependencies(configFilePath, logger);
    dependencies.sort();
    resolvedUserConfig.configFileDependencies = dependencies;
    resolvedUserConfig.configFilePath = configFilePath;
  }

  const resolvedRootPath = resolvedUserConfig.root ?? process.cwd();
  const resolvedEnvPath = resolvedUserConfig.envDir
    ? resolvedUserConfig.envDir
    : resolvedRootPath;

  const [userEnv, existsEnvFiles] = loadEnv(
    resolvedUserConfig.envMode ?? mode,
    resolvedEnvPath,
    resolvedUserConfig.envPrefix
  );

  resolvedUserConfig.envFiles = [
    ...(Array.isArray(resolvedUserConfig.envFiles)
      ? resolvedUserConfig.envFiles
      : []),
    ...existsEnvFiles
  ];

  resolvedUserConfig.env = {
    ...userEnv,
    NODE_ENV: mergedUserConfig.compilation.mode ?? mode,
    mode: mode
  };

  return resolvedUserConfig;
}

/**
 * Load config file from the specified path and return the config and config file path
 * @param configPath the config path, could be a directory or a file
 * @param logger custom logger
 * @returns loaded config and config file path
 */
export async function loadConfigFile(
  configPath: string,
  inlineOptions: FarmCLIOptions,
  logger: Logger = new Logger()
): Promise<{ config: UserConfig; configFilePath: string } | undefined> {
  // if configPath points to a directory, try to find a config file in it using default config
  try {
    const configFilePath = await getConfigFilePath(configPath);

    if (configFilePath) {
      const config = await readConfigFile(
        inlineOptions,
        configFilePath,
        logger
      );

      return {
        config: config && parseUserConfig(config),
        configFilePath: configFilePath
      };
    }
  } catch (error) {
    // In this place, the original use of throw caused emit to the outermost catch
    // callback, causing the code not to execute. If the internal catch compiler's own
    // throw error can solve this problem, it will not continue to affect the execution of
    // external code. We just need to return the default config.
    const errorMessage = convertErrorMessage(error);
    const stackTrace =
      error.code === 'GenericFailure' ? '' : `\n${error.stack}`;

    if (inlineOptions.mode === 'production') {
      logger.error(
        `Failed to load config file: ${errorMessage} \n${stackTrace}`,
        {
          exit: true
        }
      );
    }

    const potentialSolution =
      'Potential solutions: \n1. Try set `FARM_CONFIG_FORMAT=cjs`(default to esm)\n2. Try set `FARM_CONFIG_FULL_BUNDLE=1`';

    throw new Error(
      `Failed to load farm config file: ${errorMessage}. \n ${potentialSolution} \n ${error.stack}`
    );
  }
}

function checkCompilationInputValue(userConfig: UserConfig, logger: Logger) {
  const { compilation } = userConfig;
  const targetEnv = compilation?.output?.targetEnv;
  const isTargetNode = targetEnv === 'node';
  const defaultHtmlPath = './index.html';
  let inputIndexConfig: { index?: string } = { index: '' };
  let errorMessage = '';

  // Check if input is specified
  if (!isEmptyObject(compilation?.input)) {
    inputIndexConfig = compilation?.input;
  } else {
    if (isTargetNode) {
      // If input is not specified, try to find index.js or index.ts
      const entryFiles = ['./index.js', './index.ts'];

      for (const entryFile of entryFiles) {
        try {
          if (fs.statSync(path.resolve(userConfig?.root, entryFile))) {
            inputIndexConfig = { index: entryFile };
            break;
          }
        } catch (error) {
          errorMessage = error.stack;
        }
      }
    } else {
      try {
        if (fs.statSync(path.resolve(userConfig?.root, defaultHtmlPath))) {
          inputIndexConfig = { index: defaultHtmlPath };
        }
      } catch (error) {
        errorMessage = error.stack;
      }
    }

    // If no index file is found, throw an error
    if (!inputIndexConfig.index) {
      logger.error(
        `Build failed due to errors: Can not resolve ${
          isTargetNode ? 'index.js or index.ts' : 'index.html'
        }  from ${userConfig.root}. \n${errorMessage}`,
        { exit: true }
      );
    }
  }

  return inputIndexConfig;
}

export async function getConfigFilePath(
  configPath: string
): Promise<string | undefined> {
  if (fs.statSync(configPath).isDirectory()) {
    for (const name of DEFAULT_CONFIG_NAMES) {
      const resolvedPath = path.join(configPath, name);
      const isFile =
        fs.existsSync(resolvedPath) && fs.statSync(resolvedPath).isFile();

      if (isFile) {
        return resolvedPath;
      }
    }
  } else if (fs.statSync(configPath).isFile()) {
    return configPath;
  }

  return undefined;
}

// transform __dirname and __filename with resolve config file path
export function replaceDirnamePlugin() {
  const moduleTypes = ['ts', 'js', 'cjs', 'mjs', 'mts', 'cts'];
  const resolvedPaths: string[] = [];
  return {
    name: 'replace-dirname',
    transform: {
      filters: {
        moduleTypes,
        resolvedPaths
      },
      async executor(param: PluginTransformHookParam) {
        const { content, resolvedPath, moduleType } = param;
        let replaceContent = content;
        const dirPath = path.dirname(resolvedPath);

        replaceContent = param.content
          .replace(/__dirname/g, JSON.stringify(dirPath))
          .replace(/__filename/g, JSON.stringify(resolvedPath))
          .replace(
            /import\.meta\.url/g,
            JSON.stringify(pathToFileURL(resolvedPath))
          );

        return {
          content: replaceContent,
          moduleType
        };
      }
    }
  };
}

export async function resolvePlugins(
  userConfig: UserConfig,
  logger: Logger,
  mode: CompilationMode
) {
  const { jsPlugins, rustPlugins } = await resolveFarmPlugins(userConfig);
  const rawJsPlugins = (await resolveAsyncPlugins(jsPlugins || [])).filter(
    Boolean
  );

  let vitePluginAdapters: JsPlugin[] = [];
  const vitePlugins = (userConfig?.vitePlugins ?? []).filter(Boolean);

  if (vitePlugins.length) {
    vitePluginAdapters = await handleVitePlugins(
      vitePlugins,
      userConfig,
      logger,
      mode
    );
  }

  return {
    jsPlugins: rawJsPlugins,
    vitePlugins,
    rustPlugins,
    vitePluginAdapters
  };
}<|MERGE_RESOLUTION|>--- conflicted
+++ resolved
@@ -787,68 +787,9 @@
   return absPublicDirPath;
 }
 
-<<<<<<< HEAD
-/**
- * @param publicPath  publicPath option
- * @param logger  logger instance
- * @param isPrefixNeeded  whether to add a prefix to the publicPath
- * @returns  normalized publicPath
- */
-export function normalizePublicPath(
-  publicPath = '/',
-  logger: Logger,
-  isPrefixNeeded = true
-) {
-  let normalizedPublicPath = publicPath;
-  let warning = false;
-  // normalize relative path
-  if (
-    normalizedPublicPath.startsWith('.') ||
-    normalizedPublicPath.startsWith('..')
-  ) {
-    warning = true;
-    normalizedPublicPath = normalizedPublicPath.replace(/^\.+/, '');
-  }
-
-  // normalize appended relative path
-  if (!normalizedPublicPath.endsWith('/')) {
-    if (!urlRegex.test(normalizedPublicPath)) {
-      warning = true;
-    }
-    normalizedPublicPath = normalizedPublicPath + '/';
-  }
-
-  // normalize prepended relative path
-  if (
-    normalizedPublicPath.startsWith('/') &&
-    !urlRegex.test(normalizedPublicPath) &&
-    !isPrefixNeeded
-  ) {
-    normalizedPublicPath = normalizedPublicPath.slice(1);
-  } else if (
-    isPrefixNeeded &&
-    !normalizedPublicPath.startsWith('/') &&
-    !urlRegex.test(normalizedPublicPath)
-  ) {
-    warning = true;
-    normalizedPublicPath = '/' + normalizedPublicPath;
-  }
-
-  warning &&
-    isPrefixNeeded &&
-    logger.warn(
-      ` (!) Irregular 'publicPath' options: '${publicPath}', it should only be an absolute path like '/publicPath/', an url or an empty string.`
-    );
-
-  return normalizedPublicPath;
-}
-
 export function checkClearScreen(
   inlineConfig: FarmCLIOptions | ResolvedUserConfig
 ) {
-=======
-function checkClearScreen(inlineConfig: FarmCLIOptions) {
->>>>>>> c8579d80
   if (
     inlineConfig?.clearScreen &&
     !__FARM_GLOBAL__.__FARM_RESTART_DEV_SERVER__
