--- conflicted
+++ resolved
@@ -3,18 +3,13 @@
 import module, { createRequire } from 'node:module';
 import path, { isAbsolute, join } from 'node:path';
 import { pathToFileURL } from 'node:url';
-<<<<<<< HEAD
+
+import { bindingPath } from '../../binding/index.js';
 import {
   PluginResolveHookParam,
-  PluginTransformHookParam,
-  bindingPath
-} from '../../binding/index.js';
-=======
-
-import { bindingPath } from '../../binding/index.js';
-import { type PluginTransformHookParam } from '../types/binding.js';
-
->>>>>>> 2b81771f
+  type PluginTransformHookParam
+} from '../types/binding.js';
+
 import { JsPlugin } from '../index.js';
 import {
   getSortedPlugins,
@@ -716,25 +711,17 @@
       mode as CompilationMode
     );
 
-<<<<<<< HEAD
-    const compiler = new Compiler({
-      config: normalizedConfig,
-      jsPlugins: [
-        replaceDirnamePlugin(),
-        transformFarmPluginPath(configFilePath, inlineOptions.root)
-      ],
-      rustPlugins: []
-    });
-=======
     const compiler = new Compiler(
       {
         config: normalizedConfig,
-        jsPlugins: [replaceDirnamePlugin()],
+        jsPlugins: [
+          replaceDirnamePlugin(),
+          transformFarmPluginPath(configFilePath, inlineOptions.root)
+        ],
         rustPlugins: []
       },
       logger
     );
->>>>>>> 2b81771f
 
     await compiler.compile();
 
