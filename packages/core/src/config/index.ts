import module from 'node:module';
import fs from 'node:fs';
import path from 'node:path';
import os from 'node:os';
import { pathToFileURL } from 'node:url';
import { createHash } from 'node:crypto';
import merge from 'lodash.merge';
import chalk from 'chalk';
import { pathToFileURL } from 'node:url';
import { createHash } from 'node:crypto';

import { bindingPath, Config } from '../../binding/index.js';
import { JsPlugin } from '../plugin/index.js';
import { rustPluginResolver } from '../plugin/rustPluginResolver.js';
import { parseUserConfig } from './schema.js';
import { clearScreen, isObject } from '../utils/common.js';

import type {
  FarmCLIOptions,
  NormalizedServerConfig,
  UserConfig,
  UserHmrConfig,
  UserServerConfig
} from './types.js';
<<<<<<< HEAD
import {
  Logger,
  clearScreen,
  isObject,
  normalizePath
} from '../utils/index.js';
import { loadEnv } from './env.js';
import { parseUserConfig } from './schema.js';
=======
import { Logger } from '../utils/logger.js';
>>>>>>> 682b0e2a

export * from './types.js';
export const DEFAULT_CONFIG_NAMES = [
  'farm.config.ts',
  'farm.config.js',
  'farm.config.mjs'
];

type CompilationMode = 'development' | 'production';

/**
 * Normalize user config and transform it to rust compiler compatible config
 * @param config
 * @returns resolved config that parsed to rust compiler
 */
export async function normalizeUserCompilationConfig(
  userConfig: UserConfig,
  mode = 'development',
  env: CompilationMode = 'development'
): Promise<Config> {
  // resolve root path
  const resolvedRootPath = normalizePath(
    userConfig.root ? path.resolve(userConfig.root) : process.cwd()
  );

  const nodeEnv = !!process.env.NODE_ENV;
  if (!nodeEnv) {
    process.env.NODE_ENV = env;
  }
  const isProduction = process.env.NODE_ENV === 'production';
  const isDevelopment = process.env.NODE_ENV === 'development';

  const config: Config['config'] = merge(
    {
      input: {
        index: './index.html'
      },
      output: {
        path: './dist'
      }
    },
    userConfig.compilation
  );
  config.coreLibPath = bindingPath;
  const resolvedEnvPath = userConfig.envDir
    ? normalizePath(path.resolve(resolvedRootPath, userConfig.envDir))
    : resolvedRootPath;
  const userEnv = loadEnv(mode, resolvedEnvPath, userConfig.envPrefix);
  config.env = userEnv;
  // TODO resolve root path

  // TODO load .env files
  const require = module.createRequire(import.meta.url);
  const hmrClientPluginPath = require.resolve('@farmfe/runtime-plugin-hmr');

  if (!config.runtime) {
    config.runtime = {
      path: require.resolve('@farmfe/runtime'),
      plugins: []
    };
  }

  if (!config.runtime.path) {
    config.runtime.path = require.resolve('@farmfe/runtime');
  }

  if (!config.runtime.swcHelpersPath) {
    config.runtime.swcHelpersPath = path.dirname(
      require.resolve('@swc/helpers/package.json')
    );
  }

  if (!config.runtime.plugins) {
    config.runtime.plugins = [];
  }

  if (config.lazyCompilation === undefined) {
    if (isDevelopment) {
      config.lazyCompilation = true;
    } else {
      config.lazyCompilation = false;
    }
  }

  if (isProduction) {
    if (!config.output) {
      config.output = {};
    }
    if (!config.output.filename) {
      config.output.filename = '[resourceName].[contentHash].[ext]';
    }
    if (!config.output.assetsFilename) {
      config.output.assetsFilename = '[resourceName].[contentHash].[ext]';
    }
  }

  // TODO resolve other server port
  const normalizedDevServerConfig = normalizeDevServerOptions(
    userConfig.server,
    mode
  );
  // console.log(normalizedDevServerConfig);
  // console.log(hmrClientPluginPath);

  if (
    Array.isArray(config.runtime.plugins) &&
    normalizedDevServerConfig.hmr &&
    !config.runtime.plugins.includes(hmrClientPluginPath)
  ) {
    config.runtime.plugins.push(hmrClientPluginPath);
  }

  // we should not deep merge compilation.input
  if (
    userConfig.compilation?.input &&
    Object.keys(userConfig.compilation.input).length > 0
  ) {
    // Add ./ if userConfig.input is relative path without ./
    const input: Record<string, string> = {};

    for (const [key, value] of Object.entries(userConfig.compilation.input)) {
      if (!path.isAbsolute(value) && !value.startsWith('./')) {
        input[key] = `./${value}`;
      } else {
        input[key] = value;
      }
    }

    config.input = input;
  }

  if (!config.root) {
    config.root = userConfig.root ?? process.cwd();
  }

  if (config.treeShaking === undefined) {
    if (isProduction) {
      config.treeShaking = true;
    } else {
      config.treeShaking = false;
    }
  }

  if (config.minify === undefined) {
    if (isProduction) {
      config.minify = true;
    } else {
      config.minify = false;
    }
  }

  if (config.presetEnv === undefined) {
    if (isProduction) {
      config.presetEnv = true;
    } else {
      config.presetEnv = false;
    }
  }

  const plugins = userConfig.plugins ?? [];
  const rustPlugins = [];
  const jsPlugins = [];

  for (const plugin of plugins) {
    if (typeof plugin === 'string' || Array.isArray(plugin)) {
      rustPlugins.push(await rustPluginResolver(plugin, config.root as string));
    } else if (typeof plugin === 'object') {
      if (
        plugin.transform &&
        !plugin.transform.filters?.moduleTypes &&
        !plugin.transform.filters?.resolvedPaths
      ) {
        throw new Error(
          `transform hook of plugin ${plugin.name} must have at least one filter(like moduleTypes or resolvedPaths)`
        );
      }

      if (plugin.transform) {
        if (!plugin.transform.filters.moduleTypes) {
          plugin.transform.filters.moduleTypes = [];
        } else if (!plugin.transform.filters.resolvedPaths) {
          plugin.transform.filters.resolvedPaths = [];
        }
      }

      jsPlugins.push(plugin as JsPlugin);
    }
  }

  let finalConfig = config;
  // call user config hooks
  for (const jsPlugin of jsPlugins) {
    finalConfig = (await jsPlugin.config?.(finalConfig)) ?? finalConfig;
  }

  const normalizedConfig: Config = {
    config: finalConfig,
    rustPlugins,
    jsPlugins
  };
  // console.log(config);

  return normalizedConfig;
}

export const DEFAULT_HMR_OPTIONS: Required<UserHmrConfig> = {
  ignores: [],
  host: 'localhost',
  port: 9801
};

export const DEFAULT_DEV_SERVER_OPTIONS: NormalizedServerConfig = {
  port: 9000,
  https: false,
  protocol: 'http',
  hostname: 'localhost',
  // http2: false,
  host: 'localhost',
  proxy: {},
  hmr: DEFAULT_HMR_OPTIONS,
  open: false,
  strictPort: false,
  cors: false
};

export function normalizeDevServerOptions(
  options: UserServerConfig | undefined,
  mode: string
): NormalizedServerConfig {
  return merge({}, DEFAULT_DEV_SERVER_OPTIONS, options, {
    hmr:
      mode === 'production'
        ? false
        : options?.hmr !== false
        ? DEFAULT_HMR_OPTIONS
        : options.hmr
  });
}

/**
 * Resolve and load user config from the specified path
 * @param configPath
 */
export async function resolveInlineConfig(
  options: FarmCLIOptions,
  logger: Logger
): Promise<UserConfig> {
  let userConfig: UserConfig = {};
  let root: string = process.cwd();
  const { configPath } = options;

  if (options.clearScreen) clearScreen();

  if (!path.isAbsolute(configPath)) {
    throw new Error('configPath must be an absolute path');
  }

  // if configPath points to a directory, try to find a config file in it using default config
  if (fs.statSync(configPath).isDirectory()) {
    root = configPath;

    for (const name of DEFAULT_CONFIG_NAMES) {
      const resolvedPath = path.join(configPath, name);

      const config = await readConfigFile(resolvedPath, logger);
      const farmConfig = mergeUserConfig(config, options);
      if (config) {
        userConfig = parseUserConfig(farmConfig);
        // if we found a config file, stop searching
        break;
      }
    }
  } else if (fs.statSync(configPath).isFile()) {
    root = path.dirname(configPath);
    const config = await readConfigFile(configPath, logger);
    const farmConfig = mergeUserConfig(config, options);

    if (config) {
      userConfig = parseUserConfig(farmConfig);
    }
  }

  if (!userConfig.root) {
    userConfig.root = root;
  }

  return userConfig;
}

async function readConfigFile(
  configFilePath: string,
  logger: Logger
): Promise<UserConfig | undefined> {
  if (fs.existsSync(configFilePath)) {
    logger.info(`Using config file at ${chalk.green(configFilePath)}`);
    // if config is written in typescript, we need to compile it to javascript using farm first
    if (configFilePath.endsWith('.ts')) {
      const Compiler = (await import('../compiler/index.js')).Compiler;
      const hash = createHash('md5');
      const outputPath = path.join(
        os.tmpdir(),
        'farmfe',
        hash.update(configFilePath).digest('hex')
      );
      const fileName = 'farm.config.bundle.mjs';
      const normalizedConfig = await normalizeUserCompilationConfig({
        compilation: {
          input: {
            config: configFilePath
          },
          output: {
            filename: fileName,
            path: outputPath,
            targetEnv: 'node'
          },
          external: [
            ...module.builtinModules.map((m) => `^${m}$`),
            ...module.builtinModules.map((m) => `^node:${m}$`)
          ],
          partialBundling: {
            moduleBuckets: [
              {
                name: fileName,
                test: ['.+']
              }
            ]
          },
          watch: false,
          sourcemap: false,
          treeShaking: false,
          minify: false,
          presetEnv: false
        },
        server: {
          hmr: false
        }
      });

      const compiler = new Compiler(normalizedConfig);
      await compiler.compile();
      compiler.writeResourcesToDisk();

      const filePath = path.join(outputPath, fileName);
      // Change to vm.module of node or loaders as far as it is stable
      if (process.platform === 'win32') {
        return (await import(pathToFileURL(filePath).toString())).default;
      } else {
        return (await import(filePath)).default;
      }
    } else {
      // Change to vm.module of node or loaders as far as it is stable
      if (process.platform === 'win32') {
        return (await import(pathToFileURL(configFilePath).toString())).default;
      } else {
        return (await import(configFilePath)).default;
      }
    }
  }
}

export function cleanConfig(config: FarmCLIOptions): FarmCLIOptions {
  delete config.configPath;
  return config;
}

export function mergeUserConfig(
  config: Record<string, any>,
  options: Record<string, any>
) {
  // The merge property can only be enabled if command line arguments are passed
  const resolvedInlineConfig = cleanConfig(options);
  return mergeConfiguration(config, resolvedInlineConfig);
}

export function mergeConfiguration(
  a: Record<string, any>,
  b: Record<string, any>
): Record<string, any> {
  const result: Record<string, any> = { ...a };
  for (const key in b) {
    if (Object.prototype.hasOwnProperty.call(b, key)) {
      const value = b[key];
      if (value == null) {
        continue;
      }
      if (Array.isArray(value)) {
        result[key] = result[key] ? [...result[key], ...value] : value;
      } else if (isObject(value)) {
        result[key] = mergeConfiguration(result[key] || {}, value);
      } else {
        result[key] = value;
      }
    }
  }
  return result;
}

export function normalizePublicDir(root: string, userPublicDir?: string) {
  const publicDir = userPublicDir ?? 'public';
  const absPublicDirPath = path.isAbsolute(publicDir)
    ? publicDir
    : path.join(root, publicDir);
  return absPublicDirPath;
}<|MERGE_RESOLUTION|>--- conflicted
+++ resolved
@@ -6,8 +6,6 @@
 import { createHash } from 'node:crypto';
 import merge from 'lodash.merge';
 import chalk from 'chalk';
-import { pathToFileURL } from 'node:url';
-import { createHash } from 'node:crypto';
 
 import { bindingPath, Config } from '../../binding/index.js';
 import { JsPlugin } from '../plugin/index.js';
@@ -22,18 +20,7 @@
   UserHmrConfig,
   UserServerConfig
 } from './types.js';
-<<<<<<< HEAD
-import {
-  Logger,
-  clearScreen,
-  isObject,
-  normalizePath
-} from '../utils/index.js';
-import { loadEnv } from './env.js';
-import { parseUserConfig } from './schema.js';
-=======
 import { Logger } from '../utils/logger.js';
->>>>>>> 682b0e2a
 
 export * from './types.js';
 export const DEFAULT_CONFIG_NAMES = [
