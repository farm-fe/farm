import module from 'node:module';
import fs from 'node:fs';
import path, { isAbsolute, join } from 'node:path';
import crypto from 'node:crypto';
import { pathToFileURL } from 'node:url';

import merge from 'lodash.merge';

import {
  resolveAllPlugins,
  resolveConfigHook,
  resolveConfigResolvedHook
} from '../plugin/index.js';
import { bindingPath, Config } from '../../binding/index.js';
// import { DevServer } from "../server/index.js";
import { parseUserConfig } from './schema.js';
import { CompilationMode, loadEnv, setProcessEnv } from './env.js';
import { __FARM_GLOBAL__ } from './_global.js';
// import { importFresh } from '../utils/share.js';
import {
  bold,
  clearScreen,
  green,
  isArray,
  isObject,
  isWindows,
  Logger,
  normalizePath
} from '../utils/index.js';

import type {
  FarmCLIOptions,
  NormalizedServerConfig,
  UserConfig,
  UserHmrConfig,
  UserServerConfig
} from './types.js';

export * from './types.js';
export const DEFAULT_CONFIG_NAMES = [
  'farm.config.ts',
  'farm.config.js',
  'farm.config.mjs'
];
export const urlRegex = /^(https?:)?\/\/([^/]+)/;

/**
 * Normalize user config and transform it to rust compiler compatible config
 * @param config
 * @returns resolved config that parsed to rust compiler
 */
export async function normalizeUserCompilationConfig(
<<<<<<< HEAD
  userConfig: UserConfig,
=======
  inlineConfig: (FarmCLIOptions & UserConfig) | null,
  userConfig: ResolvedUserConfig,
>>>>>>> ca6708e9
  logger: Logger,
  isRunConfigResolvedHook = false,
  mode: CompilationMode = 'development',
  plugins?: any
): Promise<Config> {
  const { compilation, root, server, envDir, envPrefix } = userConfig;
  // resolve root path
  const resolvedRootPath = normalizePath(
    root ? path.resolve(root) : process.cwd()
  );

  // resolve public path
  if (compilation?.output?.publicPath) {
    compilation.output.publicPath = normalizePublicPath(
      compilation.output.publicPath,
      logger
    );
  }
  const config: Config['config'] = merge(
    {
      input: {
        index: './index.html'
      },
      output: {
        path: './dist',
        publicPath: '/'
      },
      sourcemap: true
    },
    compilation
  );

  if (!config.root) {
    config.root = resolvedRootPath;
  }
  config.mode = config.mode ?? mode;
  const isProduction = config.mode === 'production';
  const isDevelopment = config.mode === 'development';

  config.coreLibPath = bindingPath;

  const resolvedEnvPath = envDir ? envDir : resolvedRootPath;

  const userEnv = loadEnv(
    inlineConfig?.mode ?? mode,
    resolvedEnvPath,
    envPrefix
  );

  if (config.output?.targetEnv !== 'node') {
    const defaultExternals = [
      ...module.builtinModules,
      ...module.builtinModules
    ]
      .filter((m) => !config.resolve?.alias?.[m])
      .map((m) => `^${m}$`);

    if (!config.external) {
      config.external = defaultExternals;
    } else {
      config.external = [...config.external, ...defaultExternals];
    }
  }

  // eslint-disable-next-line @typescript-eslint/ban-ts-comment
  // @ts-ignore do not check type for this internal option
  if (!config.assets?.publicDir) {
    if (!config.assets) {
      config.assets = {};
    }

    const userPublicDir = userConfig.publicDir
      ? userConfig.publicDir
      : join(config.root, 'public');

    if (isAbsolute(userPublicDir)) {
      // eslint-disable-next-line @typescript-eslint/ban-ts-comment
      // @ts-ignore do not check type for this internal option
      config.assets.publicDir = userPublicDir;
    } else {
      // eslint-disable-next-line @typescript-eslint/ban-ts-comment
      // @ts-ignore do not check type for this internal option
      config.assets.publicDir = join(config.root, userPublicDir);
    }
  }

  config.env = {
    ...userEnv,
    NODE_ENV: process.env.NODE_ENV || mode
  };

  config.define = Object.assign(
    {},
    config?.define,
    Object.keys(config.env).reduce((env: any, key) => {
      env[`process.env.${key}`] = config.env[key];
      return env;
    }, {})
  );

  const require = module.createRequire(import.meta.url);
  const hmrClientPluginPath = require.resolve('@farmfe/runtime-plugin-hmr');
  const ImportMetaPluginPath = require.resolve(
    '@farmfe/runtime-plugin-import-meta'
  );

  if (!config.runtime) {
    config.runtime = {
      path: require.resolve('@farmfe/runtime'),
      plugins: []
    };
  }

  if (!config.runtime.path) {
    config.runtime.path = require.resolve('@farmfe/runtime');
  }

  if (!config.runtime.swcHelpersPath) {
    config.runtime.swcHelpersPath = path.dirname(
      require.resolve('@swc/helpers/package.json')
    );
  }

  if (!config.runtime.plugins) {
    config.runtime.plugins = [];
  }
  // set namespace to package.json name field's hash
  if (!config.runtime.namespace) {
    // read package.json name field
    const packageJsonPath = path.resolve(resolvedRootPath, 'package.json');
    if (fs.existsSync(packageJsonPath)) {
      const packageJson = JSON.parse(
        fs.readFileSync(packageJsonPath, { encoding: 'utf-8' })
      );
      config.runtime.namespace = crypto
        .createHash('md5')
        .update(packageJson.name)
        .digest('hex');
    }
  }

  if (isProduction) {
    config.lazyCompilation = false;
  } else if (config.lazyCompilation === undefined) {
    if (isDevelopment) {
      config.lazyCompilation = true;
    } else {
      config.lazyCompilation = false;
    }
  }

  if (config.mode === undefined) {
    config.mode = mode;
  }

  setProcessEnv(config.mode);

  if (isProduction) {
    if (!config.output) {
      config.output = {};
    }
    if (!config.output.filename) {
      config.output.filename = '[resourceName].[contentHash].[ext]';
    }
    if (!config.output.assetsFilename) {
      config.output.assetsFilename = '[resourceName].[contentHash].[ext]';
    }
  }

  if (config?.output?.targetEnv === 'node') {
    config.external = [
      ...(config.external ?? []),
      ...module.builtinModules.map((m) => `^${m}($|/)`),
      ...module.builtinModules.map((m) => `^node:${m}($|/)`)
    ];
  }

  // TODO resolve other server port
  const normalizedDevServerConfig = normalizeDevServerOptions(server, mode);

  if (
    config.output.targetEnv !== 'node' &&
    isArray(config.runtime.plugins) &&
    normalizedDevServerConfig.hmr &&
    !config.runtime.plugins.includes(hmrClientPluginPath)
  ) {
    config.runtime.plugins.push(hmrClientPluginPath);
    config.define.FARM_HMR_PORT = String(normalizedDevServerConfig.hmr.port);
    config.define.FARM_HMR_HOST = normalizedDevServerConfig.hmr.host;
    config.define.FARM_HMR_PATH = normalizedDevServerConfig.hmr.path;
  }

  if (
    isArray(config.runtime.plugins) &&
    !config.runtime.plugins.includes(ImportMetaPluginPath)
  ) {
    config.runtime.plugins.push(ImportMetaPluginPath);
  }

  // we should not deep merge compilation.input
  if (compilation?.input && Object.keys(compilation.input).length > 0) {
    // Add ./ if userConfig.input is relative path without ./
    const input: Record<string, string> = {};

    for (const [key, value] of Object.entries(compilation.input)) {
      if (!path.isAbsolute(value) && !value.startsWith('./')) {
        input[key] = `./${value}`;
      } else {
        input[key] = value;
      }
    }

    config.input = input;
  }

  if (config.treeShaking === undefined) {
    if (isProduction) {
      config.treeShaking = true;
    } else {
      config.treeShaking = false;
    }
  }

  if (config.minify === undefined) {
    if (isProduction) {
      config.minify = true;
    } else {
      config.minify = false;
    }
  }

  if (config.presetEnv === undefined) {
    if (isProduction) {
      config.presetEnv = true;
    } else {
      config.presetEnv = false;
    }
  }

  // const { rawJsPlugins, rustPlugins, resolvedConfig } = await resolveAllPlugins(
  //   config,
  //   userConfig
  // );

  const normalizedConfig: Config = {
    config,
    rustPlugins: plugins?.rustPlugins ?? [],
    jsPlugins: plugins?.jsPlugins ?? []
  };

  isRunConfigResolvedHook &&
    (await resolveConfigResolvedHook(normalizedConfig, plugins.jsPlugins));

  return normalizedConfig;
}

export const DEFAULT_HMR_OPTIONS: Required<UserHmrConfig> = {
  ignores: [],
  host: true,
  port: 9000,
  path: '/__hmr',
  watchOptions: {
    awaitWriteFinish: 10
  }
};

export const DEFAULT_DEV_SERVER_OPTIONS: NormalizedServerConfig = {
  // TODO more server options e.g: https
  headers: {},
  port: 9000,
  https: false,
  protocol: 'http',
  hostname: 'localhost',
  host: true,
  proxy: {},
  hmr: DEFAULT_HMR_OPTIONS,
  open: false,
  strictPort: false,
  cors: false,
  spa: true,
  plugins: [],
  writeToDisk: false
};

export function normalizeDevServerOptions(
  options: UserServerConfig | undefined,
  mode: string
): NormalizedServerConfig {
  const { host, port, hmr: hmrConfig } = options || {};
  const isProductionMode = mode === 'production';
  const hmr =
    isProductionMode || hmrConfig === false
      ? false
      : merge({}, DEFAULT_HMR_OPTIONS, { host, port }, hmrConfig || {});

  return merge({}, DEFAULT_DEV_SERVER_OPTIONS, options, { hmr });
}

export interface ConfigEnv {
  command: 'build' | 'serve';
  mode: string;
}

/**
 * Resolve and load user config from the specified path
 * @param configPath
 */
export async function resolveConfig(
  inlineOptions: FarmCLIOptions,
  command: 'serve' | 'build',
  mode: CompilationMode,
  logger: Logger
): Promise<any> {
  // let userConfig: UserConfig = {};
  let userConfig: any = {};
  const root: string = process.cwd();
  const { configPath } = inlineOptions;
  if (
    inlineOptions.clearScreen &&
    __FARM_GLOBAL__.__FARM_RESTART_DEV_SERVER__
  ) {
    clearScreen();
  }

  if (!configPath) {
    return mergeUserConfig(userConfig, inlineOptions);
  }

  if (!path.isAbsolute(configPath)) {
    throw new Error('configPath must be an absolute path');
  }
  const configEnv: ConfigEnv = {
    command,
    mode
  };
  // if configPath points to a directory, try to find a config file in it using default config
  if (fs.statSync(configPath).isDirectory()) {
    for (const name of DEFAULT_CONFIG_NAMES) {
      const resolvedPath = path.join(configPath, name);
      const config = await readConfigFile(resolvedPath, logger);
      const farmConfig = mergeUserConfig(config, inlineOptions);
      if (config) {
        userConfig = parseUserConfig(farmConfig);
        userConfig.resolveConfigPath = resolvedPath;
        // if we found a config file, stop searching
        break;
      }
    }
  } else if (fs.statSync(configPath).isFile()) {
    const config = await readConfigFile(configPath, logger);
    const farmConfig = mergeUserConfig(config, inlineOptions);

    if (config) {
      userConfig = parseUserConfig(farmConfig);
      userConfig.resolveConfigPath = configPath;
    }
  }

  if (!userConfig.root) {
    userConfig.root = root;
  }

  userConfig.isBuild = command === 'build';
  userConfig.command = command;

  // check port availability: auto increment the port if a conflict occurs
  // const targetWeb = !(
  //   userConfig.compilation?.output?.targetEnv === "node" || userConfig.isBuild
  // );

  // TODO WARNING this should be called after resolveAllPlugins
  // targetWeb && (await DevServer.resolvePortConflict(userConfig, logger));
  // Save variables are used when restarting the service
  const config = filterUserConfig(userConfig, inlineOptions);
  const { rawJsPlugins, rustPlugins } = await resolveAllPlugins({}, config);

  const resolveConfig = await resolveConfigHook(
    config,
    configEnv,
    rawJsPlugins
  );

  const normalizedConfig = await normalizeUserCompilationConfig(
    resolveConfig,
    logger,
    true,
    'development',
    {
      jsPlugins: rawJsPlugins,
      rustPlugins
    }
  );

  return {
    config: resolveConfig,
    normalizedConfig
  };
}

async function readConfigFile(
  configFilePath: string,
  logger: Logger
): Promise<UserConfig | undefined> {
  if (fs.existsSync(configFilePath)) {
    __FARM_GLOBAL__.__FARM_RESTART_DEV_SERVER__ &&
      logger.info(`Using config file at ${bold(green(configFilePath))}`);
    // if config is written in typescript, we need to compile it to javascript using farm first
    if (configFilePath.endsWith('.ts')) {
      const Compiler = (await import('../compiler/index.js')).Compiler;
      const outputPath = path.join(
        path.dirname(configFilePath),
        'node_modules',
        '.farm'
      );

      const fileName = 'farm.config.bundle.mjs';
      const normalizedConfig = await normalizeUserCompilationConfig(
        null,
        {
          compilation: {
            input: {
              [fileName]: configFilePath
            },
            output: {
              entryFilename: '[entryName]',
              path: outputPath,
              targetEnv: 'node'
            },
            external: [
              ...module.builtinModules.map((m) => `^${m}$`),
              ...module.builtinModules.map((m) => `^node:${m}$`),
              '!^(\\./|\\.\\./|[A-Za-z]:\\\\|/).*'
            ],
            partialBundling: {
              enforceResources: [
                {
                  name: fileName,
                  test: ['.+']
                }
              ]
            },
            watch: false,
            sourcemap: false,
            treeShaking: false,
            minify: false,
            presetEnv: false,
            lazyCompilation: false
          },
          server: {
            hmr: false
          }
        },
        logger
      );

      const compiler = new Compiler(normalizedConfig);
      await compiler.compile();
      compiler.writeResourcesToDisk();

      const filePath = isWindows
        ? pathToFileURL(path.join(outputPath, fileName))
        : path.join(outputPath, fileName);

      // Change to vm.module of node or loaders as far as it is stable
      return (await import(filePath as string)).default;
    } else {
      const filePath = isWindows
        ? pathToFileURL(configFilePath)
        : configFilePath;
      // Change to vm.module of node or loaders as far as it is stable
      return (await import(filePath as string)).default;
    }
  }
}

export function mergeUserConfig(
  config: Record<string, any>,
  options: Record<string, any>
) {
  // The merge property can only be enabled if command line arguments are passed
  return mergeConfiguration(config, options);
}

export function mergeConfiguration(
  a: Record<string, any>,
  b: Record<string, any>
): Record<string, any> {
  const result: Record<string, any> = { ...a };
  for (const key in b) {
    if (Object.prototype.hasOwnProperty.call(b, key)) {
      const value = b[key];
      if (value == null) {
        continue;
      }
      if (isArray(value)) {
        result[key] = result[key] ? [...result[key], ...value] : value;
      } else if (isObject(value)) {
        result[key] = mergeConfiguration(result[key] || {}, value);
      } else {
        result[key] = value;
      }
    }
  }
  return result;
}

export function normalizePublicDir(root: string, userPublicDir?: string) {
  const publicDir = userPublicDir ?? 'public';
  const absPublicDirPath = path.isAbsolute(publicDir)
    ? publicDir
    : path.join(root, publicDir);
  return absPublicDirPath;
}

/**
 * @param publicPath  publicPath option
 * @param logger  logger instance
 * @param isPrefixNeeded  whether to add a prefix to the publicPath
 * @returns  normalized publicPath
 */
export function normalizePublicPath(
  publicPath = '/',
  logger: Logger,
  isPrefixNeeded = true
) {
  let normalizedPublicPath = publicPath;
  let warning = false;
  // normalize relative path
  if (
    normalizedPublicPath.startsWith('.') ||
    normalizedPublicPath.startsWith('..')
  ) {
    warning = true;
    normalizedPublicPath = normalizedPublicPath.replace(/^\.+/, '');
  }

  // normalize appended relative path
  if (!normalizedPublicPath.endsWith('/')) {
    if (!urlRegex.test(normalizedPublicPath)) {
      warning = true;
    }
    normalizedPublicPath = normalizedPublicPath + '/';
  }

  // normalize prepended relative path
  if (
    normalizedPublicPath.startsWith('/') &&
    !urlRegex.test(normalizedPublicPath) &&
    !isPrefixNeeded
  ) {
    normalizedPublicPath = normalizedPublicPath.slice(1);
  } else if (
    isPrefixNeeded &&
    !normalizedPublicPath.startsWith('/') &&
    !urlRegex.test(normalizedPublicPath)
  ) {
    warning = true;
    normalizedPublicPath = '/' + normalizedPublicPath;
  }

  warning &&
    isPrefixNeeded &&
    logger.warn(
      ` (!) Irregular 'publicPath' options: '${publicPath}', it should only be an absolute path like '/publicPath/', an url or an empty string.`
    );

  return normalizedPublicPath;
}

export function filterUserConfig(
  // userConfig: UserConfig,
  userConfig: any,
  inlineConfig: FarmCLIOptions
): UserConfig {
  userConfig.inlineConfig = inlineConfig;
  delete userConfig.configPath;
  return userConfig;
}

export async function resolveAsyncPlugins<T>(arr: T[]): Promise<T[]> {
  return arr.reduce<Promise<T[]>>(async (acc, current) => {
    const flattenedAcc = await acc;

    if (current instanceof Promise) {
      const resolvedElement = await current;
      return flattenedAcc.concat(resolvedElement);
    } else if (Array.isArray(current)) {
      const flattenedArray = await resolveAsyncPlugins(current);
      return flattenedAcc.concat(flattenedArray);
    } else {
      return flattenedAcc.concat(current);
    }
  }, Promise.resolve([]));
}<|MERGE_RESOLUTION|>--- conflicted
+++ resolved
@@ -50,12 +50,8 @@
  * @returns resolved config that parsed to rust compiler
  */
 export async function normalizeUserCompilationConfig(
-<<<<<<< HEAD
-  userConfig: UserConfig,
-=======
   inlineConfig: (FarmCLIOptions & UserConfig) | null,
   userConfig: ResolvedUserConfig,
->>>>>>> ca6708e9
   logger: Logger,
   isRunConfigResolvedHook = false,
   mode: CompilationMode = 'development',
