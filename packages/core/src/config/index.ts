--- conflicted
+++ resolved
@@ -384,14 +384,7 @@
     config.define.FARM_HMR_PORT = String(userConfig.server.hmr.port);
     config.define.FARM_HMR_HOST = userConfig.server.hmr.host;
     config.define.FARM_HMR_PROTOCOL = userConfig.server.hmr.protocol;
-<<<<<<< HEAD
     config.define.FARM_HMR_PATH = normalizePath(path.join(publicPath, hmrPath));
-=======
-    // may be we don't need this
-    config.define.FARM_HMR_PATH = userConfig.server.hmr.path;
-    config.define.FARM_HMR_BASE =
-      userConfig.compilation?.output?.publicPath ?? '/';
->>>>>>> 5b9cb22c
   }
 
   if (
