import module from 'node:module';
import fs from 'node:fs';
import path from 'node:path';
import { pathToFileURL } from 'node:url';
import crypto from 'node:crypto';

import merge from 'lodash.merge';
import chalk from 'chalk';

import { bindingPath, Config } from '../../binding/index.js';
import { JsPlugin } from '../plugin/index.js';
import { DevServer } from '../server/index.js';
import { rustPluginResolver } from '../plugin/rustPluginResolver.js';
import { parseUserConfig } from './schema.js';

import type {
  FarmCLIOptions,
  NormalizedServerConfig,
  UserConfig,
  UserHmrConfig,
  UserServerConfig
} from './types.js';
import {
  Logger,
  clearScreen,
  isObject,
  normalizePath
} from '../utils/index.js';

import { CompilationMode, loadEnv } from './env.js';

export * from './types.js';
export const DEFAULT_CONFIG_NAMES = [
  'farm.config.ts',
  'farm.config.js',
  'farm.config.mjs'
];

/**
 * Normalize user config and transform it to rust compiler compatible config
 * @param config
 * @returns resolved config that parsed to rust compiler
 */
export async function normalizeUserCompilationConfig(
  userConfig: UserConfig,
  mode: CompilationMode = 'development'
): Promise<Config> {
  // resolve root path
  const resolvedRootPath = normalizePath(
    userConfig.root ? path.resolve(userConfig.root) : process.cwd()
  );

  const config: Config['config'] = merge(
    {
      input: {
        index: './index.html'
      },
      output: {
        path: './dist'
      }
    },
    userConfig.compilation
  );
  config.mode = config.mode ?? mode;
  const isProduction = config.mode === 'production';
  const isDevelopment = config.mode === 'development';

  config.coreLibPath = bindingPath;

  const resolvedEnvPath = userConfig.envDir
    ? userConfig.envDir
    : resolvedRootPath;

  const userEnv = loadEnv(
    userConfig.compilation?.mode ?? mode,
    resolvedEnvPath,
    userConfig.envPrefix
  );

  config.env = {
    ...userEnv,
    NODE_ENV: process.env.NODE_ENV || mode
  };

  config.define = Object.assign(
    {},
    config?.define,
    Object.keys(config.env).reduce((env: any, key) => {
      env[`process.env.${key}`] = config.env[key];
      return env;
    }, {})
  );

  const require = module.createRequire(import.meta.url);
  const hmrClientPluginPath = require.resolve('@farmfe/runtime-plugin-hmr');

  if (!config.runtime) {
    config.runtime = {
      path: require.resolve('@farmfe/runtime'),
      plugins: []
    };
  }

  if (!config.runtime.path) {
    config.runtime.path = require.resolve('@farmfe/runtime');
  }

  if (!config.runtime.swcHelpersPath) {
    config.runtime.swcHelpersPath = path.dirname(
      require.resolve('@swc/helpers/package.json')
    );
  }

  if (!config.runtime.plugins) {
    config.runtime.plugins = [];
  }
  // set namespace to package.json name field's hash
  if (!config.runtime.namespace) {
    // read package.json name field
    const packageJsonPath = path.resolve(resolvedRootPath, 'package.json');
    if (fs.existsSync(packageJsonPath)) {
      const packageJson = JSON.parse(
        fs.readFileSync(packageJsonPath, { encoding: 'utf-8' })
      );
      config.runtime.namespace = crypto
        .createHash('md5')
        .update(packageJson.name)
        .digest('hex');
    }
  }

  if (config.lazyCompilation === undefined) {
    if (isDevelopment) {
      config.lazyCompilation = true;
    } else {
      config.lazyCompilation = false;
    }
  }

  if (config.mode === undefined) {
    config.mode = mode;
  }

  if (isProduction) {
    if (!config.output) {
      config.output = {};
    }
    if (!config.output.filename) {
      config.output.filename = '[resourceName].[contentHash].[ext]';
    }
    if (!config.output.assetsFilename) {
      config.output.assetsFilename = '[resourceName].[contentHash].[ext]';
    }
  }

  if (config?.output?.targetEnv === 'node') {
    config.external = [
      ...(config.external ?? []),
      ...module.builtinModules.map((m) => `^${m}($|/)`),
      ...module.builtinModules.map((m) => `^node:${m}($|/)`)
    ];
  }

  // TODO resolve other server port
  const normalizedDevServerConfig = normalizeDevServerOptions(
    userConfig.server,
    mode
  );

  // check port availability: auto increment the port if a conflict occurs
  await DevServer.resolvePortConflict(userConfig);

  if (
    config.output.targetEnv !== 'node' &&
    Array.isArray(config.runtime.plugins) &&
    normalizedDevServerConfig.hmr &&
    !config.runtime.plugins.includes(hmrClientPluginPath)
  ) {
    config.runtime.plugins.push(hmrClientPluginPath);
    config.define.FARM_HMR_PORT = String(normalizedDevServerConfig.hmr.port);
    config.define.FARM_HMR_HOST = normalizedDevServerConfig.hmr.host;
    config.define.FARM_HMR_PATH = normalizedDevServerConfig.hmr.path;
  }

  // we should not deep merge compilation.input
  if (
    userConfig.compilation?.input &&
    Object.keys(userConfig.compilation.input).length > 0
  ) {
    // Add ./ if userConfig.input is relative path without ./
    const input: Record<string, string> = {};

    for (const [key, value] of Object.entries(userConfig.compilation.input)) {
      if (!path.isAbsolute(value) && !value.startsWith('./')) {
        input[key] = `./${value}`;
      } else {
        input[key] = value;
      }
    }

    config.input = input;
  }

  if (!config.root) {
    config.root = userConfig.root ?? process.cwd();
  }

  if (config.treeShaking === undefined) {
    if (isProduction) {
      config.treeShaking = true;
    } else {
      config.treeShaking = false;
    }
  }

  if (config.minify === undefined) {
    if (isProduction) {
      config.minify = true;
    } else {
      config.minify = false;
    }
  }

  if (config.presetEnv === undefined) {
    if (isProduction) {
      config.presetEnv = true;
    } else {
      config.presetEnv = false;
    }
  }

  const plugins = userConfig.plugins ?? [];
  const rustPlugins = [];
  const jsPlugins = [];

  for (const plugin of plugins) {
    if (typeof plugin === 'string' || Array.isArray(plugin)) {
      rustPlugins.push(await rustPluginResolver(plugin, config.root as string));
    } else if (typeof plugin === 'object') {
      if (
        plugin.transform &&
        !plugin.transform.filters?.moduleTypes &&
        !plugin.transform.filters?.resolvedPaths
      ) {
        throw new Error(
          `transform hook of plugin ${plugin.name} must have at least one filter(like moduleTypes or resolvedPaths)`
        );
      }

      if (plugin.transform) {
        if (!plugin.transform.filters.moduleTypes) {
          plugin.transform.filters.moduleTypes = [];
        } else if (!plugin.transform.filters.resolvedPaths) {
          plugin.transform.filters.resolvedPaths = [];
        }
      }

      jsPlugins.push(plugin as JsPlugin);
    }
  }

  let finalConfig = config;
  // call user config hooks
  for (const jsPlugin of jsPlugins) {
    finalConfig = (await jsPlugin.config?.(finalConfig)) ?? finalConfig;
  }

  const normalizedConfig: Config = {
    config: finalConfig,
    rustPlugins,
    jsPlugins
  };

  return normalizedConfig;
}

export const DEFAULT_HMR_OPTIONS: Required<UserHmrConfig> = {
  ignores: [],
  host: 'localhost',
  port: 9000,
  path: '/__hmr',
  watchOptions: {
    awaitWriteFinish: 10
  }
};

export const DEFAULT_DEV_SERVER_OPTIONS: NormalizedServerConfig = {
  port: 9000,
  https: false,
  protocol: 'http',
  hostname: 'localhost',
  // http2: false,
  host: 'localhost',
  proxy: {},
  hmr: DEFAULT_HMR_OPTIONS,
  open: false,
  strictPort: false,
  cors: false,
  spa: true,
  plugins: [],
  writeToDisk: false
};

export function normalizeDevServerOptions(
  options: UserServerConfig | undefined,
  mode: string
): NormalizedServerConfig {
  let hmr: false | UserHmrConfig = DEFAULT_HMR_OPTIONS;

  if (mode === 'production' || options?.hmr === false) {
    hmr = false;
  } else {
    const devServerHostInfo = {
      host: options?.host,
      port: options?.port
    };
    hmr = merge({}, DEFAULT_HMR_OPTIONS, devServerHostInfo, options?.hmr ?? {});
  }

  return merge({}, DEFAULT_DEV_SERVER_OPTIONS, options, {
    hmr
  });
}

/**
 * Resolve and load user config from the specified path
 * @param configPath
 */
export async function resolveUserConfig(
  inlineOptions: FarmCLIOptions,
  logger: Logger
): Promise<UserConfig> {
  let userConfig: UserConfig = {};
  let root: string = process.cwd();
  const { configPath } = inlineOptions;

  if (inlineOptions.clearScreen) clearScreen();

  if (!path.isAbsolute(configPath)) {
    throw new Error('configPath must be an absolute path');
  }

  // if configPath points to a directory, try to find a config file in it using default config
  if (fs.statSync(configPath).isDirectory()) {
    root = configPath;

    for (const name of DEFAULT_CONFIG_NAMES) {
      const resolvedPath = path.join(configPath, name);

      const config = await readConfigFile(resolvedPath, logger);
      const farmConfig = mergeUserConfig(config, inlineOptions);
      if (config) {
        userConfig = parseUserConfig(farmConfig);
        // if we found a config file, stop searching
        break;
      }
    }
  } else if (fs.statSync(configPath).isFile()) {
    root = path.dirname(configPath);
    const config = await readConfigFile(configPath, logger);
    const farmConfig = mergeUserConfig(config, inlineOptions);

    if (config) {
      userConfig = parseUserConfig(farmConfig);
    }
  }

  if (!userConfig.root) {
    userConfig.root = root;
  }
<<<<<<< HEAD
=======

  // check port availability: auto increment the port if a conflict occurs
  await DevServer.resolvePortConflict(userConfig, logger);
>>>>>>> 412ba7e0

  return userConfig;
}

async function readConfigFile(
  configFilePath: string,
  logger: Logger
): Promise<UserConfig | undefined> {
  if (fs.existsSync(configFilePath)) {
    logger.info(`Using config file at ${chalk.green(configFilePath)}`);
    // if config is written in typescript, we need to compile it to javascript using farm first
    if (configFilePath.endsWith('.ts')) {
      const Compiler = (await import('../compiler/index.js')).Compiler;
      const outputPath = path.join(
        path.dirname(configFilePath),
        'node_modules',
        '.farm'
      );
      const fileName = 'farm.config.bundle.mjs';
      const normalizedConfig = await normalizeUserCompilationConfig({
        compilation: {
          input: {
            [fileName]: configFilePath
          },
          output: {
            entryFilename: '[entryName]',
            path: outputPath,
            targetEnv: 'node'
          },
          external: [
            ...module.builtinModules.map((m) => `^${m}$`),
            ...module.builtinModules.map((m) => `^node:${m}$`),
            '^[^./].*'
          ],
          partialBundling: {
            moduleBuckets: [
              {
                name: fileName,
                test: ['.+']
              }
            ]
          },
          watch: false,
          sourcemap: false,
          treeShaking: false,
          minify: false,
          presetEnv: false,
          lazyCompilation: false
        },
        server: {
          hmr: false
        }
      });

      const compiler = new Compiler(normalizedConfig);
      await compiler.compile();
      compiler.writeResourcesToDisk();

      const filePath = path.join(outputPath, fileName);
      // Change to vm.module of node or loaders as far as it is stable
      if (process.platform === 'win32') {
        return (await import(pathToFileURL(filePath).toString())).default;
      } else {
        return (await import(filePath)).default;
      }
    } else {
      // Change to vm.module of node or loaders as far as it is stable
      if (process.platform === 'win32') {
        return (await import(pathToFileURL(configFilePath).toString())).default;
      } else {
        return (await import(configFilePath)).default;
      }
    }
  }
}

export function cleanConfig(config: FarmCLIOptions): FarmCLIOptions {
  delete config.configPath;
  return config;
}

export function mergeUserConfig(
  config: Record<string, any>,
  options: Record<string, any>
) {
  // The merge property can only be enabled if command line arguments are passed
  const resolvedInlineConfig = cleanConfig(options);
  return mergeConfiguration(config, resolvedInlineConfig);
}

export function mergeConfiguration(
  a: Record<string, any>,
  b: Record<string, any>
): Record<string, any> {
  const result: Record<string, any> = { ...a };
  for (const key in b) {
    if (Object.prototype.hasOwnProperty.call(b, key)) {
      const value = b[key];
      if (value == null) {
        continue;
      }
      if (Array.isArray(value)) {
        result[key] = result[key] ? [...result[key], ...value] : value;
      } else if (isObject(value)) {
        result[key] = mergeConfiguration(result[key] || {}, value);
      } else {
        result[key] = value;
      }
    }
  }
  return result;
}

export function normalizePublicDir(root: string, userPublicDir?: string) {
  const publicDir = userPublicDir ?? 'public';
  const absPublicDirPath = path.isAbsolute(publicDir)
    ? publicDir
    : path.join(root, publicDir);
  return absPublicDirPath;
}

export function normalizePublicPath(publicPath = '/', logger: Logger) {
  if (publicPath.startsWith('.') || publicPath.startsWith('..')) {
    logger.warn(
      ` (!) Irregular "publicPath" options: ${publicPath}, it should only be an absolute path, an url or an empty string`
    );
    publicPath = publicPath.replace(/^\.+/, '');
  }
  if (publicPath.startsWith('/') && !publicPath.startsWith('http')) {
    publicPath = publicPath.slice(1);
  }

  if (!publicPath.endsWith('/') && !publicPath.startsWith('http')) {
    publicPath = publicPath + '/';
  }

  return publicPath;
}<|MERGE_RESOLUTION|>--- conflicted
+++ resolved
@@ -368,12 +368,6 @@
   if (!userConfig.root) {
     userConfig.root = root;
   }
-<<<<<<< HEAD
-=======
-
-  // check port availability: auto increment the port if a conflict occurs
-  await DevServer.resolvePortConflict(userConfig, logger);
->>>>>>> 412ba7e0
 
   return userConfig;
 }
