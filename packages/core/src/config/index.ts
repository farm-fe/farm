import module from 'node:module';
import fs from 'node:fs';
import path, { isAbsolute, join } from 'node:path';
import crypto from 'node:crypto';
import { pathToFileURL } from 'node:url';

import merge from 'lodash.merge';

import {
  resolveAllPlugins,
  resolveConfigHook,
  resolveConfigResolvedHook
} from '../plugin/index.js';
import { bindingPath, Config } from '../../binding/index.js';
// import { DevServer } from "../server/index.js";
import { parseUserConfig } from './schema.js';
import { CompilationMode, loadEnv, setProcessEnv } from './env.js';
import { __FARM_GLOBAL__ } from './_global.js';
// import { importFresh } from '../utils/share.js';
import {
  bold,
  clearScreen,
  green,
  isArray,
  isObject,
  isWindows,
  Logger,
  normalizePath
} from '../utils/index.js';

import type {
  FarmCLIOptions,
  NormalizedServerConfig,
  UserConfig,
  UserHmrConfig,
  UserServerConfig
} from './types.js';

export * from './types.js';
export const DEFAULT_CONFIG_NAMES = [
  'farm.config.ts',
  'farm.config.js',
  'farm.config.mjs'
];
export const urlRegex = /^(https?:)?\/\/([^/]+)/;

/**
 * Normalize user config and transform it to rust compiler compatible config
 * @param config
 * @returns resolved config that parsed to rust compiler
 */
export async function normalizeUserCompilationConfig(
  userConfig: UserConfig,
  logger: Logger,
  isRunConfigResolvedHook = false,
  mode: CompilationMode = 'development'
): Promise<Config> {
  const { compilation, root, server, envDir, envPrefix } = userConfig;
  // resolve root path
  const resolvedRootPath = normalizePath(
    root ? path.resolve(root) : process.cwd()
  );

  // resolve public path
  if (compilation?.output?.publicPath) {
    compilation.output.publicPath = normalizePublicPath(
      compilation.output.publicPath,
      logger
    );
  }
  const config: Config['config'] = merge(
    {
      input: {
        index: './index.html'
      },
      output: {
        path: './dist',
        publicPath: '/'
      },
      sourcemap: true
    },
    compilation
  );

  if (!config.root) {
    config.root = resolvedRootPath;
  }
  config.mode = config.mode ?? mode;
  const isProduction = config.mode === 'production';
  const isDevelopment = config.mode === 'development';

  config.coreLibPath = bindingPath;

  const resolvedEnvPath = envDir ? envDir : resolvedRootPath;

  const userEnv = loadEnv(
    compilation?.mode ?? mode,
    resolvedEnvPath,
    envPrefix
  );

  if (config.output?.targetEnv !== 'node') {
    const defaultExternals = [
      ...module.builtinModules,
      ...module.builtinModules
    ]
      .filter((m) => !config.resolve?.alias?.[m])
      .map((m) => `^${m}$`);

    if (!config.external) {
      config.external = defaultExternals;
    } else {
      config.external = [...config.external, ...defaultExternals];
    }
  }

  // eslint-disable-next-line @typescript-eslint/ban-ts-comment
  // @ts-ignore do not check type for this internal option
  if (!config.assets?.publicDir) {
    if (!config.assets) {
      config.assets = {};
    }

    const userPublicDir = userConfig.publicDir
      ? userConfig.publicDir
      : join(config.root, 'public');

    if (isAbsolute(userPublicDir)) {
      // eslint-disable-next-line @typescript-eslint/ban-ts-comment
      // @ts-ignore do not check type for this internal option
      config.assets.publicDir = userPublicDir;
    } else {
      // eslint-disable-next-line @typescript-eslint/ban-ts-comment
      // @ts-ignore do not check type for this internal option
      config.assets.publicDir = join(config.root, userPublicDir);
    }
  }

  config.env = {
    ...userEnv,
    NODE_ENV: process.env.NODE_ENV || mode
  };

  config.define = Object.assign(
    {},
    config?.define,
    Object.keys(config.env).reduce((env: any, key) => {
      env[`process.env.${key}`] = config.env[key];
      return env;
    }, {})
  );

  const require = module.createRequire(import.meta.url);
  const hmrClientPluginPath = require.resolve('@farmfe/runtime-plugin-hmr');

  if (!config.runtime) {
    config.runtime = {
      path: require.resolve('@farmfe/runtime'),
      plugins: []
    };
  }

  if (!config.runtime.path) {
    config.runtime.path = require.resolve('@farmfe/runtime');
  }

  if (!config.runtime.swcHelpersPath) {
    config.runtime.swcHelpersPath = path.dirname(
      require.resolve('@swc/helpers/package.json')
    );
  }

  if (!config.runtime.plugins) {
    config.runtime.plugins = [];
  }
  // set namespace to package.json name field's hash
  if (!config.runtime.namespace) {
    // read package.json name field
    const packageJsonPath = path.resolve(resolvedRootPath, 'package.json');
    if (fs.existsSync(packageJsonPath)) {
      const packageJson = JSON.parse(
        fs.readFileSync(packageJsonPath, { encoding: 'utf-8' })
      );
      config.runtime.namespace = crypto
        .createHash('md5')
        .update(packageJson.name)
        .digest('hex');
    }
  }

  if (isProduction) {
    config.lazyCompilation = false;
  } else if (config.lazyCompilation === undefined) {
    if (isDevelopment) {
      config.lazyCompilation = true;
    } else {
      config.lazyCompilation = false;
    }
  }

  if (config.mode === undefined) {
    config.mode = mode;
  }

  setProcessEnv(config.mode);

  if (isProduction) {
    if (!config.output) {
      config.output = {};
    }
    if (!config.output.filename) {
      config.output.filename = '[resourceName].[contentHash].[ext]';
    }
    if (!config.output.assetsFilename) {
      config.output.assetsFilename = '[resourceName].[contentHash].[ext]';
    }
  }

  if (config?.output?.targetEnv === 'node') {
    config.external = [
      ...(config.external ?? []),
      ...module.builtinModules.map((m) => `^${m}($|/)`),
      ...module.builtinModules.map((m) => `^node:${m}($|/)`)
    ];
  }

  // TODO resolve other server port
  const normalizedDevServerConfig = normalizeDevServerOptions(server, mode);

  if (
    config.output.targetEnv !== 'node' &&
    isArray(config.runtime.plugins) &&
    normalizedDevServerConfig.hmr &&
    !config.runtime.plugins.includes(hmrClientPluginPath)
  ) {
    config.runtime.plugins.push(hmrClientPluginPath);
    config.define.FARM_HMR_PORT = String(normalizedDevServerConfig.hmr.port);
    config.define.FARM_HMR_HOST = normalizedDevServerConfig.hmr.host;
    config.define.FARM_HMR_PATH = normalizedDevServerConfig.hmr.path;
  }

<<<<<<< HEAD
=======
  if (
    isArray(config.runtime.plugins) &&
    !config.runtime.plugins.includes(ImportMetaPluginPath)
  ) {
    config.runtime.plugins.push(ImportMetaPluginPath);
  }

>>>>>>> c12156ff
  // we should not deep merge compilation.input
  if (compilation?.input && Object.keys(compilation.input).length > 0) {
    // Add ./ if userConfig.input is relative path without ./
    const input: Record<string, string> = {};

    for (const [key, value] of Object.entries(compilation.input)) {
      if (!path.isAbsolute(value) && !value.startsWith('./')) {
        input[key] = `./${value}`;
      } else {
        input[key] = value;
      }
    }

    config.input = input;
  }

  if (config.treeShaking === undefined) {
    if (isProduction) {
      config.treeShaking = true;
    } else {
      config.treeShaking = false;
    }
  }

  if (config.minify === undefined) {
    if (isProduction) {
      config.minify = true;
    } else {
      config.minify = false;
    }
  }

  if (config.presetEnv === undefined) {
    if (isProduction) {
      config.presetEnv = true;
    } else {
      config.presetEnv = false;
    }
  }

  const { rawJsPlugins, rustPlugins, resolvedConfig } = await resolveAllPlugins(
    config,
    userConfig
  );

  const normalizedConfig: Config = {
    config: resolvedConfig,
    rustPlugins,
    jsPlugins: rawJsPlugins
  };

  isRunConfigResolvedHook &&
    (await resolveConfigResolvedHook(normalizedConfig, rawJsPlugins));

  return normalizedConfig;
}

export const DEFAULT_HMR_OPTIONS: Required<UserHmrConfig> = {
  ignores: [],
  host: true,
  port: 9000,
  path: '/__hmr',
  watchOptions: {
    awaitWriteFinish: 10
  }
};

export const DEFAULT_DEV_SERVER_OPTIONS: NormalizedServerConfig = {
  // TODO more server options e.g: https
  headers: {},
  port: 9000,
  https: false,
  protocol: 'http',
  hostname: 'localhost',
  host: true,
  proxy: {},
  hmr: DEFAULT_HMR_OPTIONS,
  open: false,
  strictPort: false,
  cors: false,
  spa: true,
  plugins: [],
  writeToDisk: false
};

export function normalizeDevServerOptions(
  options: UserServerConfig | undefined,
  mode: string
): NormalizedServerConfig {
  const { host, port, hmr: hmrConfig } = options || {};
  const isProductionMode = mode === 'production';
  const hmr =
    isProductionMode || hmrConfig === false
      ? false
      : merge({}, DEFAULT_HMR_OPTIONS, { host, port }, hmrConfig || {});

  return merge({}, DEFAULT_DEV_SERVER_OPTIONS, options, { hmr });
}

export interface ConfigEnv {
  command: 'build' | 'serve';
  mode: string;
}

/**
 * Resolve and load user config from the specified path
 * @param configPath
 */
export async function resolveConfig(
  inlineOptions: FarmCLIOptions,
  command: 'serve' | 'build',
  mode: CompilationMode,
  logger: Logger
): Promise<any> {
  // let userConfig: UserConfig = {};
  let userConfig: any = {};
  const root: string = process.cwd();
  const { configPath } = inlineOptions;
  if (
    inlineOptions.clearScreen &&
    __FARM_GLOBAL__.__FARM_RESTART_DEV_SERVER__
  ) {
    clearScreen();
  }

  if (!configPath) {
    return mergeUserConfig(userConfig, inlineOptions);
  }

  if (!path.isAbsolute(configPath)) {
    throw new Error('configPath must be an absolute path');
  }
  const configEnv: ConfigEnv = {
    command,
    mode
  };
  // if configPath points to a directory, try to find a config file in it using default config
  if (fs.statSync(configPath).isDirectory()) {
    for (const name of DEFAULT_CONFIG_NAMES) {
      const resolvedPath = path.join(configPath, name);
      const config = await readConfigFile(resolvedPath, logger);
      const farmConfig = mergeUserConfig(config, inlineOptions);
      if (config) {
        userConfig = parseUserConfig(farmConfig);
        userConfig.resolveConfigPath = resolvedPath;
        // if we found a config file, stop searching
        break;
      }
    }
  } else if (fs.statSync(configPath).isFile()) {
    const config = await readConfigFile(configPath, logger);
    const farmConfig = mergeUserConfig(config, inlineOptions);

    if (config) {
      userConfig = parseUserConfig(farmConfig);
      userConfig.resolveConfigPath = configPath;
    }
  }

  if (!userConfig.root) {
    userConfig.root = root;
  }

  userConfig.isBuild = command === 'build';
  userConfig.command = command;

  // check port availability: auto increment the port if a conflict occurs
  // const targetWeb = !(
  //   userConfig.compilation?.output?.targetEnv === "node" || userConfig.isBuild
  // );

  // TODO WARNING this should be called after resolveAllPlugins
  // targetWeb && (await DevServer.resolvePortConflict(userConfig, logger));
  // Save variables are used when restarting the service
  const config = filterUserConfig(userConfig, inlineOptions);
  const { rawJsPlugins } = await resolveAllPlugins({}, config);

  const resolveConfig = await resolveConfigHook(
    config,
    configEnv,
    rawJsPlugins
  );

  const normalizedConfig = await normalizeUserCompilationConfig(
    resolveConfig,
    logger,
    true
  );

  return {
    config: resolveConfig,
    normalizedConfig
  };
}

async function readConfigFile(
  configFilePath: string,
  logger: Logger
): Promise<UserConfig | undefined> {
  if (fs.existsSync(configFilePath)) {
    __FARM_GLOBAL__.__FARM_RESTART_DEV_SERVER__ &&
      logger.info(`Using config file at ${bold(green(configFilePath))}`);
    // if config is written in typescript, we need to compile it to javascript using farm first
    if (configFilePath.endsWith('.ts')) {
      const Compiler = (await import('../compiler/index.js')).Compiler;
      const outputPath = path.join(
        path.dirname(configFilePath),
        'node_modules',
        '.farm'
      );

      const fileName = 'farm.config.bundle.mjs';
      const normalizedConfig = await normalizeUserCompilationConfig(
        {
          compilation: {
            input: {
              [fileName]: configFilePath
            },
            output: {
              entryFilename: '[entryName]',
              path: outputPath,
              targetEnv: 'node'
            },
            external: [
              ...module.builtinModules.map((m) => `^${m}$`),
              ...module.builtinModules.map((m) => `^node:${m}$`),
              '!^(\\./|\\.\\./|[A-Za-z]:\\\\|/).*'
            ],
            partialBundling: {
              enforceResources: [
                {
                  name: fileName,
                  test: ['.+']
                }
              ]
            },
            watch: false,
            sourcemap: false,
            treeShaking: false,
            minify: false,
            presetEnv: false,
            lazyCompilation: false
          },
          server: {
            hmr: false
          }
        },
        logger
      );

      const compiler = new Compiler(normalizedConfig);
      await compiler.compile();
      compiler.writeResourcesToDisk();

      const filePath = isWindows
        ? pathToFileURL(path.join(outputPath, fileName))
        : path.join(outputPath, fileName);

      // Change to vm.module of node or loaders as far as it is stable
      return (await import(filePath as string)).default;
    } else {
      const filePath = isWindows
        ? pathToFileURL(configFilePath)
        : configFilePath;
      // Change to vm.module of node or loaders as far as it is stable
      return (await import(filePath as string)).default;
    }
  }
}

export function mergeUserConfig(
  config: Record<string, any>,
  options: Record<string, any>
) {
  // The merge property can only be enabled if command line arguments are passed
  return mergeConfiguration(config, options);
}

export function mergeConfiguration(
  a: Record<string, any>,
  b: Record<string, any>
): Record<string, any> {
  const result: Record<string, any> = { ...a };
  for (const key in b) {
    if (Object.prototype.hasOwnProperty.call(b, key)) {
      const value = b[key];
      if (value == null) {
        continue;
      }
      if (isArray(value)) {
        result[key] = result[key] ? [...result[key], ...value] : value;
      } else if (isObject(value)) {
        result[key] = mergeConfiguration(result[key] || {}, value);
      } else {
        result[key] = value;
      }
    }
  }
  return result;
}

export function normalizePublicDir(root: string, userPublicDir?: string) {
  const publicDir = userPublicDir ?? 'public';
  const absPublicDirPath = path.isAbsolute(publicDir)
    ? publicDir
    : path.join(root, publicDir);
  return absPublicDirPath;
}

/**
 * @param publicPath  publicPath option
 * @param logger  logger instance
 * @param isPrefixNeeded  whether to add a prefix to the publicPath
 * @returns  normalized publicPath
 */
export function normalizePublicPath(
  publicPath = '/',
  logger: Logger,
  isPrefixNeeded = true
) {
  let normalizedPublicPath = publicPath;
  let warning = false;
  // normalize relative path
  if (
    normalizedPublicPath.startsWith('.') ||
    normalizedPublicPath.startsWith('..')
  ) {
    warning = true;
    normalizedPublicPath = normalizedPublicPath.replace(/^\.+/, '');
  }

  // normalize appended relative path
  if (!normalizedPublicPath.endsWith('/')) {
    if (!urlRegex.test(normalizedPublicPath)) {
      warning = true;
    }
    normalizedPublicPath = normalizedPublicPath + '/';
  }

  // normalize prepended relative path
  if (
    normalizedPublicPath.startsWith('/') &&
    !urlRegex.test(normalizedPublicPath) &&
    !isPrefixNeeded
  ) {
    normalizedPublicPath = normalizedPublicPath.slice(1);
  } else if (
    isPrefixNeeded &&
    !normalizedPublicPath.startsWith('/') &&
    !urlRegex.test(normalizedPublicPath)
  ) {
    warning = true;
    normalizedPublicPath = '/' + normalizedPublicPath;
  }

  warning &&
    isPrefixNeeded &&
    logger.warn(
      ` (!) Irregular 'publicPath' options: '${publicPath}', it should only be an absolute path like '/publicPath/', an url or an empty string.`
    );

  return normalizedPublicPath;
}

export function filterUserConfig(
  // userConfig: UserConfig,
  userConfig: any,
  inlineConfig: FarmCLIOptions
): UserConfig {
  userConfig.inlineConfig = inlineConfig;
  delete userConfig.configPath;
  return userConfig;
}

export async function resolveAsyncPlugins<T>(arr: T[]): Promise<T[]> {
  return arr.reduce<Promise<T[]>>(async (acc, current) => {
    const flattenedAcc = await acc;

    if (current instanceof Promise) {
      const resolvedElement = await current;
      return flattenedAcc.concat(resolvedElement);
    } else if (Array.isArray(current)) {
      const flattenedArray = await resolveAsyncPlugins(current);
      return flattenedAcc.concat(flattenedArray);
    } else {
      return flattenedAcc.concat(current);
    }
  }, Promise.resolve([]));
}<|MERGE_RESOLUTION|>--- conflicted
+++ resolved
@@ -239,8 +239,6 @@
     config.define.FARM_HMR_PATH = normalizedDevServerConfig.hmr.path;
   }
 
-<<<<<<< HEAD
-=======
   if (
     isArray(config.runtime.plugins) &&
     !config.runtime.plugins.includes(ImportMetaPluginPath)
@@ -248,7 +246,6 @@
     config.runtime.plugins.push(ImportMetaPluginPath);
   }
 
->>>>>>> c12156ff
   // we should not deep merge compilation.input
   if (compilation?.input && Object.keys(compilation.input).length > 0) {
     // Add ./ if userConfig.input is relative path without ./
