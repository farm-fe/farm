--- conflicted
+++ resolved
@@ -1,14 +1,13 @@
-<<<<<<< HEAD
+import crypto from 'node:crypto';
+import fs from 'node:fs';
 import module, { createRequire } from 'node:module';
-=======
-import crypto from 'node:crypto';
->>>>>>> fd239f8a
-import fs from 'node:fs';
-import module from 'node:module';
 import path, { isAbsolute, join } from 'node:path';
 import { pathToFileURL } from 'node:url';
-
-import { PluginTransformHookParam, bindingPath } from '../../binding/index.js';
+import {
+  PluginResolveHookParam,
+  PluginTransformHookParam,
+  bindingPath
+} from '../../binding/index.js';
 import { JsPlugin } from '../index.js';
 import {
   getSortedPlugins,
@@ -18,15 +17,6 @@
   resolveConfigResolvedHook,
   resolveFarmPlugins
 } from '../plugin/index.js';
-<<<<<<< HEAD
-import {
-  bindingPath,
-  Config,
-  PluginResolveHookParam,
-  PluginTransformHookParam
-} from '../../binding/index.js';
-=======
->>>>>>> fd239f8a
 import { Server } from '../server/index.js';
 import { urlRegex } from '../utils/http.js';
 import {
