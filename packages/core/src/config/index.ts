import module from 'node:module';
import fs from 'node:fs';
import path from 'node:path';
import os from 'node:os';
import { pathToFileURL } from 'node:url';
import { createHash } from 'node:crypto';
import merge from 'lodash.merge';
import chalk from 'chalk';
import { pathToFileURL } from 'node:url';
import { createHash } from 'node:crypto';

import { bindingPath, Config } from '../../binding/index.js';
import { JsPlugin } from '../plugin/index.js';
import { rustPluginResolver } from '../plugin/rustPluginResolver.js';
import { parseUserConfig } from './schema.js';
import { clearScreen, isObject } from '../utils/common.js';

import type {
  FarmCLIOptions,
  NormalizedServerConfig,
  UserConfig,
  UserHmrConfig,
  UserServerConfig
} from './types.js';
<<<<<<< HEAD
import {
  Logger,
  clearScreen,
  isObject,
  normalizePath
} from '../utils/index.js';
import { loadEnv } from './env.js';
import { parseUserConfig } from './schema.js';
=======
import { Logger } from '../utils/logger.js';
>>>>>>> 682b0e2a

export * from './types.js';
export const DEFAULT_CONFIG_NAMES = [
  'farm.config.ts',
  'farm.config.js',
  'farm.config.mjs'
];

type CompilationMode = 'development' | 'production';

/**
 * Normalize user config and transform it to rust compiler compatible config
 * @param config
 * @returns resolved config that parsed to rust compiler
 */
export async function normalizeUserCompilationConfig(
  userConfig: UserConfig,
  mode = 'development',
  env: CompilationMode = 'development'
): Promise<Config> {
  // resolve root path
  const resolvedRootPath = normalizePath(
    userConfig.root ? path.resolve(userConfig.root) : process.cwd()
  );

  const nodeEnv = !!process.env.NODE_ENV;
  if (!nodeEnv) {
    process.env.NODE_ENV = env;
  }
  const isProduction = process.env.NODE_ENV === 'production';
  const isDevelopment = process.env.NODE_ENV === 'development';

  const config: Config['config'] = merge(
    {
      input: {
        index: './index.html'
      },
      output: {
        path: './dist'
      }
    },
    userConfig.compilation
  );
  config.coreLibPath = bindingPath;
  const resolvedEnvPath = userConfig.envDir
    ? normalizePath(path.resolve(resolvedRootPath, userConfig.envDir))
    : resolvedRootPath;
  const userEnv = loadEnv(mode, resolvedEnvPath, userConfig.envPrefix);
  config.env = userEnv;
  // TODO resolve root path

  // TODO load .env files
  const require = module.createRequire(import.meta.url);
  const hmrClientPluginPath = require.resolve('@farmfe/runtime-plugin-hmr');

  if (!config.runtime) {
    config.runtime = {
      path: require.resolve('@farmfe/runtime'),
      plugins: []
    };
  }

  if (!config.runtime.path) {
    config.runtime.path = require.resolve('@farmfe/runtime');
  }

  if (!config.runtime.swcHelpersPath) {
    config.runtime.swcHelpersPath = path.dirname(
      require.resolve('@swc/helpers/package.json')
    );
  }

  if (!config.runtime.plugins) {
    config.runtime.plugins = [];
  }

  if (config.lazyCompilation === undefined) {
    if (isDevelopment) {
      config.lazyCompilation = true;
    } else {
      config.lazyCompilation = false;
    }
  }

  if (isProduction) {
    if (!config.output) {
      config.output = {};
    }
    if (!config.output.filename) {
      config.output.filename = '[resourceName].[contentHash].[ext]';
    }
    if (!config.output.assetsFilename) {
      config.output.assetsFilename = '[resourceName].[contentHash].[ext]';
    }
  }

  // TODO resolve other server port
  const normalizedDevServerConfig = normalizeDevServerOptions(
    userConfig.server,
    mode
  );
  // console.log(normalizedDevServerConfig);
  // console.log(hmrClientPluginPath);

  if (
    Array.isArray(config.runtime.plugins) &&
    normalizedDevServerConfig.hmr &&
    !config.runtime.plugins.includes(hmrClientPluginPath)
  ) {
    config.runtime.plugins.push(hmrClientPluginPath);
  }

  // we should not deep merge compilation.input
  if (
    userConfig.compilation?.input &&
    Object.keys(userConfig.compilation.input).length > 0
  ) {
    // Add ./ if userConfig.input is relative path without ./
    const input: Record<string, string> = {};

    for (const [key, value] of Object.entries(userConfig.compilation.input)) {
      if (!path.isAbsolute(value) && !value.startsWith('./')) {
        input[key] = `./${value}`;
      } else {
        input[key] = value;
      }
    }

    config.input = input;
  }

  if (!config.root) {
    config.root = userConfig.root ?? process.cwd();
  }

  if (config.treeShaking === undefined) {
    if (isProduction) {
      config.treeShaking = true;
    } else {
      config.treeShaking = false;
    }
  }

  if (config.minify === undefined) {
    if (isProduction) {
      config.minify = true;
    } else {
      config.minify = false;
    }
  }

  if (config.presetEnv === undefined) {
    if (isProduction) {
      config.presetEnv = true;
    } else {
      config.presetEnv = false;
    }
  }

  const plugins = userConfig.plugins ?? [];
  const rustPlugins = [];
  const jsPlugins = [];

  for (const plugin of plugins) {
    if (typeof plugin === 'string' || Array.isArray(plugin)) {
      rustPlugins.push(await rustPluginResolver(plugin, config.root as string));
    } else if (typeof plugin === 'object') {
      if (
        plugin.transform &&
        !plugin.transform.filters?.moduleTypes &&
        !plugin.transform.filters?.resolvedPaths
      ) {
        throw new Error(
          `transform hook of plugin ${plugin.name} must have at least one filter(like moduleTypes or resolvedPaths)`
        );
      }

      if (plugin.transform) {
        if (!plugin.transform.filters.moduleTypes) {
          plugin.transform.filters.moduleTypes = [];
        } else if (!plugin.transform.filters.resolvedPaths) {
          plugin.transform.filters.resolvedPaths = [];
        }
      }

      jsPlugins.push(plugin as JsPlugin);
    }
  }

  let finalConfig = config;
  // call user config hooks
  for (const jsPlugin of jsPlugins) {
    finalConfig = (await jsPlugin.config?.(finalConfig)) ?? finalConfig;
  }

  const normalizedConfig: Config = {
    config: finalConfig,
    rustPlugins,
    jsPlugins
  };
  // console.log(config);

  return normalizedConfig;
}

export const DEFAULT_HMR_OPTIONS: Required<UserHmrConfig> = {
  ignores: [],
  host: 'localhost',
  port: 9801
};

export const DEFAULT_DEV_SERVER_OPTIONS: NormalizedServerConfig = {
  port: 9000,
  https: false,
  protocol: 'http',
  hostname: 'localhost',
  // http2: false,
  host: 'localhost',
  proxy: {},
  hmr: DEFAULT_HMR_OPTIONS,
  open: false,
  strictPort: false,
  cors: false
};

export function normalizeDevServerOptions(
  options: UserServerConfig | undefined,
  mode: string
): NormalizedServerConfig {
  return merge({}, DEFAULT_DEV_SERVER_OPTIONS, options, {
    hmr:
      mode === 'production'
        ? false
        : options?.hmr !== false
        ? DEFAULT_HMR_OPTIONS
        : options.hmr
  });
}

/**
 * Resolve and load user config from the specified path
 * @param configPath
 */
export async function resolveInlineConfig(
  options: FarmCLIOptions,
  logger: Logger
): Promise<UserConfig> {
  let userConfig: UserConfig = {};
  let root: string = process.cwd();
  const { configPath } = options;

  if (options.clearScreen) clearScreen();

  if (!path.isAbsolute(configPath)) {
    throw new Error('configPath must be an absolute path');
  }

  // if configPath points to a directory, try to find a config file in it using default config
  if (fs.statSync(configPath).isDirectory()) {
    root = configPath;

    for (const name of DEFAULT_CONFIG_NAMES) {
      const resolvedPath = path.join(configPath, name);

      const config = await readConfigFile(resolvedPath, logger);
      const farmConfig = mergeUserConfig(config, options);
      if (config) {
        userConfig = parseUserConfig(farmConfig);
        // if we found a config file, stop searching
        break;
      }
    }
  } else if (fs.statSync(configPath).isFile()) {
    root = path.dirname(configPath);
    const config = await readConfigFile(configPath, logger);
    const farmConfig = mergeUserConfig(config, options);

    if (config) {
      userConfig = parseUserConfig(farmConfig);
    }
  }

  if (!userConfig.root) {
    userConfig.root = root;
  }

  return userConfig;
}

async function readConfigFile(
  configFilePath: string,
  logger: Logger
): Promise<UserConfig | undefined> {
  if (fs.existsSync(configFilePath)) {
    logger.info(`Using config file at ${chalk.green(configFilePath)}`);
    // if config is written in typescript, we need to compile it to javascript using farm first
    if (configFilePath.endsWith('.ts')) {
      const Compiler = (await import('../compiler/index.js')).Compiler;
      const hash = createHash('md5');
      const outputPath = path.join(
        os.tmpdir(),
        'farmfe',
        hash.update(configFilePath).digest('hex')
      );
      const fileName = 'farm.config.bundle.mjs';
      const normalizedConfig = await normalizeUserCompilationConfig({
        compilation: {
          input: {
            config: configFilePath
          },
          output: {
            filename: fileName,
            path: outputPath,
            targetEnv: 'node'
          },
          external: [
            ...module.builtinModules.map((m) => `^${m}$`),
            ...module.builtinModules.map((m) => `^node:${m}$`)
          ],
          partialBundling: {
            moduleBuckets: [
              {
                name: fileName,
                test: ['.+']
              }
            ]
          },
          watch: false,
          sourcemap: false,
          treeShaking: false,
          minify: false,
          presetEnv: false
        },
        server: {
          hmr: false
        }
      });

      const compiler = new Compiler(normalizedConfig);
      await compiler.compile();
      compiler.writeResourcesToDisk();

      const filePath = path.join(outputPath, fileName);
      // Change to vm.module of node or loaders as far as it is stable
      if (process.platform === 'win32') {
        return (await import(pathToFileURL(filePath).toString())).default;
      } else {
        return (await import(filePath)).default;
      }
    } else {
      // Change to vm.module of node or loaders as far as it is stable
      if (process.platform === 'win32') {
        return (await import(pathToFileURL(configFilePath).toString())).default;
      } else {
        return (await import(configFilePath)).default;
      }
    }
  }
}

export function cleanConfig(config: FarmCLIOptions): FarmCLIOptions {
  delete config.configPath;
  return config;
}

export function mergeUserConfig(
  config: Record<string, any>,
  options: Record<string, any>
) {
  // The merge property can only be enabled if command line arguments are passed
  const resolvedInlineConfig = cleanConfig(options);
  return mergeConfiguration(config, resolvedInlineConfig);
}

export function mergeConfiguration(
  a: Record<string, any>,
  b: Record<string, any>
): Record<string, any> {
  const result: Record<string, any> = { ...a };
  for (const key in b) {
    if (Object.prototype.hasOwnProperty.call(b, key)) {
      const value = b[key];
      if (value == null) {
        continue;
      }
      if (Array.isArray(value)) {
        result[key] = result[key] ? [...result[key], ...value] : value;
      } else if (isObject(value)) {
        result[key] = mergeConfiguration(result[key] || {}, value);
      } else {
        result[key] = value;
      }
    }
  }
  return result;
}

export function normalizePublicDir(root: string, userPublicDir?: string) {
  const publicDir = userPublicDir ?? 'public';
  const absPublicDirPath = path.isAbsolute(publicDir)
    ? publicDir
    : path.join(root, publicDir);
  return absPublicDirPath;
}<|MERGE_RESOLUTION|>--- conflicted
+++ resolved
@@ -6,14 +6,11 @@
 import { createHash } from 'node:crypto';
 import merge from 'lodash.merge';
 import chalk from 'chalk';
-import { pathToFileURL } from 'node:url';
-import { createHash } from 'node:crypto';
 
 import { bindingPath, Config } from '../../binding/index.js';
 import { JsPlugin } from '../plugin/index.js';
 import { rustPluginResolver } from '../plugin/rustPluginResolver.js';
 import { parseUserConfig } from './schema.js';
-import { clearScreen, isObject } from '../utils/common.js';
 
 import type {
   FarmCLIOptions,
@@ -22,7 +19,6 @@
   UserHmrConfig,
   UserServerConfig
 } from './types.js';
-<<<<<<< HEAD
 import {
   Logger,
   clearScreen,
@@ -30,10 +26,6 @@
   normalizePath
 } from '../utils/index.js';
 import { loadEnv } from './env.js';
-import { parseUserConfig } from './schema.js';
-=======
-import { Logger } from '../utils/logger.js';
->>>>>>> 682b0e2a
 
 export * from './types.js';
 export const DEFAULT_CONFIG_NAMES = [
