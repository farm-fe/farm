--- conflicted
+++ resolved
@@ -393,183 +393,6 @@
   }
 }
 
-<<<<<<< HEAD
-// export async function createDevServer(
-//   compiler: Compiler,
-//   resolvedUserConfig: ResolvedUserConfig,
-//   logger: Logger
-// ) {
-//   const server = new Server({ compiler, logger });
-//   await server.createDevServer(resolvedUserConfig.server);
-//   await createFileWatcher(server, resolvedUserConfig, logger);
-//   // call configureDevServer hook after both server and watcher are ready
-//   resolvedUserConfig.jsPlugins.forEach((plugin: JsPlugin) =>
-//     plugin.configureDevServer?.(server)
-//   );
-
-//   return server;
-// }
-
-// export async function createFileWatcher(
-//   devServer: Server,
-//   resolvedUserConfig: ResolvedUserConfig,
-//   logger: Logger = new Logger()
-// ) {
-// if (
-//   devServer.config.hmr &&
-//   resolvedUserConfig.compilation.mode === "production"
-// ) {
-//   logger.error("HMR cannot be enabled in production mode.");
-//   return;
-// }
-
-//   if (!devServer.config.hmr) {
-//     return;
-//   }
-
-//   if (devServer.watcher) {
-//     return;
-//   }
-
-//   const configFilePath = await getConfigFilePath(resolvedUserConfig.root);
-//   const fileWatcher = new FileWatcher(
-//     // @ts-ignore
-//     devServer,
-//     { ...resolvedUserConfig, configFilePath },
-//     logger
-//   );
-//   devServer.watcher = fileWatcher;
-//   await fileWatcher.watch();
-
-//   // fileWatcher.watchConfigs(async (files: string[]) => {
-//   //   checkClearScreen(resolvedUserConfig);
-
-//   //   devServer.restart(async () => {
-//   //     logFileChanges(files, resolvedUserConfig.root, logger);
-//   //     fileWatcher?.close();
-
-//   //     await devServer.close();
-//   //     __FARM_GLOBAL__.__FARM_RESTART_DEV_SERVER__ = true;
-//   //     await start(resolvedUserConfig as FarmCliOptions & UserConfig);
-//   //   });
-//   // });
-//   return fileWatcher;
-// }
-
-// export async function createFileWatcher2(
-//   devServer: Server,
-//   resolvedUserConfig: ResolvedUserConfig,
-//   logger: Logger = new Logger()
-// ) {
-//   // if (
-//   //   resolvedUserConfig.server.hmr &&
-//   //   resolvedUserConfig.compilation.mode === "production"
-//   // ) {
-//   //   logger.error("HMR cannot be enabled in production mode.");
-//   //   return;
-//   // }
-
-//   if (!resolvedUserConfig.server.hmr) {
-//     return;
-//   }
-
-//   // if (resolvedUserConfig.server.watcher) {
-//   //   return;
-//   // }
-
-//   const configFilePath = await getConfigFilePath(resolvedUserConfig.root);
-//   // const fileWatcher = new FileWatcher(
-//   //   devServer,
-//   //   { ...resolvedUserConfig, configFilePath },
-//   //   logger,
-//   // );
-//   // devServer.watcher = fileWatcher;
-//   // await fileWatcher.watch();
-
-//   // fileWatcher.watchConfigs(async (files: string[]) => {
-//   //   checkClearScreen(resolvedUserConfig);
-//   //   logFileChanges(files, resolvedUserConfig.root, logger);
-
-//   //   await fileWatcher.close();
-//   //   await devServer.close();
-//   //   __FARM_GLOBAL__.__FARM_RESTART_DEV_SERVER__ = true;
-
-//   //   await start2(resolvedUserConfig as FarmCliOptions & UserConfig);
-//   //   // devServer.restart(async () => {
-//   //   //   logFileChanges(files, resolvedUserConfig.root, logger);
-//   //   //   farmWatcher?.close();
-
-//   //   //   await devServer.close();
-//   //   //   __FARM_GLOBAL__.__FARM_RESTART_DEV_SERVER__ = true;
-//   //   //   await start(resolvedUserConfig as FarmCliOptions & UserConfig);
-//   //   // });
-//   // });
-//   // return fileWatcher;
-// }
-=======
-export async function createDevServer(
-  compiler: Compiler,
-  resolvedUserConfig: ResolvedUserConfig,
-  logger: Logger
-) {
-  const server = new Server({ compiler, logger });
-  await server.createDevServer(resolvedUserConfig.server);
-  await createFileWatcher(server, resolvedUserConfig, logger);
-  // call configureDevServer hook after both server and watcher are ready
-  resolvedUserConfig.jsPlugins.forEach((plugin: JsPlugin) =>
-    plugin.configureDevServer?.(server)
-  );
-
-  return server;
-}
-
-export async function createFileWatcher(
-  devServer: Server,
-  resolvedUserConfig: ResolvedUserConfig,
-  logger: Logger = new Logger()
-) {
-  if (
-    devServer.config.hmr &&
-    resolvedUserConfig.compilation.mode === 'production'
-  ) {
-    logger.error('HMR cannot be enabled in production mode.');
-    return;
-  }
-
-  if (!devServer.config.hmr) {
-    return;
-  }
-
-  if (devServer.watcher) {
-    return;
-  }
-
-  const fileWatcher = new FileWatcher(devServer, resolvedUserConfig, logger);
-  devServer.watcher = fileWatcher;
-  await fileWatcher.watch();
-
-  const configFilePath = await getConfigFilePath(resolvedUserConfig.root);
-  const farmWatcher = new ConfigWatcher({
-    ...resolvedUserConfig,
-    configFilePath
-  });
-  farmWatcher.watch(async (files: string[]) => {
-    checkClearScreen(resolvedUserConfig);
-
-    devServer.restart(async () => {
-      logFileChanges(files, resolvedUserConfig.root, logger);
-      farmWatcher?.close();
-
-      await devServer.close();
-      __FARM_GLOBAL__.__FARM_RESTART_DEV_SERVER__ = true;
-      // TODO: resolvedUserConfig params type check
-      await start(resolvedUserConfig as unknown as FarmCLIOptions & UserConfig);
-    });
-  });
-  return fileWatcher;
-}
->>>>>>> b414f864
-
 export function logFileChanges(files: string[], root: string, logger: Logger) {
   const changedFiles = files
     .map((file) => path.relative(root, file))
