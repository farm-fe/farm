--- conflicted
+++ resolved
@@ -43,14 +43,6 @@
     'development',
     logger
   );
-<<<<<<< HEAD
-=======
-  const normalizedConfig = await normalizeUserCompilationConfig(
-    inlineConfig,
-    config,
-    logger
-  );
->>>>>>> ca6708e9
 
   const compiler = new Compiler(normalizedConfig);
   const devServer = new DevServer(compiler, logger, config, normalizedConfig);
@@ -83,26 +75,13 @@
 ): Promise<void> {
   const logger = inlineConfig.logger ?? new DefaultLogger();
   setProcessEnv('production');
-<<<<<<< HEAD
+  
   const { normalizedConfig } = await resolveConfig(
     options,
     'serve',
     'production',
     logger
   );
-=======
-  const userConfig: UserConfig = await resolveUserConfig(
-    inlineConfig,
-    'build',
-    logger
-  );
-  const normalizedConfig = await normalizeUserCompilationConfig(
-    inlineConfig,
-    userConfig,
-    logger,
-    'production'
-  );
->>>>>>> ca6708e9
   setProcessEnv(normalizedConfig.config.mode);
 
   await createBundleHandler(normalizedConfig);
@@ -118,33 +97,17 @@
   }
 }
 
-<<<<<<< HEAD
-export async function preview(options: FarmCLIOptions): Promise<void> {
-  const logger = options.logger ?? new DefaultLogger();
-  const port = options.port ?? 1911;
-  const { config, normalizedConfig } = await resolveConfig(
-    options,
-=======
+
 export async function preview(inlineConfig: FarmCLIOptions): Promise<void> {
   const logger = inlineConfig.logger ?? new DefaultLogger();
   const port = inlineConfig.port ?? 1911;
-  const userConfig: UserConfig = await resolveUserConfig(
+  const userConfig: UserConfig = await resolveConfig(
     inlineConfig,
->>>>>>> ca6708e9
     'serve',
     'production',
     logger
   );
 
-<<<<<<< HEAD
-=======
-  const normalizedConfig = await normalizeUserCompilationConfig(
-    inlineConfig,
-    userConfig,
-    logger,
-    'production'
-  );
->>>>>>> ca6708e9
   const normalizedDevServerConfig = normalizeDevServerOptions(
     config.server,
     'production'
@@ -223,26 +186,14 @@
 ): Promise<void> {
   const logger = inlineConfig.logger ?? new DefaultLogger();
   setProcessEnv('development');
-<<<<<<< HEAD
+
   const { normalizedConfig } = await resolveConfig(
-    options,
+    inlineConfig,
     'serve',
     'development',
     logger
   );
-=======
-  const userConfig: UserConfig = await resolveUserConfig(
-    inlineConfig,
-    'build',
-    logger
-  );
-  const normalizedConfig = await normalizeUserCompilationConfig(
-    inlineConfig,
-    userConfig,
-    logger,
-    'development'
-  );
->>>>>>> ca6708e9
+
   setProcessEnv(normalizedConfig.config.mode);
 
   createBundleHandler(normalizedConfig, true);
