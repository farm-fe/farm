export * from './compiler/index.js';
export * from './config/index.js';
export * from './server/index.js';
export * from './plugin/type.js';
export * from './utils/index.js';

import path from 'node:path';
import fs from 'node:fs/promises';
import { statSync } from 'node:fs';
import fse from 'fs-extra';

import { Compiler } from './compiler/index.js';
import {
  getConfigFilePath,
  normalizePublicDir,
  resolveConfig,
  UserConfig
} from './config/index.js';
import { Logger } from './utils/logger.js';
import { Server } from './server/index.js';
import { FileWatcher } from './watcher/index.js';
import { compilerHandler } from './utils/build.js';
import { loadEnv, setProcessEnv } from './config/env.js';
import { colors } from './utils/color.js';

import type {
  FarmCLIOptions,
  ResolvedUserConfig,
  UserPreviewServerConfig
} from './config/types.js';
import { JsPlugin } from './plugin/type.js';
import { __FARM_GLOBAL__ } from './config/_global.js';
import { ConfigWatcher } from './watcher/config-watcher.js';
import { clearScreen } from './utils/share.js';
import { logError } from './server/error.js';

export async function start(
  inlineConfig: FarmCLIOptions & UserConfig
): Promise<void> {
  const logger = inlineConfig.logger ?? new Logger();
  setProcessEnv('development');

  try {
    const resolvedUserConfig = await resolveConfig(
      inlineConfig,
      logger,
      'development'
    );

    const compiler = await createCompiler(resolvedUserConfig);

    const devServer = await createDevServer(
      compiler,
      resolvedUserConfig,
      logger
    );

    createFileWatcher(devServer, resolvedUserConfig, inlineConfig, logger);
    // call configureDevServer hook after both server and watcher are ready
    resolvedUserConfig.jsPlugins.forEach((plugin: JsPlugin) =>
      plugin.configureDevServer?.(devServer)
    );

    await devServer.listen();
  } catch (error) {
<<<<<<< HEAD
    logger.error(`Failed to start the server: \n ${error.stack}`, { exit: true });
=======
    logger.error(`Failed to start the server: \n ${error}`);
>>>>>>> e7154081
  }
}

export async function build(
  inlineConfig: FarmCLIOptions & UserConfig
): Promise<void> {
  const logger = inlineConfig.logger ?? new Logger();
  setProcessEnv('production');

  const resolvedUserConfig = await resolveConfig(
    inlineConfig,
    logger,
    'production'
  );

  try {
    await createBundleHandler(resolvedUserConfig);
    // copy resources under publicDir to output.path
    await copyPublicDirectory(resolvedUserConfig, logger);
  } catch (err) {
    logger.error(`Failed to build: ${err}`, { exit: true });
  }
}

export async function preview(inlineConfig: FarmCLIOptions): Promise<void> {
  const logger = inlineConfig.logger ?? new Logger();
  const resolvedUserConfig = await resolveConfig(
    inlineConfig,
    logger,
    'production'
  );

  const { root, output } = resolvedUserConfig.compilation;
  const distDir = path.resolve(root, output.path);
  try {
    statSync(distDir);
  } catch (err) {
    if (err.code === 'ENOENT') {
      throw new Error(
        `The directory "${distDir}" does not exist. Did you build your project?`
      );
    }
  }

  // reusing port conflict check from DevServer
  const serverConfig = {
    ...resolvedUserConfig.server,
    host: inlineConfig.host ?? true,
    port:
      inlineConfig.port ??
      (Number(process.env.FARM_DEFAULT_SERVER_PORT) || 1911)
  };
  await Server.resolvePortConflict(serverConfig, logger);
  const port = serverConfig.port;
  const host = serverConfig.host;
  const previewOptions: UserPreviewServerConfig = {
    ...serverConfig,
    distDir,
    output: { path: output.path, publicPath: output.publicPath },
    port,
    host
  };
  const server = new Server({ logger });
  server.createPreviewServer(previewOptions);
}

export async function watch(
  inlineConfig: FarmCLIOptions & UserConfig
): Promise<void> {
  const logger = inlineConfig.logger ?? new Logger();
  setProcessEnv('development');

  const resolvedUserConfig = await resolveConfig(
    inlineConfig,
    logger,
    'development',
    false
  );

  const compilerFileWatcher = await createBundleHandler(
    resolvedUserConfig,
    true
  );

  async function handleFileChange(files: string[]) {
    logFileChanges(files, resolvedUserConfig.root, logger);

    try {
      farmWatcher.close();

      __FARM_GLOBAL__.__FARM_RESTART_DEV_SERVER__ = true;

      compilerFileWatcher?.close();

      await watch(inlineConfig);
    } catch (error) {
      logger.error(`Error restarting the watcher: ${error.message}`);
    }
  }

  const farmWatcher = new ConfigWatcher(resolvedUserConfig).watch(
    handleFileChange
  );
}

export async function clean(
  rootPath: string,
  recursive: boolean | undefined
): Promise<void> {
  // TODO After optimizing the reading of config, put the clean method into compiler
  const logger = new Logger();

  const nodeModulesFolders = recursive
    ? await findNodeModulesRecursively(rootPath)
    : [path.join(rootPath, 'node_modules')];

  await Promise.all(
    nodeModulesFolders.map(async (nodeModulesPath) => {
      // TODO Bug .farm cacheDir folder not right
      const farmFolderPath = path.join(nodeModulesPath, '.farm');
      try {
        const stats = await fs.stat(farmFolderPath);
        if (stats.isDirectory()) {
          await fs.rm(farmFolderPath, { recursive: true, force: true });
          // TODO optimize nodeModulePath path e.g: /Users/xxx/node_modules/.farm/cache
          logger.info(
            `Cache cleaned at ${colors.bold(colors.green(nodeModulesPath))}`
          );
        }
      } catch (error) {
        if (error.code === 'ENOENT') {
          logger.warn(
            `No cached files found in ${colors.bold(
              colors.green(nodeModulesPath)
            )}`
          );
        } else {
          logger.error(
            `Error cleaning cache in ${colors.bold(
              colors.green(nodeModulesPath)
            )}: ${error.message}`
          );
        }
      }
    })
  );
}

async function findNodeModulesRecursively(rootPath: string): Promise<string[]> {
  const result: string[] = [];

  async function traverse(currentPath: string) {
    const items = await fs.readdir(currentPath);
    for (const item of items) {
      const fullPath = path.join(currentPath, item);
      const stats = await fs.stat(fullPath);

      if (stats.isDirectory()) {
        if (item === 'node_modules') {
          result.push(fullPath);
        } else {
          await traverse(fullPath);
        }
      }
    }
  }

  await traverse(rootPath);
  return result;
}

export async function createBundleHandler(
  resolvedUserConfig: ResolvedUserConfig,
  watchMode = false
) {
  const compiler = await createCompiler(resolvedUserConfig);

  await compilerHandler(async () => {
    compiler.removeOutputPathDir();
    try {
      await compiler.compile();
    } catch (err) {
      throw new Error(logError(err) as unknown as string);
    }
    compiler.writeResourcesToDisk();
  }, resolvedUserConfig);

  if (resolvedUserConfig.compilation?.watch || watchMode) {
    const watcher = new FileWatcher(compiler, resolvedUserConfig);
    await watcher.watch();
    return watcher;
  }
}

export async function createCompiler(resolvedUserConfig: ResolvedUserConfig) {
  const {
    jsPlugins,
    rustPlugins,
    compilation: compilationConfig
  } = resolvedUserConfig;

  const compiler = new Compiler({
    config: compilationConfig,
    jsPlugins,
    rustPlugins
  });

  for (const plugin of jsPlugins) {
    await plugin.configureCompiler?.(compiler);
  }

  return compiler;
}

async function copyPublicDirectory(
  resolvedUserConfig: ResolvedUserConfig,
  logger: Logger
): Promise<void> {
  const absPublicDirPath = normalizePublicDir(
    resolvedUserConfig.root,
    resolvedUserConfig.publicDir
  );

  try {
    if (await fse.pathExists(absPublicDirPath)) {
      await fse.copy(
        absPublicDirPath,
        resolvedUserConfig.compilation.output.path
      );
      logger.info(
        `Public directory resources copied ${colors.bold(
          colors.green('successfully')
        )}.`
      );
    }
  } catch (error) {
    logger.error(`Error copying public directory: ${error.message}`);
  }
}

export async function createDevServer(
  compiler: Compiler,
  resolvedUserConfig: ResolvedUserConfig,
  logger: Logger
) {
  const server = new Server({ compiler, logger });
  await server.createDevServer(resolvedUserConfig.server);

  return server;
}

export async function createFileWatcher(
  devServer: Server,
  resolvedUserConfig: ResolvedUserConfig,
  inlineConfig: FarmCLIOptions & UserConfig,
  logger: Logger
) {
  if (
    devServer.config.hmr &&
    resolvedUserConfig.compilation.mode === 'production'
  ) {
    logger.error('HMR cannot be enabled in production mode.');
    return;
  }

  if (!devServer.config.hmr) {
    return;
  }

  const fileWatcher = new FileWatcher(devServer, resolvedUserConfig);
  devServer.watcher = fileWatcher;
  await fileWatcher.watch();

  // const farmWatcher = new ConfigWatcher(resolvedUserConfig);
  const configFilePath = await getConfigFilePath(
    inlineConfig.configPath ?? resolvedUserConfig.root
  );
  const farmWatcher = new ConfigWatcher({
    ...resolvedUserConfig,
    configFilePath
  });
  farmWatcher.watch(async (files: string[]) => {
    clearScreen();

    devServer.restart(async () => {
      logFileChanges(files, resolvedUserConfig.root, logger);
      farmWatcher?.close();

      await devServer.close();
      __FARM_GLOBAL__.__FARM_RESTART_DEV_SERVER__ = true;
      await start(inlineConfig);
    });
  });
}

export function logFileChanges(files: string[], root: string, logger: Logger) {
  const changedFiles = files
    .map((file) => path.relative(root, file))
    .join(', ');
  logger.info(
    colors.bold(colors.green(`${changedFiles} changed, server will restart.`))
  );
}

export { defineFarmConfig as defineConfig } from './config/index.js';

export { loadEnv };<|MERGE_RESOLUTION|>--- conflicted
+++ resolved
@@ -63,11 +63,7 @@
 
     await devServer.listen();
   } catch (error) {
-<<<<<<< HEAD
-    logger.error(`Failed to start the server: \n ${error.stack}`, { exit: true });
-=======
     logger.error(`Failed to start the server: \n ${error}`);
->>>>>>> e7154081
   }
 }
 
