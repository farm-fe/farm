export * from './compiler/index.js';
export * from './config/index.js';
export * from './server/index.js';
export * from './plugin/type.js';
export * from './utils/index.js';

import path from 'node:path';
import os from 'node:os';
import { existsSync, statSync } from 'node:fs';
import sirv from 'sirv';
import compression from 'koa-compress';
import Koa, { Context } from 'koa';
import fse from 'fs-extra';
import { Compiler } from './compiler/index.js';
import {
  normalizeDevServerOptions,
  normalizePublicDir,
  normalizeUserCompilationConfig,
  resolveUserConfig,
  UserConfig
} from './config/index.js';
import { DefaultLogger } from './utils/logger.js';
import { DevServer } from './server/index.js';
import { FileWatcher } from './watcher/index.js';
import { Config } from '../binding/index.js';
import { compilerHandler } from './utils/build.js';

import type { FarmCLIOptions } from './config/types.js';
import { setProcessEnv } from './config/env.js';
import { JsPlugin } from './plugin/type.js';
<<<<<<< HEAD
import { bold, cyan, green, magenta } from './utils/color.js';
=======
import { useProxy } from './server/middlewares/index.js';
>>>>>>> 429cea0c

export async function start(
  inlineConfig: FarmCLIOptions & UserConfig
): Promise<void> {
  const logger = inlineConfig.logger ?? new DefaultLogger();

  setProcessEnv('development');
  const config: UserConfig = await resolveUserConfig(
    inlineConfig,
    'serve',
    logger
  );
  const normalizedConfig = await normalizeUserCompilationConfig(config, logger);

  setProcessEnv(normalizedConfig.config.mode);

  const compiler = new Compiler(normalizedConfig);
  const devServer = new DevServer(compiler, logger, config);

  if (normalizedConfig.config.mode === 'development') {
    normalizedConfig.jsPlugins.forEach((plugin: JsPlugin) =>
      plugin.configDevServer?.(devServer)
    );
  }
  await devServer.listen();

  // Make sure the server is listening before we watch for file changes
  if (devServer.config.hmr) {
    // logger.info(
    //   "HMR enabled, watching for file changes under " +
    //     green(config.root),
    //   "\n",
    // );

    if (normalizedConfig.config.mode === 'production') {
      logger.error(
        'HMR can not be enabled in production mode. Please set the mode option to "development" in your config file.'
      );
      process.exit(1);
    }
    const fileWatcher = new FileWatcher(devServer, {
      ...normalizedConfig,
      ...config
    });
    fileWatcher.watch();
  }
}

export async function build(
  options: FarmCLIOptions & UserConfig
): Promise<void> {
  const logger = options.logger ?? new DefaultLogger();
  setProcessEnv('production');
  const userConfig: UserConfig = await resolveUserConfig(
    options,
    'build',
    logger
  );
  const normalizedConfig = await normalizeUserCompilationConfig(
    userConfig,
    logger,
    'production'
  );
  setProcessEnv(normalizedConfig.config.mode);

  await createBundleHandler(normalizedConfig);

  // copy resources under publicDir to output.path
  const absPublicDirPath = normalizePublicDir(
    normalizedConfig.config.root,
    options.publicDir
  );

  if (existsSync(absPublicDirPath)) {
    fse.copySync(absPublicDirPath, normalizedConfig.config.output.path);
  }
}

export async function preview(options: FarmCLIOptions): Promise<void> {
  const logger = options.logger ?? new DefaultLogger();
  const port = options.port ?? 1911;
  const userConfig: UserConfig = await resolveUserConfig(
    options,
    'serve',
    logger
  );

  const normalizedConfig = await normalizeUserCompilationConfig(
    userConfig,
    logger,
    'production'
  );
  const normalizedDevServerConfig = normalizeDevServerOptions(
    userConfig.server,
    'production'
  );

  const { root, output } = normalizedConfig.config;
  const distDir = path.resolve(root, output.path);
  try {
    statSync(distDir);
  } catch (err) {
    if (err.code === 'ENOENT') {
      throw new Error(
        `The directory "${distDir}" does not exist. Did you build your project?`
      );
    }
  }

  function StaticFilesHandler(ctx: Context) {
    const staticFilesServer = sirv(distDir, {
      etag: true,
      single: true
    });
    return new Promise<void>((resolve) => {
      staticFilesServer(ctx.req, ctx.res, () => {
        resolve();
      });
    });
  }
  const app = new Koa();

  // support proxy
  useProxy(normalizedDevServerConfig.proxy, app, logger);

  app.use(compression());
  app.use(async (ctx) => {
    const requestPath = ctx.request.path;

    if (requestPath.startsWith(output.publicPath)) {
      const modifiedPath = requestPath.substring(output.publicPath.length);

      if (modifiedPath.startsWith('/')) {
        ctx.request.path = modifiedPath;
      } else {
        ctx.request.path = `/${modifiedPath}`;
      }
    }
    await StaticFilesHandler(ctx);
  });

  app.listen(port, () => {
    logger.info(green(`preview server running at:\n`));
    const interfaces = os.networkInterfaces();
    Object.keys(interfaces).forEach((key) =>
      (interfaces[key] || [])
        .filter((details) => details.family === 'IPv4')
        .map((detail) => {
          return {
            type: detail.address.includes('127.0.0.1')
              ? 'Local:   '
              : 'Network: ',
            host: detail.address
          };
        })
        .forEach(({ type, host }) => {
          const url = `${'http'}://${host}:${bold(port)}${
            output.publicPath ?? ''
          }`;
          logger.info(`${magenta('>')} ${type} ${cyan(url)}`);
        })
    );
  });
}

export async function watch(
  options: FarmCLIOptions & UserConfig
): Promise<void> {
  const logger = options.logger ?? new DefaultLogger();
  setProcessEnv('development');
  const userConfig: UserConfig = await resolveUserConfig(
    options,
    'build',
    logger
  );
  const normalizedConfig = await normalizeUserCompilationConfig(
    userConfig,
    logger,
    'development'
  );
  setProcessEnv(normalizedConfig.config.mode);

  createBundleHandler(normalizedConfig, true);
}

export async function createBundleHandler(
  normalizedConfig: Config,
  watchMode = false
) {
  const compiler = new Compiler(normalizedConfig);
  await compilerHandler(async () => {
    compiler.removeOutputPathDir();
    await compiler.compile();
    compiler.writeResourcesToDisk();

    // const maxFileNameLength = Math.max(
    //   ...Object.keys(compiler.resources()).map((name) => name.length)
    // );
    // const fileSizeMap = Object.entries(compiler.resources())
    //   .filter(([name]) => !name.endsWith('.map'))
    //   .map(([resourceName, resource]) => {
    //     let c = chalk.green;
    //     const size = Buffer.byteLength(resource) / 1024;

    //     if (size > 500) {
    //       c = chalk.yellow;
    //     }

    //     const sizeStr = c(size.toFixed(0)) + chalk.cyan(' KB');

    //     return {
    //       resourceName: resourceName.padEnd(maxFileNameLength + 4, ' '),
    //       size: sizeStr
    //     };
    //   });

    // console.log(`\n${chalk.green('Output Files:')}`);
    // fileSizeMap.forEach(({ resourceName, size }) =>
    //   console.log(`\t${chalk.cyan(resourceName)}\t${size}`)
    // );
  }, normalizedConfig);

  if (normalizedConfig.config?.watch || watchMode) {
    const watcher = new FileWatcher(compiler, normalizedConfig);
    watcher.watch();
  }
}<|MERGE_RESOLUTION|>--- conflicted
+++ resolved
@@ -28,11 +28,8 @@
 import type { FarmCLIOptions } from './config/types.js';
 import { setProcessEnv } from './config/env.js';
 import { JsPlugin } from './plugin/type.js';
-<<<<<<< HEAD
 import { bold, cyan, green, magenta } from './utils/color.js';
-=======
 import { useProxy } from './server/middlewares/index.js';
->>>>>>> 429cea0c
 
 export async function start(
   inlineConfig: FarmCLIOptions & UserConfig
