export * from './compiler/index.js';
export * from './config/index.js';
export * from './server/index.js';
export * from './plugin/index.js';
export * from './utils/index.js';

import path from 'node:path';
import os from 'node:os';
import chalk from 'chalk';
import sirv from 'sirv';
import compression from 'koa-compress';
import Koa, { Context } from 'koa';
import { Compiler } from './compiler/index.js';
import {
  normalizePublicDir,
  normalizeUserCompilationConfig,
  resolveInlineConfig,
  UserConfig
} from './config/index.js';
import { DefaultLogger } from './utils/logger.js';
import { DevServer } from './server/index.js';
import { FileWatcher } from './watcher/index.js';
import type { FarmCLIOptions } from './config/types.js';
import { Config } from '../binding/index.js';
<<<<<<< HEAD
import { compilerHandler } from './compiler/index.js';
=======
import { compilerHandler } from './utils/build.js';
import { existsSync } from 'node:fs';
import fse from 'fs-extra';
>>>>>>> 67c5a1ad

export async function start(
  inlineConfig: FarmCLIOptions & UserConfig
): Promise<void> {
  const logger = inlineConfig.logger ?? new DefaultLogger();
  const config: UserConfig = await resolveInlineConfig(inlineConfig, logger);
  const normalizedConfig = await normalizeUserCompilationConfig(config);

  const compiler = new Compiler(normalizedConfig);
  const devServer = new DevServer(compiler, logger, config.server);
  await devServer.listen();
  // Make sure the server is listening before we watch for file changes
  if (devServer.config.hmr) {
    logger.info(
      'HMR enabled, watching for file changes under ' + chalk.green(config.root)
    );

    if (normalizedConfig.config.mode === 'production') {
      logger.error(
        'HMR can not be enabled in production mode. Please set the mode option to "development" in your config file.'
      );
      process.exit(1);
    }

    const fileWatcher = new FileWatcher(devServer, normalizedConfig);
    fileWatcher.watch();
  }
}

export async function build(
  options: FarmCLIOptions & UserConfig
): Promise<void> {
  const logger = options.logger ?? new DefaultLogger();
  const userConfig: UserConfig = await resolveInlineConfig(options, logger);
  const normalizedConfig = await normalizeUserCompilationConfig(
    userConfig,
    'production'
  );

  await createBundleHandler(normalizedConfig);

  // copy resources under publicDir to output.path
  const absPublicDirPath = normalizePublicDir(
    normalizedConfig.config.output.path,
    options.publicDir
  );

  if (existsSync(absPublicDirPath)) {
    fse.copySync(absPublicDirPath, normalizedConfig.config.output.path);
  }
}

export async function preview(options: FarmCLIOptions): Promise<void> {
  const logger = options.logger ?? new DefaultLogger();
  const port = options.port ?? 1911;
  const userConfig: UserConfig = await resolveInlineConfig(options, logger);

  const normalizedConfig = await normalizeUserCompilationConfig(
    userConfig,
    'production'
  );

  const { root, output } = normalizedConfig.config;
  const distDir = path.resolve(root, output.path);

  function StaticFilesHandler(ctx: Context) {
    const staticFilesServer = sirv(distDir, {
      etag: true,
      single: true
    });
    return new Promise<void>((resolve) => {
      staticFilesServer(ctx.req, ctx.res, () => {
        resolve();
      });
    });
  }
  const app = new Koa();
  app.use(compression());
  app.use(async (ctx) => {
    await StaticFilesHandler(ctx);
  });

  app.listen(port, () => {
    logger.info(chalk.green(`preview server running at:\n`));
    const interfaces = os.networkInterfaces();
    Object.keys(interfaces).forEach((key) =>
      (interfaces[key] || [])
        .filter((details) => details.family === 'IPv4')
        .map((detail) => {
          return {
            type: detail.address.includes('127.0.0.1')
              ? 'Local:   '
              : 'Network: ',
            host: detail.address
          };
        })
        .forEach(({ type, host }) => {
          const url = `${'http'}://${host}:${chalk.bold(port)}`;
          logger.info(`  > ${type} ${chalk.cyan(url)}`);
        })
    );
  });
}

export async function watch(
  options: FarmCLIOptions & UserConfig
): Promise<void> {
  const logger = options.logger ?? new DefaultLogger();
  const userConfig: UserConfig = await resolveInlineConfig(options, logger);
  const normalizedConfig = await normalizeUserCompilationConfig(
    userConfig,
    'production'
  );

  createBundleHandler(normalizedConfig, true);
}

export async function createBundleHandler(
  normalizedConfig: Config,
  watchMode = false
) {
  const compiler = new Compiler(normalizedConfig);
  await compilerHandler(async () => {
    compiler.removeOutputPathDir();
    await compiler.compile();
    compiler.writeResourcesToDisk();
  }, normalizedConfig);

  if (normalizedConfig.config?.watch || watchMode) {
    const watcher = new FileWatcher(compiler, normalizedConfig);
    watcher.watch();
  }
}<|MERGE_RESOLUTION|>--- conflicted
+++ resolved
@@ -22,13 +22,9 @@
 import { FileWatcher } from './watcher/index.js';
 import type { FarmCLIOptions } from './config/types.js';
 import { Config } from '../binding/index.js';
-<<<<<<< HEAD
-import { compilerHandler } from './compiler/index.js';
-=======
 import { compilerHandler } from './utils/build.js';
 import { existsSync } from 'node:fs';
 import fse from 'fs-extra';
->>>>>>> 67c5a1ad
 
 export async function start(
   inlineConfig: FarmCLIOptions & UserConfig
