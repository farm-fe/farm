export * from './compiler/index.js';
export * from './config/index.js';
export * from './server/index.js';
export * from './plugin/index.js';
export * from './utils/index.js';

import path from 'node:path';
import os from 'node:os';
import { existsSync } from 'node:fs';

import fse from 'fs-extra';
import chalk from 'chalk';
import sirv from 'sirv';
import compression from 'koa-compress';
import Koa, { Context } from 'koa';
import { existsSync } from 'node:fs';
import fse from 'fs-extra';

import { Compiler } from './compiler/index.js';
import {
  normalizePublicDir,
  normalizeUserCompilationConfig,
  resolveInlineConfig,
  UserConfig
} from './config/index.js';
import { DefaultLogger } from './utils/logger.js';
import { DevServer } from './server/index.js';
import { FileWatcher } from './watcher/index.js';
<<<<<<< HEAD
import { Config } from '../binding/index.js';
import { compilerHandler } from './utils/build.js';

import type { FarmCLIOptions } from './config/types.js';
=======
import { compilerHandler } from './utils/build.js';

import type { FarmCLIOptions } from './config/types.js';
import type { Config } from '../binding/index.js';
>>>>>>> 682b0e2a

export async function start(
  inlineConfig: FarmCLIOptions & UserConfig
): Promise<void> {
  const logger = inlineConfig.logger ?? new DefaultLogger();
  const config: UserConfig = await resolveInlineConfig(inlineConfig, logger);
  const normalizedConfig = await normalizeUserCompilationConfig(config);
  const compiler = new Compiler(normalizedConfig);
  const devServer = new DevServer(compiler, logger, config.server);
  await devServer.listen();
  // Make sure the server is listening before we watch for file changes
  if (devServer.config.hmr) {
    logger.info(
      'HMR enabled, watching for file changes under ' + chalk.green(config.root)
    );

    if (normalizedConfig.config.mode === 'production') {
      logger.error(
        'HMR can not be enabled in production mode. Please set the mode option to "development" in your config file.'
      );
      process.exit(1);
    }

    const fileWatcher = new FileWatcher(devServer, normalizedConfig);
    fileWatcher.watch();
  }
}

export async function build(
  options: FarmCLIOptions & UserConfig
): Promise<void> {
  const logger = options.logger ?? new DefaultLogger();
<<<<<<< HEAD
  const userConfig: UserConfig = await resolveInlineConfig(options, logger);
=======
  const userConfig: UserConfig = await resolveUserConfig(options, logger);
>>>>>>> 682b0e2a
  const normalizedConfig = await normalizeUserCompilationConfig(
    userConfig,
    'production'
  );

  await createBundleHandler(normalizedConfig);

  // copy resources under publicDir to output.path
  const absPublicDirPath = normalizePublicDir(
    normalizedConfig.config.root,
    options.publicDir
  );

  if (existsSync(absPublicDirPath)) {
    fse.copySync(absPublicDirPath, normalizedConfig.config.output.path);
  }
}

export async function preview(options: FarmCLIOptions): Promise<void> {
  const logger = options.logger ?? new DefaultLogger();
  const port = options.port ?? 1911;
  const userConfig: UserConfig = await resolveInlineConfig(options, logger);

  const normalizedConfig = await normalizeUserCompilationConfig(
    userConfig,
    'production'
  );

  const { root, output } = normalizedConfig.config;
  const distDir = path.resolve(root, output.path);

  function StaticFilesHandler(ctx: Context) {
    const staticFilesServer = sirv(distDir, {
      etag: true,
      single: true
    });
    return new Promise<void>((resolve) => {
      staticFilesServer(ctx.req, ctx.res, () => {
        resolve();
      });
    });
  }
  const app = new Koa();
  app.use(compression());
  app.use(async (ctx) => {
    await StaticFilesHandler(ctx);
  });

  app.listen(port, () => {
    logger.info(chalk.green(`preview server running at:\n`));
    const interfaces = os.networkInterfaces();
    Object.keys(interfaces).forEach((key) =>
      (interfaces[key] || [])
        .filter((details) => details.family === 'IPv4')
        .map((detail) => {
          return {
            type: detail.address.includes('127.0.0.1')
              ? 'Local:   '
              : 'Network: ',
            host: detail.address
          };
        })
        .forEach(({ type, host }) => {
          const url = `${'http'}://${host}:${chalk.bold(port)}`;
          logger.info(`  > ${type} ${chalk.cyan(url)}`);
        })
    );
  });
}

export async function watch(
  options: FarmCLIOptions & UserConfig
): Promise<void> {
  const logger = options.logger ?? new DefaultLogger();
  const userConfig: UserConfig = await resolveInlineConfig(options, logger);
  const normalizedConfig = await normalizeUserCompilationConfig(
    userConfig,
    'production'
  );

  createBundleHandler(normalizedConfig, true);
}

export async function createBundleHandler(
  normalizedConfig: Config,
  watchMode = false
) {
  const compiler = new Compiler(normalizedConfig);
  await compilerHandler(async () => {
    compiler.removeOutputPathDir();
    await compiler.compile();
    compiler.writeResourcesToDisk();
  }, normalizedConfig);

  if (normalizedConfig.config?.watch || watchMode) {
    const watcher = new FileWatcher(compiler, normalizedConfig);
    watcher.watch();
  }
}<|MERGE_RESOLUTION|>--- conflicted
+++ resolved
@@ -26,17 +26,10 @@
 import { DefaultLogger } from './utils/logger.js';
 import { DevServer } from './server/index.js';
 import { FileWatcher } from './watcher/index.js';
-<<<<<<< HEAD
 import { Config } from '../binding/index.js';
 import { compilerHandler } from './utils/build.js';
 
 import type { FarmCLIOptions } from './config/types.js';
-=======
-import { compilerHandler } from './utils/build.js';
-
-import type { FarmCLIOptions } from './config/types.js';
-import type { Config } from '../binding/index.js';
->>>>>>> 682b0e2a
 
 export async function start(
   inlineConfig: FarmCLIOptions & UserConfig
@@ -69,11 +62,7 @@
   options: FarmCLIOptions & UserConfig
 ): Promise<void> {
   const logger = options.logger ?? new DefaultLogger();
-<<<<<<< HEAD
-  const userConfig: UserConfig = await resolveInlineConfig(options, logger);
-=======
   const userConfig: UserConfig = await resolveUserConfig(options, logger);
->>>>>>> 682b0e2a
   const normalizedConfig = await normalizeUserCompilationConfig(
     userConfig,
     'production'
