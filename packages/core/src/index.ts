export * from './compiler/index.js';
export * from './config/index.js';
export * from './server/index.js';
export * from './plugin/index.js';
export * from './utils/index.js';

import path from 'node:path';
import os from 'node:os';
import chalk from 'chalk';
import sirv from 'sirv';
import compression from 'koa-compress';
import Koa, { Context } from 'koa';
import { existsSync } from 'node:fs';
import fse from 'fs-extra';

import { Compiler } from './compiler/index.js';
import {
  normalizePublicDir,
  normalizeUserCompilationConfig,
  resolveInlineConfig,
  UserConfig
} from './config/index.js';
import { DefaultLogger } from './utils/logger.js';
import { DevServer } from './server/index.js';
import { FileWatcher } from './watcher/index.js';
import { compilerHandler } from './utils/build.js';

import type { FarmCLIOptions } from './config/types.js';
import type { Config } from '../binding/index.js';

export async function start(
  inlineConfig: FarmCLIOptions & UserConfig
): Promise<void> {
  const logger = inlineConfig.logger ?? new DefaultLogger();
  const config: UserConfig = await resolveInlineConfig(inlineConfig, logger);
  const normalizedConfig = await normalizeUserCompilationConfig(config);
  console.log(config.server);

  const compiler = new Compiler(normalizedConfig);
  const devServer = new DevServer(compiler, logger, config.server);
  await devServer.listen();
  // Make sure the server is listening before we watch for file changes
  if (devServer.config.hmr) {
    logger.info(
      'HMR enabled, watching for file changes under ' + chalk.green(config.root)
    );

    if (normalizedConfig.config.mode === 'production') {
      logger.error(
        'HMR can not be enabled in production mode. Please set the mode option to "development" in your config file.'
      );
      process.exit(1);
    }

    const fileWatcher = new FileWatcher(devServer, normalizedConfig);
    fileWatcher.watch();
  }
}

export async function build(
  options: FarmCLIOptions & UserConfig
): Promise<void> {
  const logger = options.logger ?? new DefaultLogger();
<<<<<<< HEAD
  const userConfig: UserConfig = await resolveInlineConfig(options, logger);
=======
  const userConfig: UserConfig = await resolveUserConfig(options, logger);
>>>>>>> 682b0e2a
  const normalizedConfig = await normalizeUserCompilationConfig(
    userConfig,
    'production'
  );

  await createBundleHandler(normalizedConfig);

  // copy resources under publicDir to output.path
  const absPublicDirPath = normalizePublicDir(
    normalizedConfig.config.root,
    options.publicDir
  );

  if (existsSync(absPublicDirPath)) {
    fse.copySync(absPublicDirPath, normalizedConfig.config.output.path);
  }
}

export async function preview(options: FarmCLIOptions): Promise<void> {
  const logger = options.logger ?? new DefaultLogger();
  const port = options.port ?? 1911;
  const userConfig: UserConfig = await resolveInlineConfig(options, logger);

  const normalizedConfig = await normalizeUserCompilationConfig(
    userConfig,
    'production'
  );

  const { root, output } = normalizedConfig.config;
  const distDir = path.resolve(root, output.path);

  function StaticFilesHandler(ctx: Context) {
    const staticFilesServer = sirv(distDir, {
      etag: true,
      single: true
    });
    return new Promise<void>((resolve) => {
      staticFilesServer(ctx.req, ctx.res, () => {
        resolve();
      });
    });
  }
  const app = new Koa();
  app.use(compression());
  app.use(async (ctx) => {
    await StaticFilesHandler(ctx);
  });

  app.listen(port, () => {
    logger.info(chalk.green(`preview server running at:\n`));
    const interfaces = os.networkInterfaces();
    Object.keys(interfaces).forEach((key) =>
      (interfaces[key] || [])
        .filter((details) => details.family === 'IPv4')
        .map((detail) => {
          return {
            type: detail.address.includes('127.0.0.1')
              ? 'Local:   '
              : 'Network: ',
            host: detail.address
          };
        })
        .forEach(({ type, host }) => {
          const url = `${'http'}://${host}:${chalk.bold(port)}`;
          logger.info(`  > ${type} ${chalk.cyan(url)}`);
        })
    );
  });
}

export async function watch(
  options: FarmCLIOptions & UserConfig
): Promise<void> {
  const logger = options.logger ?? new DefaultLogger();
  const userConfig: UserConfig = await resolveInlineConfig(options, logger);
  const normalizedConfig = await normalizeUserCompilationConfig(
    userConfig,
    'production'
  );

  createBundleHandler(normalizedConfig, true);
}

export async function createBundleHandler(
  normalizedConfig: Config,
  watchMode = false
) {
  const compiler = new Compiler(normalizedConfig);
  await compilerHandler(async () => {
    compiler.removeOutputPathDir();
    await compiler.compile();
    compiler.writeResourcesToDisk();
  }, normalizedConfig);

  if (normalizedConfig.config?.watch || watchMode) {
    const watcher = new FileWatcher(compiler, normalizedConfig);
    watcher.watch();
  }
}<|MERGE_RESOLUTION|>--- conflicted
+++ resolved
@@ -61,11 +61,7 @@
   options: FarmCLIOptions & UserConfig
 ): Promise<void> {
   const logger = options.logger ?? new DefaultLogger();
-<<<<<<< HEAD
   const userConfig: UserConfig = await resolveInlineConfig(options, logger);
-=======
-  const userConfig: UserConfig = await resolveUserConfig(options, logger);
->>>>>>> 682b0e2a
   const normalizedConfig = await normalizeUserCompilationConfig(
     userConfig,
     'production'
