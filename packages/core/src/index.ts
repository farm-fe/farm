--- conflicted
+++ resolved
@@ -47,13 +47,8 @@
       process.exit(1);
     }
 
-<<<<<<< HEAD
-    const fileWatcher = new FileWatcher(config.root, devServer.config.hmr);
-    fileWatcher.watch(devServer, {});
-=======
     const fileWatcher = new FileWatcher(devServer, normalizedConfig);
     fileWatcher.watch();
->>>>>>> 377bbcfe
   }
 }
 
@@ -61,12 +56,7 @@
   options: FarmCLIOptions & UserConfig
 ): Promise<void> {
   const logger = options.logger ?? new DefaultLogger();
-<<<<<<< HEAD
   const userConfig: UserConfig = await resolveInlineConfig(options, logger);
-=======
-
-  const userConfig: UserConfig = await resolveUserConfig(options, logger);
->>>>>>> 377bbcfe
   const normalizedConfig = await normalizeUserCompilationConfig(
     userConfig,
     'production'
