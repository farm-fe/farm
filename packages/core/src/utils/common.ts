import readline from 'node:readline';
import fs from 'node:fs';
import path from 'node:path';

export function clearScreen() {
  const repeatCount = process.stdout.rows - 2;
  const blank = repeatCount > 0 ? '\n'.repeat(repeatCount) : '';
  console.log(blank);
  readline.cursorTo(process.stdout, 0, 0);
  readline.clearScreenDown(process.stdout);
}

export function normalizePath(id: string): string {
  return path.posix.normalize(id);
}

<<<<<<< HEAD
export function arraify<T>(target: T | T[]): T[] {
  return Array.isArray(target) ? target : [target];
}

export function tryStatSync(file: string): fs.Stats | undefined {
  try {
    return fs.statSync(file, { throwIfNoEntry: false });
  } catch {
    // Ignore errors
  }
=======
export function isEmptyObject<T extends object>(obj: T): boolean {
  return Reflect.ownKeys(obj).length === 0;
}

// Taken from https://github.com/sindresorhus/slash/blob/main/index.js (MIT)
export function slash(path: string) {
  const isExtendedLengthPath = /^\\\\\?\\/.test(path);
  // eslint-disable-next-line no-control-regex
  const hasNonAscii = /[^\u0000-\u0080]+/.test(path);

  if (isExtendedLengthPath || hasNonAscii) {
    return path;
  }

  return path.replace(/\\/g, '/');
>>>>>>> 377bbcfe
}<|MERGE_RESOLUTION|>--- conflicted
+++ resolved
@@ -14,7 +14,6 @@
   return path.posix.normalize(id);
 }
 
-<<<<<<< HEAD
 export function arraify<T>(target: T | T[]): T[] {
   return Array.isArray(target) ? target : [target];
 }
@@ -25,9 +24,6 @@
   } catch {
     // Ignore errors
   }
-=======
-export function isEmptyObject<T extends object>(obj: T): boolean {
-  return Reflect.ownKeys(obj).length === 0;
 }
 
 // Taken from https://github.com/sindresorhus/slash/blob/main/index.js (MIT)
@@ -41,5 +37,4 @@
   }
 
   return path.replace(/\\/g, '/');
->>>>>>> 377bbcfe
 }