--- conflicted
+++ resolved
@@ -37,27 +37,21 @@
   '0000:0000:0000:0000:0000:0000:0000:0000'
 ]);
 
-export function resolveServerUrls(
+export async function resolveServerUrls(
   server: Server,
-<<<<<<< HEAD
   config: ResolvedUserConfig,
   type: 'dev' | 'preview' = 'dev'
 ): Promise<ResolvedServerUrls> {
-=======
-  options: UserServerConfig,
-  publicPath?: string
-): ResolvedServerUrls {
->>>>>>> 1430b9ad
   const address = server.address();
   const isAddressInfo = (x: any): x is AddressInfo => x?.address;
 
   if (!isAddressInfo(address)) {
     return { local: [], network: [] };
   }
+
   const serverOptions = type == 'dev' ? config.server : config.server.preview;
   const local: string[] = [];
   const network: string[] = [];
-<<<<<<< HEAD
   const hostname = await resolveHostname(serverOptions.host);
   const protocol = serverOptions.https ? 'https' : 'http';
   const port = address.port;
@@ -87,49 +81,12 @@
         network.push(url);
       }
     });
-=======
-  const hostname = resolveHostname(options.host);
-  const protocol = options.https ? 'https' : 'http';
-  const { port } = getAddressHostnamePort(address);
-  const base = publicPath || '';
-
-  if (hostname.host !== undefined && !wildcardHosts.has(hostname.host)) {
-    const url = createServerUrl(protocol, hostname.name, port, base);
-    if (loopbackHosts.has(hostname.host)) {
-      local.push(url);
-    } else {
-      network.push(url);
-    }
-  } else {
-    const networkInterfaces = Object.values(os.networkInterfaces()).flatMap(
-      (nInterface) => nInterface || []
-    );
-    networkInterfaces
-      .filter(
-        (detail) =>
-          detail &&
-          detail.address &&
-          (detail.family === 'IPv4' ||
-            // @ts-expect-error Node 18.0 - 18.3 returns number
-            detail.family === 4)
-      )
-      .forEach((detail) => {
-        let host = detail.address.replace('127.0.0.1', hostname.name);
-        host = host.includes(':') ? `[${host}]` : host;
-        const url = createServerUrl(protocol, host, port, base);
-        detail.address.includes('127.0.0.1')
-          ? local.push(url)
-          : network.push(url);
-      });
-  }
-
->>>>>>> 1430b9ad
   return { local, network };
 }
 
-export function resolveHostname(
+export async function resolveHostname(
   optionsHost: string | boolean | undefined
-): Hostname {
+): Promise<Hostname> {
   let host: string | undefined;
   if (optionsHost === undefined || optionsHost === false) {
     // Use a secure default
