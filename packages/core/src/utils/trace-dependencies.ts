--- conflicted
+++ resolved
@@ -1,10 +1,8 @@
 import { Compiler } from '../compiler/index.js';
-<<<<<<< HEAD
-import { Config } from '../types/binding.js';
+import { convertErrorMessage } from './error.js';
 import { Logger } from './logger.js';
-=======
-import { convertErrorMessage } from './error.js';
->>>>>>> 91f897b2
+
+import type { Config } from '../types/binding.js';
 
 function createTraceDepCompiler(entry: string, logger: Logger) {
   const config = getDefaultTraceDepCompilerConfig(entry);
