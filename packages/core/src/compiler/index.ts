import { existsSync, mkdirSync, rmSync, writeFileSync } from 'node:fs';
import path from 'node:path';

<<<<<<< HEAD
=======
import { Logger, DefaultLogger } from '../utils/logger.js';

>>>>>>> 6f120d5a
import { Compiler as BindingCompiler } from '../../binding/index.js';

import type { Config, JsUpdateResult } from '../../binding/index.js';

export const VIRTUAL_FARM_DYNAMIC_IMPORT_PREFIX =
  'virtual:FARMFE_DYNAMIC_IMPORT:';

/**
 * Cause the update process is async, we need to keep the update queue to make sure the update process is executed in order.
 * So the latter update process will not override the previous one if they are updating at the same time.
 */
export interface UpdateQueueItem {
  paths: string[];
  resolve: (res: JsUpdateResult) => void;
}

export class Compiler {
  private _bindingCompiler: BindingCompiler;
  private _updateQueue: UpdateQueueItem[] = [];
  private _onUpdateFinishQueue: (() => void)[] = [];

  public compiling = false;

  private logger: Logger;

  constructor(public config: Config) {
    this.logger = new DefaultLogger();
    this._bindingCompiler = new BindingCompiler(this.config);
  }

  async compile() {
    if (this.compiling) {
      this.logger.error('Already compiling');
    }
    this.compiling = true;
    if (process.env.FARM_PROFILE) {
      this._bindingCompiler.compileSync();
    } else {
      await this._bindingCompiler.compile();
    }
    this.compiling = false;
  }

  compileSync() {
    if (this.compiling) {
      this.logger.error('Already compiling');
    }
    this.compiling = true;
    this._bindingCompiler.compileSync();
    this.compiling = false;
  }

  async update(
    paths: string[],
    sync = false,
    ignoreCompilingCheck = false
  ): Promise<JsUpdateResult> {
    let resolve: (res: JsUpdateResult) => void;

    const promise = new Promise<JsUpdateResult>((r) => {
      resolve = r;
    });

    // if there is already a update process, we need to wait for it to finish
    if (this.compiling && !ignoreCompilingCheck) {
      this._updateQueue.push({ paths, resolve });
      return promise;
    }

    this.compiling = true;
    try {
      const res = await this._bindingCompiler.update(
        paths,
        async () => {
          const next = this._updateQueue.shift();

          if (next) {
            await this.update(next.paths, true, true).then(next.resolve);
          } else {
            this.compiling = false;
            this._onUpdateFinishQueue.forEach((cb) => cb());
            // clear update finish queue
            this._onUpdateFinishQueue = [];
          }
        },
        sync
      );

      return res as JsUpdateResult;
    } catch (e) {
      this.compiling = false;
      throw e;
    }
  }

  hasModule(resolvedPath: string): boolean {
    return this._bindingCompiler.hasModule(resolvedPath);
  }

  resources(): Record<string, Buffer> {
    return this._bindingCompiler.resources();
  }

  resource(path: string): Buffer {
    return this._bindingCompiler.resource(path);
  }

  writeResourcesToDisk(): void {
    const resources = this.resources();
    const configOutputPath = this.config.config.output.path;
    const outputPath = path.isAbsolute(configOutputPath)
      ? configOutputPath
      : path.join(this.config.config.root, configOutputPath);

    for (const [name, resource] of Object.entries(resources)) {
      const filePath = path.join(outputPath, name);

      if (!existsSync(path.dirname(filePath))) {
        mkdirSync(path.dirname(filePath), { recursive: true });
      }

      writeFileSync(filePath, resource);
    }
  }

  removeOutputPathDir() {
    const outputPath = this.outputPath();
    if (existsSync(outputPath)) {
      rmSync(outputPath, { recursive: true });
    }
  }

  resolvedModulePaths(root: string): string[] {
    return this._bindingCompiler
      .relativeModulePaths()
      .map((p) => this.transformModulePath(root, p));
  }

  transformModulePath(root: string, p: string): string {
    if (p.startsWith(VIRTUAL_FARM_DYNAMIC_IMPORT_PREFIX)) {
      return p.slice(VIRTUAL_FARM_DYNAMIC_IMPORT_PREFIX.length);
    }

    return path.join(root, p);
  }

  onUpdateFinish(cb: () => void) {
    this._onUpdateFinishQueue.push(cb);
  }

  outputPath() {
    const { output, root } = this.config.config;
    const configOutputPath = output.path;
    const outputPath = path.isAbsolute(configOutputPath)
      ? configOutputPath
      : path.join(root, configOutputPath);
    return outputPath;
  }
}<|MERGE_RESOLUTION|>--- conflicted
+++ resolved
@@ -1,11 +1,8 @@
 import { existsSync, mkdirSync, rmSync, writeFileSync } from 'node:fs';
 import path from 'node:path';
 
-<<<<<<< HEAD
-=======
 import { Logger, DefaultLogger } from '../utils/logger.js';
 
->>>>>>> 6f120d5a
 import { Compiler as BindingCompiler } from '../../binding/index.js';
 
 import type { Config, JsUpdateResult } from '../../binding/index.js';
