import chokidar, { FSWatcher } from 'chokidar';
import { Compiler } from '../compiler/index.js';
import { DevServer } from '../server/index.js';
import { DefaultLogger } from '../utils/logger.js';

import { Config } from '../../binding/index.js';
import { isObject } from '../utils/common.js';

import type { WatchOptions as ChokidarFileWatcherOptions } from 'chokidar';
import { compilerHandler } from '../utils/build.js';

interface ImplFileWatcher {
  watch(): Promise<void>;
}

export class FileWatcher implements ImplFileWatcher {
  private _root: string;
  private _watcher: FSWatcher;
  private _logger: DefaultLogger;

  constructor(
    public serverOrCompiler: DevServer | Compiler,
    public options?: Config
  ) {
    this._root = options.config.root;
    this._logger = new DefaultLogger();
  }

<<<<<<< HEAD
  async watch(serverOrCompiler: DevServer | Compiler, config: Config) {
    const compiler =
      serverOrCompiler instanceof DevServer
        ? serverOrCompiler.getCompiler()
        : serverOrCompiler;

    // this._watcher = chokidar.watch(
    //   serverOrCompiler instanceof DevServer
    //     ? compiler.resolvedModulePaths(this._root)
    //     : [this._root],
    //   {
    //     ignored: this._options.ignores
    //   }
    // );
    this._watcher = chokidar.watch([this._root], {
      ignored: this._options.ignores
    });
    if (serverOrCompiler instanceof DevServer) {
      serverOrCompiler.hmrEngine?.onUpdateFinish((updateResult) => {
=======
  async watch() {
    // Determine how to compile the project
    const compiler = this.getCompilerFromServerOrCompiler(
      this.serverOrCompiler
    );

    if (this.serverOrCompiler instanceof DevServer) {
      this._watcher = chokidar.watch(compiler.resolvedModulePaths(this._root));
      this.serverOrCompiler.hmrEngine?.onUpdateFinish((updateResult) => {
>>>>>>> 377bbcfe
        const added = updateResult.added.map((addedModule) => {
          const resolvedPath = compiler.transformModulePath(
            this._root,
            addedModule
          );
          return resolvedPath;
        });
        this._watcher.add(added);

        const removed = updateResult.removed.map((removedModule) => {
          const resolvedPath = compiler.transformModulePath(
            this._root,
            removedModule
          );
          return resolvedPath;
        });

        this._watcher.unwatch(removed);
      });
    }

    if (this.serverOrCompiler instanceof Compiler) {
      const watcherOptions = this.resolvedWatcherOptions();
      this._watcher = chokidar.watch(
        compiler.resolvedModulePaths(this._root),
        watcherOptions as ChokidarFileWatcherOptions
      );
    }

    this._watcher.on('change', async (path: string) => {
      try {
        if (this.serverOrCompiler instanceof DevServer) {
          await this.serverOrCompiler.hmrEngine.hmrUpdate(path);
        }

        if (this.serverOrCompiler instanceof Compiler) {
          compilerHandler(async () => {
            await compiler.update([path], true);
            compiler.writeResourcesToDisk();
          }, this.options);
        }
      } catch (error) {
        this._logger.error(error);
      }
    });
  }

  private getCompilerFromServerOrCompiler(
    serverOrCompiler: DevServer | Compiler
  ): Compiler {
    return serverOrCompiler instanceof DevServer
      ? serverOrCompiler.getCompiler()
      : serverOrCompiler;
  }

  private resolvedWatcherOptions() {
    const { watch: watcherOptions, output } = this.options.config;
    const userWatcherOptions = isObject(watcherOptions) ? watcherOptions : {};
    const { ignored = [] } = userWatcherOptions as ChokidarFileWatcherOptions;
    const resolveWatcherOptions = {
      ignoreInitial: true,
      ignorePermissionErrors: true,
      ...watcherOptions,
      ignored: [
        '**/{.git,node_modules}/**',
        output?.path,
        ...(Array.isArray(ignored) ? ignored : [ignored])
      ]
    };
    // TODO other logger info
    this._logger.info(`Watching for changes`);
    this._logger.info(
      `Ignoring changes in ${resolveWatcherOptions.ignored
        .map((v: string | RegExp) => '"' + v + '"')
        .join(' | ')}`
    );
    return resolveWatcherOptions;
  }
<<<<<<< HEAD
  const endTime = performance.now();
  const elapsedTime = Math.floor(endTime - startTime);
  logger.info(
    `⚡️ Build completed in ${chalk.green(
      `${elapsedTime}ms`
    )}! Resources emitted to ${chalk.green(config.config.output.path)}.`
  );
}

export async function restartServer(server: DevServer) {
  await server.close();
=======
>>>>>>> 377bbcfe
}<|MERGE_RESOLUTION|>--- conflicted
+++ resolved
@@ -26,27 +26,6 @@
     this._logger = new DefaultLogger();
   }
 
-<<<<<<< HEAD
-  async watch(serverOrCompiler: DevServer | Compiler, config: Config) {
-    const compiler =
-      serverOrCompiler instanceof DevServer
-        ? serverOrCompiler.getCompiler()
-        : serverOrCompiler;
-
-    // this._watcher = chokidar.watch(
-    //   serverOrCompiler instanceof DevServer
-    //     ? compiler.resolvedModulePaths(this._root)
-    //     : [this._root],
-    //   {
-    //     ignored: this._options.ignores
-    //   }
-    // );
-    this._watcher = chokidar.watch([this._root], {
-      ignored: this._options.ignores
-    });
-    if (serverOrCompiler instanceof DevServer) {
-      serverOrCompiler.hmrEngine?.onUpdateFinish((updateResult) => {
-=======
   async watch() {
     // Determine how to compile the project
     const compiler = this.getCompilerFromServerOrCompiler(
@@ -56,7 +35,6 @@
     if (this.serverOrCompiler instanceof DevServer) {
       this._watcher = chokidar.watch(compiler.resolvedModulePaths(this._root));
       this.serverOrCompiler.hmrEngine?.onUpdateFinish((updateResult) => {
->>>>>>> 377bbcfe
         const added = updateResult.added.map((addedModule) => {
           const resolvedPath = compiler.transformModulePath(
             this._root,
@@ -135,18 +113,8 @@
     );
     return resolveWatcherOptions;
   }
-<<<<<<< HEAD
-  const endTime = performance.now();
-  const elapsedTime = Math.floor(endTime - startTime);
-  logger.info(
-    `⚡️ Build completed in ${chalk.green(
-      `${elapsedTime}ms`
-    )}! Resources emitted to ${chalk.green(config.config.output.path)}.`
-  );
 }
 
 export async function restartServer(server: DevServer) {
   await server.close();
-=======
->>>>>>> 377bbcfe
 }