--- conflicted
+++ resolved
@@ -160,19 +160,16 @@
    * clean output.path automatically or not
    */
   clean?: boolean;
-<<<<<<< HEAD
   /**
    * Whether to show print file size of final output files.
    */
   showFileSize?: boolean;
-=======
 
   /**
    * output ascii only
    * @default false
    */
   asciiOnly?: boolean;
->>>>>>> 1430b9ad
 }
 
 export interface ResolveConfig {
