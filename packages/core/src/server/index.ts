export * from './preview.js';

import fs, { PathLike } from 'node:fs';
import connect from 'connect';
import corsMiddleware from 'cors';

import { Compiler } from '../compiler/index.js';
import { bold, colors, getShortName, green, resolveConfig } from '../index.js';
import Watcher from '../watcher/index.js';
import { HmrEngine } from './hmr-engine.js';
import { httpServer } from './http.js';
import { openBrowser } from './open.js';
import { WsServer } from './ws.js';

import { __FARM_GLOBAL__ } from '../config/_global.js';
import {
  getPluginHooks,
  getSortedPluginHooksBindThis
} from '../plugin/index.js';
import { isCacheDirExists } from '../utils/cacheDir.js';
import { createDebugger } from '../utils/debug.js';
import {
  resolveServerUrls,
  setupSIGTERMListener,
  teardownSIGTERMListener
} from '../utils/http.js';
import { Logger, bootstrap, printServerUrls } from '../utils/logger.js';
import { initPublicFiles } from '../utils/publicDir.js';
import { arrayEqual, isObject, normalizePath } from '../utils/share.js';

import {
  hmrPingMiddleware,
  htmlFallbackMiddleware,
  lazyCompilationMiddleware,
  notFoundMiddleware,
  outputFilesMiddleware,
  proxyMiddleware,
  publicMiddleware,
  publicPathMiddleware,
  resourceDiskMiddleware,
  resourceMiddleware,
  staticMiddleware
} from './middlewares/index.js';

import type * as http from 'node:http';
import type {
  Server as HttpBaseServer,
  ServerOptions as HttpsServerOptions
} from 'node:http';
import type { Http2SecureServer } from 'node:http2';
import type * as net from 'node:net';

import { createCompiler } from '../compiler/index.js';
import type {
  FarmCliOptions,
  HmrOptions,
  NormalizedServerConfig,
  ResolvedUserConfig,
  UserConfig
} from '../config/types.js';
import type {
  JsUpdateResult,
  PersistentCacheConfig
} from '../types/binding.js';
import { convertErrorMessage } from '../utils/error.js';
import type { CommonServerOptions, ResolvedServerUrls } from './http.js';

export type HttpServer = HttpBaseServer | Http2SecureServer;

type CompilerType = Compiler | undefined;

export interface ServerOptions extends CommonServerOptions {
  /**
   * Configure HMR-specific options (port, host, path & protocol)
   */
  hmr?: HmrOptions | boolean;
  /**
   * Do not start the websocket connection.
   */
  ws?: false;
  /**
   * Create dev server to be used as a middleware in an existing server
   * @default false
   */
  middlewareMode?:
    | boolean
    | {
        /**
         * Parent server instance to attach to
         *
         * This is needed to proxy WebSocket connections to the parent server.
         */
        server: http.Server;
      };
  appType?: 'spa' | 'mpa' | 'custom';
  /**
   * Origin for the generated asset URLs.
   */
  origin?: string;
}

type ServerConfig = CommonServerOptions & NormalizedServerConfig;

export const debugServer = createDebugger('farm:server');

export function noop() {
  // noop
}

/**
 * Represents a Farm development server.
 * @class
 */
export class Server extends httpServer {
  ws: WsServer;
  serverOptions: ServerConfig;
  httpsOptions: HttpsServerOptions;
  publicDir: string | undefined;
  publicPath?: string;
  publicFiles?: Set<string>;
  httpServer: HttpServer;
  watcher: Watcher;
  hmrEngine?: HmrEngine;
  middlewares: connect.Server;
  compiler: CompilerType;
  root: string;
  config: ResolvedUserConfig;
  closeHttpServerFn: () => Promise<void>;
  terminateServerFn: (_: unknown, exitCode?: number) => Promise<void>;
  postConfigureServerHooks: ((() => void) | void)[] = [];
  logger: Logger;

  /**
   * Creates an instance of Server.
   * @param {FarmCliOptions & UserConfig} inlineConfig - The inline configuration options.
   */
  constructor(readonly inlineConfig: FarmCliOptions & UserConfig) {
    super();
    this.logger = new Logger();
  }

  /**
   * Creates and initializes the server.
   *
   * This method performs the following operations:
   * Resolves HTTPS configuration
   * Handles public files
   * Creates middleware
   * Creates HTTP server (if not in middleware mode)
   * Initializes HMR engine
   * Creates WebSocket server
   * Sets up Vite invalidation handler
   * Initializes middlewares
   *
   * @returns {Promise<void>} A promise that resolves when the server creation process is complete
   * @throws {Error} If an error occurs during the server creation process
   */
  async createServer(): Promise<void> {
    try {
      this.config = await resolveConfig(
        this.inlineConfig,
        'dev',
        'development'
      );

      this.logger = this.config.logger;

      this.#resolveOptions();

      this.compiler = createCompiler(this.config);

      for (const hook of getPluginHooks(
        this.config.jsPlugins,
        'configureCompiler'
      )) {
        await hook?.(this.compiler);
      }

      const [httpsOptions, publicFiles] = await Promise.all([
        this.resolveHttpsConfig(this.serverOptions.https),
        this.#handlePublicFiles()
      ]);
      this.httpsOptions = httpsOptions;
      this.publicFiles = publicFiles;
      this.middlewares = connect() as connect.Server;
      this.httpServer = this.serverOptions.middlewareMode
        ? null
        : await this.resolveHttpServer(
            this.serverOptions as CommonServerOptions,
            this.middlewares,
            this.httpsOptions
          );

      // close server function prepare promise
      this.closeHttpServerFn = this.closeServer();

      // init hmr engine When actually updating, we need to get the clients of ws for broadcast, 、
      // so we can instantiate hmrEngine by default at the beginning.
      this.createHmrEngine();

      // init websocket server
      this.createWebSocketServer();

      // invalidate vite handler
      this.#invalidateVite();

      // init watcher
      await this.#createWatcher();

      await this.handleConfigureServer();

      // init middlewares
      this.#initializeMiddlewares();

      this.terminateServerFn = async (_: unknown, exitCode?: number) => {
        try {
          await this.close();
        } finally {
          process.exitCode ??= exitCode ? 128 + exitCode : undefined;
          process.exit();
        }
      };

      if (!this.serverOptions.middlewareMode) {
        setupSIGTERMListener(this.terminateServerFn);
      }

      if (!this.serverOptions.middlewareMode && this.httpServer) {
        this.httpServer.once('listening', () => {
          // update actual port since this may be different from initial value
          this.serverOptions.port = (
            this.httpServer.address() as net.AddressInfo
          ).port;
        });
      }
    } catch (error) {
      // this.logger.error(
      //   `Failed to create farm server: ${error}`
      // );
      throw error;
    }
  }

  /**
   * create watcher
   */
  async #createWatcher() {
    this.watcher = new Watcher(this.config);

    await this.watcher.createWatcher();

    this.watcher.on('add', async (file: string) => {
      // TODO pluginContainer hooks
    });

    this.watcher.on('unlink', async (file: string) => {
      // Fix #2035, skip if the file is irrelevant
      if (!this.compiler.hasModule(file)) return;

      const parentFiles = this.compiler.getParentFiles(file);
      const normalizeParentFiles = parentFiles.map((file) =>
        normalizePath(file)
      );
      this.hmrEngine.hmrUpdate(normalizeParentFiles, true);
    });

    this.watcher.on('change', async (file: string) => {
      file = normalizePath(file);
      const shortFile = getShortName(file, this.config.root);
      const isConfigFile = this.config.configFilePath === file;
      const isConfigDependencyFile = this.config.configFileDependencies.some(
        (name) => file === name
      );
      const isEnvFile = this.config.envFiles.some((name) => file === name);
      if (isConfigFile || isConfigDependencyFile || isEnvFile) {
        __FARM_GLOBAL__.__FARM_RESTART_DEV_SERVER__ = true;
        this.logger.info(
          `${bold(green(shortFile))} changed, Server is being restarted`,
          true
        );
        debugServer?.(`[config change] ${colors.dim(file)}`);
        try {
          await this.restartServer();
        } catch (e) {
          this.config.logger.error(`restart server error ${e}`);
        }
      }
      try {
        this.hmrEngine.hmrUpdate(file);
      } catch (error) {
        this.config.logger.error(`Farm Hmr Update Error: ${error}`);
      }
    });
    const handleUpdateFinish = (updateResult: JsUpdateResult) => {
      const added = [
        ...updateResult.added,
        ...updateResult.extraWatchResult.add
      ].map((addedModule) => {
        const resolvedPath = this.compiler.transformModulePath(
          this.root,
          addedModule
        );
        return resolvedPath;
      });
      const filteredAdded = added.filter((file) =>
        this.watcher.filterWatchFile(file, this.root)
      );

      if (filteredAdded.length > 0) {
        this.watcher.add(filteredAdded);
      }
    };

    this.hmrEngine?.onUpdateFinish(handleUpdateFinish);
  }

  /**
   * Restarts the server.
   * @returns {Promise<void>}
   */
  async restartServer(): Promise<void> {
    if (this.serverOptions.middlewareMode) {
      await this.restart();
      return;
    }
    const { port: prevPort, host: prevHost } = this.serverOptions;
    const prevUrls = this.resolvedUrls;

    const newServer = await this.restart();
    const {
      serverOptions: { port, host },
      resolvedUrls
    } = newServer;

    if (
      port !== prevPort ||
      host !== prevHost ||
      this.hasUrlsChanged(prevUrls, resolvedUrls)
    ) {
      __FARM_GLOBAL__.__FARM_SHOW_DEV_SERVER_URL__ = true;
    } else {
      __FARM_GLOBAL__.__FARM_SHOW_DEV_SERVER_URL__ = false;
    }

    newServer.printUrls();
  }

  /**
   * Checks if the server URLs have changed.
   * @param {ResolvedServerUrls} oldUrls - The old server URLs.
   * @param {ResolvedServerUrls} newUrls - The new server URLs.
   * @returns {boolean} True if the URLs have changed, false otherwise.
   */
  hasUrlsChanged(oldUrls: ResolvedServerUrls, newUrls: ResolvedServerUrls) {
    return !(
      oldUrls === newUrls ||
      (oldUrls &&
        newUrls &&
        arrayEqual(oldUrls.local, newUrls.local) &&
        arrayEqual(oldUrls.network, newUrls.network))
    );
  }

  /**
   * Restarts the server.
   */
  async restart() {
    let newServer: Server = null;
    try {
      await this.close();
      newServer = new Server(this.inlineConfig);
      await newServer.createServer();
    } catch (error) {
      this.logger.error(`Failed to restart server :\n ${error}`);
      return;
    }
    await this.watcher.close();
    await newServer.listen();
    return newServer;
  }

  /**
   * Creates and initializes the WebSocket server.
   * @throws {Error} If the HTTP server is not created.
   */
  async createWebSocketServer() {
    if (!this.httpServer) {
      throw new Error(
        'Websocket requires a http server. please check the server is be created'
      );
    }

    this.ws = new WsServer(this);
  }

  /**
   * Creates and initializes the Hot Module Replacement (HMR) engine.
   * @throws {Error} If the HTTP server is not created.
   */
  createHmrEngine() {
    if (!this.httpServer) {
      throw new Error(
        'HmrEngine requires a http server. please check the server is be created'
      );
    }

    this.hmrEngine = new HmrEngine(this);
  }

  /**
   * Starts the server and begins listening for connections.
   * @returns {Promise<void>}
   * @throws {Error} If there's an error starting the server.
   */
  async listen(): Promise<void> {
    if (!this.httpServer) {
      this.logger.warn('HTTP server is not created yet');
      return;
    }
    const { port, hostname, open, strictPort } = this.serverOptions;

    try {
      const serverPort = await this.httpServerStart({
        port,
        strictPort: strictPort,
        host: hostname.host
      });

      this.config.compilation.define.FARM_HMR_PORT = serverPort.toString();

      this.resolvedUrls = await resolveServerUrls(this.httpServer, this.config);

      // compile the project and start the dev server
      await this.#startCompile();

      // watch extra files after compile
      this.watcher?.watchExtraFiles?.();

      if (open) {
        this.#openServerBrowser();
      }
    } catch (error) {
      this.config.logger.error(
        `Start DevServer Error: ${error} \n ${error.stack}`
      );
      // throw error;
    }
  }

  /**
   * Get current compiler instance in the server
   * @returns { CompilerType } return current compiler, may be compiler or undefined
   */
  getCompiler(): CompilerType {
    return this.compiler;
  }

<<<<<<< HEAD
  /**
   * Set current compiler instance in the server
   * @param { Compiler } compiler - choose a new compiler instance
   */
  setCompiler(compiler: Compiler) {
    this.compiler = compiler;
  }
=======
  public createServer(
    options: NormalizedServerConfig & UserPreviewServerConfig
  ) {
    const { https, host } = options;
    const protocol = https ? 'https' : 'http';
    const hostname = resolveHostname(host);
    const publicPath = getValidPublicPath(
      this.compiler?.config.config.output?.publicPath ??
        options?.output.publicPath
    );
    // TODO refactor previewServer If it's preview server, then you can't use create server. we need to create a new one because hmr is false when you preview.
    const hmrPath = normalizeBasePath(
      path.join(publicPath, options.hmr.path ?? DEFAULT_HMR_OPTIONS.path)
    );
>>>>>>> 1430b9ad

  /**
   * Adds additional files to be watched by the compiler.
   * @param {string} root - The root directory.
   * @param {string[]} deps - Array of file paths to be watched.
   */
  addWatchFile(root: string, deps: string[]): void {
    this.getCompiler().addExtraWatchFile(root, deps);
  }

  /**
   * Handles the configureServer hook.
   */
  async handleConfigureServer() {
    const reflexServer = new Proxy(this, {
      get: (_, property: keyof Server) =>
        this[property as keyof this] ?? undefined,
      set: (_, property: keyof Server, value: unknown) => {
        this[property as keyof this] = value as this[keyof this];
        return true;
      }
    });
    const { jsPlugins } = this.config;

    for (const hook of getSortedPluginHooksBindThis(
      jsPlugins,
      'configureServer'
    )) {
      this.postConfigureServerHooks.push(await hook(reflexServer));
    }
  }

  /**
   * resolve and setting server options
   *
   * this method extracts compilation and server options from resolvedUserConfig
   * and set the publicPath and publicDir， and then resolve server options
   * @private
   * @returns { void }
   */
  #resolveOptions(): void {
    const {
      compilation: {
        output: { publicPath },
        assets: { publicDir }
      },
      root,
      server
    } = this.config;
    this.publicPath = publicPath;
    this.publicDir = publicDir;
    if (server.origin?.endsWith('/')) {
      server.origin = server.origin.slice(0, -1);
      this.config.logger.warn(
        `${colors.bold('(!)')} server.origin should not end with "/". Using "${
          server.origin
        }" instead.`
      );
    }
    this.serverOptions = server as CommonServerOptions & NormalizedServerConfig;
    this.root = root;
  }

<<<<<<< HEAD
  /**
   * Initializes and configures the middleware stack for the server.
   * @private
   */
  #initializeMiddlewares() {
    this.middlewares.use(hmrPingMiddleware());
=======
  public async createPreviewServer(options: UserPreviewServerConfig) {
    this.createServer(options as NormalizedServerConfig);
>>>>>>> 1430b9ad

    const { proxy, middlewareMode, cors, appType } = this.serverOptions;

    if (cors) {
      this.middlewares.use(
        corsMiddleware(typeof cors === 'boolean' ? {} : cors)
      );
    }

    if (proxy) {
      const middlewareServer =
        (isObject(middlewareMode) && 'server' in middlewareMode
          ? middlewareMode.server
          : null) || this.httpServer;

      this.middlewares.use(
        proxyMiddleware(this, middlewareServer as HttpServer, proxy)
      );
    }

<<<<<<< HEAD
    if (this.publicPath !== '/') {
      this.middlewares.use(
        publicPathMiddleware(this, this.serverOptions.middlewareMode)
      );
    }
=======
    this.createServer(options);

    this.hmrEngine = new HmrEngine(this.compiler, this, this.logger);
>>>>>>> 1430b9ad

    if (fs.existsSync(this.publicDir as PathLike)) {
      this.middlewares.use(publicMiddleware(this));
    }

    if (this.config.compilation.lazyCompilation) {
      this.middlewares.use(lazyCompilationMiddleware(this));
    }

    this.middlewares.use(staticMiddleware(this));

    // Check dev resource tree in `_output_files` url
    this.middlewares.use(outputFilesMiddleware(this));

    if (this.config.server.writeToDisk) {
      this.middlewares.use(resourceDiskMiddleware(this));
    } else {
      this.middlewares.use(resourceMiddleware(this));
    }

    this.postConfigureServerHooks.reduce((_, fn) => {
      if (typeof fn === 'function') fn();
    }, null);

    if (appType === 'spa' || appType === 'mpa') {
      this.middlewares.use(htmlFallbackMiddleware(this));
      this.middlewares.use(notFoundMiddleware());
    }
  }

  /**
   * Compiles the project.
   * @private
   * @returns {Promise<void>}
   * @throws {Error} If compilation fails.
   */
  async #compile(): Promise<void> {
    try {
      await this.compiler.compile();
      // TODO need callWriteResourcesHook ？？
      await (this.config.server.writeToDisk
        ? this.compiler.writeResourcesToDisk()
        : this.compiler.callWriteResourcesHook());
    } catch (err) {
      this.config.logger.error(
        `Compilation failed: ${convertErrorMessage(err)}`
      );
      // throw err;
    }
  }

  /**
   * Opens the server URL in the default browser.
   * @private
   */
  async #openServerBrowser() {
    const url =
      this.resolvedUrls?.local?.[0] ?? this.resolvedUrls?.network?.[0] ?? '';
    openBrowser(url);
  }

  /**
   * Starts the compilation process.
   * @private
   */
  async #startCompile() {
    // check if cache dir exists
    const { persistentCache } = this.compiler.config.compilation;
    const hasCacheDir = await isCacheDirExists(
      (persistentCache as PersistentCacheConfig).cacheDir
    );
    const start = performance.now();
    await this.#compile();

    const duration = performance.now() - start;
    bootstrap(duration, this.compiler.config, hasCacheDir);
  }

  /**
   * Handles the initialization of public files.
   * @private
   * @returns {Promise<Set<string>>} A promise that resolves to a set of public file paths.
   */
  async #handlePublicFiles(): Promise<Set<string>> {
    const initPublicFilesPromise = initPublicFiles(this.config);
    return await initPublicFilesPromise;
  }

  /**
   * Sets up the Vite invalidation handler.
   * @private
   */
  #invalidateVite(): void {
    // Note: path should be Farm's id, which is a relative path in dev mode,
    // but in vite, it's a url path like /xxx/xxx.js

    this.ws.wss.on('vite:invalidate', ({ path, message }: any) => {
      // find hmr boundary starting from the parent of the file
      this.config.logger.info(`HMR invalidate: ${path}. ${message ?? ''} `);
      const parentFiles = this.compiler.getParentFiles(path);
      const normalizeParentFiles = parentFiles.map((file) =>
        normalizePath(file)
      );
      this.hmrEngine.hmrUpdate(normalizeParentFiles, true);
    });
  }

  /**
   * Closes the server and sockets.
   * @returns {() => Promise<void>}
   */
  closeServer(): () => Promise<void> {
    if (!this.httpServer) {
      return () => Promise.resolve();
    }
    debugServer?.(`prepare close dev server`);

    let hasListened = false;
    const openSockets = new Set<net.Socket>();

    this.httpServer.on('connection', (socket) => {
      openSockets.add(socket);
      debugServer?.(`has open server socket ${openSockets}`);

      socket.on('close', () => {
        debugServer?.('close all server socket');
        openSockets.delete(socket);
      });
    });

    this.httpServer.once('listening', () => {
      hasListened = true;
    });

    return () =>
      new Promise<void>((resolve, reject) => {
        openSockets.forEach((s) => s.destroy());

        if (hasListened) {
          this.httpServer.close((err) => {
            if (err) {
              reject(err);
            } else {
              resolve();
            }
          });
        } else {
          resolve();
        }
      });
  }

  async close() {
    if (!this.serverOptions.middlewareMode) {
      teardownSIGTERMListener(this.terminateServerFn);
    }

<<<<<<< HEAD
    await Promise.allSettled([
      this.watcher.close(),
      this.ws.wss.close(),
      this.closeHttpServerFn()
    ]);
    this.resolvedUrls = null;
  }
=======
    this.resolvedUrls = resolveServerUrls(this.server, this.config, publicPath);
>>>>>>> 1430b9ad

  printUrls() {
    if (!__FARM_GLOBAL__.__FARM_SHOW_DEV_SERVER_URL__) {
      return;
    }
    if (this.resolvedUrls) {
      printServerUrls(
        this.resolvedUrls,
        this.serverOptions.host,
        this.config.logger
      );
    } else if (this.serverOptions.middlewareMode) {
      throw new Error('cannot print server URLs in middleware mode.');
    } else {
      throw new Error(
        'cannot print server URLs before server.listen is called.'
      );
    }
  }
}<|MERGE_RESOLUTION|>--- conflicted
+++ resolved
@@ -42,7 +42,6 @@
   staticMiddleware
 } from './middlewares/index.js';
 
-import type * as http from 'node:http';
 import type {
   Server as HttpBaseServer,
   ServerOptions as HttpsServerOptions
@@ -53,7 +52,6 @@
 import { createCompiler } from '../compiler/index.js';
 import type {
   FarmCliOptions,
-  HmrOptions,
   NormalizedServerConfig,
   ResolvedUserConfig,
   UserConfig
@@ -69,43 +67,9 @@
 
 type CompilerType = Compiler | undefined;
 
-export interface ServerOptions extends CommonServerOptions {
-  /**
-   * Configure HMR-specific options (port, host, path & protocol)
-   */
-  hmr?: HmrOptions | boolean;
-  /**
-   * Do not start the websocket connection.
-   */
-  ws?: false;
-  /**
-   * Create dev server to be used as a middleware in an existing server
-   * @default false
-   */
-  middlewareMode?:
-    | boolean
-    | {
-        /**
-         * Parent server instance to attach to
-         *
-         * This is needed to proxy WebSocket connections to the parent server.
-         */
-        server: http.Server;
-      };
-  appType?: 'spa' | 'mpa' | 'custom';
-  /**
-   * Origin for the generated asset URLs.
-   */
-  origin?: string;
-}
-
-type ServerConfig = CommonServerOptions & NormalizedServerConfig;
+export type ServerConfig = CommonServerOptions & NormalizedServerConfig;
 
 export const debugServer = createDebugger('farm:server');
-
-export function noop() {
-  // noop
-}
 
 /**
  * Represents a Farm development server.
@@ -455,7 +419,6 @@
     return this.compiler;
   }
 
-<<<<<<< HEAD
   /**
    * Set current compiler instance in the server
    * @param { Compiler } compiler - choose a new compiler instance
@@ -463,22 +426,6 @@
   setCompiler(compiler: Compiler) {
     this.compiler = compiler;
   }
-=======
-  public createServer(
-    options: NormalizedServerConfig & UserPreviewServerConfig
-  ) {
-    const { https, host } = options;
-    const protocol = https ? 'https' : 'http';
-    const hostname = resolveHostname(host);
-    const publicPath = getValidPublicPath(
-      this.compiler?.config.config.output?.publicPath ??
-        options?.output.publicPath
-    );
-    // TODO refactor previewServer If it's preview server, then you can't use create server. we need to create a new one because hmr is false when you preview.
-    const hmrPath = normalizeBasePath(
-      path.join(publicPath, options.hmr.path ?? DEFAULT_HMR_OPTIONS.path)
-    );
->>>>>>> 1430b9ad
 
   /**
    * Adds additional files to be watched by the compiler.
@@ -542,17 +489,12 @@
     this.root = root;
   }
 
-<<<<<<< HEAD
   /**
    * Initializes and configures the middleware stack for the server.
    * @private
    */
   #initializeMiddlewares() {
     this.middlewares.use(hmrPingMiddleware());
-=======
-  public async createPreviewServer(options: UserPreviewServerConfig) {
-    this.createServer(options as NormalizedServerConfig);
->>>>>>> 1430b9ad
 
     const { proxy, middlewareMode, cors, appType } = this.serverOptions;
 
@@ -573,17 +515,11 @@
       );
     }
 
-<<<<<<< HEAD
     if (this.publicPath !== '/') {
       this.middlewares.use(
         publicPathMiddleware(this, this.serverOptions.middlewareMode)
       );
     }
-=======
-    this.createServer(options);
-
-    this.hmrEngine = new HmrEngine(this.compiler, this, this.logger);
->>>>>>> 1430b9ad
 
     if (fs.existsSync(this.publicDir as PathLike)) {
       this.middlewares.use(publicMiddleware(this));
@@ -741,7 +677,6 @@
       teardownSIGTERMListener(this.terminateServerFn);
     }
 
-<<<<<<< HEAD
     await Promise.allSettled([
       this.watcher.close(),
       this.ws.wss.close(),
@@ -749,9 +684,6 @@
     ]);
     this.resolvedUrls = null;
   }
-=======
-    this.resolvedUrls = resolveServerUrls(this.server, this.config, publicPath);
->>>>>>> 1430b9ad
 
   printUrls() {
     if (!__FARM_GLOBAL__.__FARM_SHOW_DEV_SERVER_URL__) {
