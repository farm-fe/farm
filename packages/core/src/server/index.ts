import { readFileSync } from 'fs';
import http from 'node:http';

import Koa from 'koa';
// import serve from 'koa-static';
import { WebSocketServer } from 'ws';
import chalk from 'chalk';
import boxen from 'boxen';
import figlet from 'figlet';

import { Compiler } from '../compiler/index.js';
import {
  UserServerConfig,
  NormalizedServerConfig,
  normalizeDevServerOptions
} from '../config/index.js';
<<<<<<< HEAD
import { hmr } from './middlewares/hmr.js';
import { HmrEngine } from './hmr-engine.js';
import { brandColor, Logger } from '../utils/logger.js';
=======

import { brandColor, Logger } from '../logger.js';
>>>>>>> 8dccfe7b
import { join } from 'path';
import { fileURLToPath } from 'url';
import { HmrEngine } from './hmr-engine.js';
import { hmrPlugin } from './middlewares/hmr.js';
import { lazyCompilationPlugin } from './middlewares/lazy-compilation.js';
import { resourcesPlugin } from './middlewares/resources.js';
import { proxyPlugin } from './middlewares/proxy.js';

/**
 * Farm Dev Server, responsible for:
 * * parse and normalize dev server options
 * * launch http server based on options
 * * compile the project in dev mode and serve the production
 * * HMR middleware and websocket supported
 */

interface FarmServerContext {
  config: UserServerConfig;
  app: Koa;
  server: http.Server;
  compiler: Compiler;
  logger: Logger;
}

interface ImplDevServer {
  createFarmServer(options: UserServerConfig): void;
  listen(): Promise<void>;
  getCompiler(): Compiler;
}

export class DevServer implements ImplDevServer {
  private _app: Koa;

  _context: FarmServerContext;
  ws: WebSocketServer;
  config: NormalizedServerConfig;
  hmrEngine?: HmrEngine;
  server?: http.Server;

  constructor(
    private _compiler: Compiler,
    public logger: Logger,
    options?: UserServerConfig
  ) {
    this.createFarmServer(options);
  }

  createFarmServer(options: UserServerConfig) {
    this.config = normalizeDevServerOptions(options, 'development');
    this._app = new Koa();
<<<<<<< HEAD

    // this._app.use(serve(this._dist));
    this._app.use(resources(this._compiler));

    if (this.config.hmr) {
      this.ws = new WebSocketServer({
        port: this.config.hmr.port,
        host: this.config.hmr.host
      });
      this._app.use(hmr(this));
      this.hmrEngine = new HmrEngine(this._compiler, this, this.logger);
    }

    if (this._compiler.config.config.lazyCompilation) {
      this._app.use(lazyCompilation(this));
    }
=======
    this.server = http.createServer(this._app.callback());
    this._context = {
      config: this.config,
      app: this._app,
      server: this.server,
      compiler: this._compiler,
      logger: this.logger
    };
    this.resolvedFarmServerPlugins();
>>>>>>> 8dccfe7b
  }

  getCompiler(): Compiler {
    return this._compiler;
  }

  async listen(): Promise<void> {
    const start = Date.now();
    // compile the project and start the dev server
    if (process.env.FARM_PROFILE) {
      this._compiler.compileSync();
    } else {
      await this._compiler.compile();
    }
    const end = Date.now();
    this.server.listen(this.config.port);
    this.startDevLogger(start, end);
  }

<<<<<<< HEAD
    this._app.listen(this.config.port);

=======
  private resolvedFarmServerPlugins() {
    const resolvedPlugins = [
      lazyCompilationPlugin,
      hmrPlugin,
      resourcesPlugin,
      proxyPlugin
    ];
    // this._app.use(serve(this._dist));
    resolvedPlugins.forEach((p) => p(this));
  }

  private startDevLogger(start: number, end: number) {
>>>>>>> 8dccfe7b
    const version = JSON.parse(
      readFileSync(
        join(fileURLToPath(import.meta.url), '../../../package.json'),
        'utf-8'
      )
    ).version;
    this.logger.info(
      boxen(
        `${brandColor(
          figlet.textSync('FARM', {
            width: 40
          })
        )}
  Version ${chalk.green.bold(version)}
  
  🔥 Ready on ${chalk.green.bold(
    `http://localhost:${this.config.port}`
  )} in ${chalk.green.bold(`${end - start}ms`)}.
    `,
        {
          padding: 1,
          margin: 1,
          align: 'center',
          borderColor: 'cyan',
          borderStyle: 'round'
        }
      ),
      false
    );
  }
}<|MERGE_RESOLUTION|>--- conflicted
+++ resolved
@@ -14,17 +14,10 @@
   NormalizedServerConfig,
   normalizeDevServerOptions
 } from '../config/index.js';
-<<<<<<< HEAD
-import { hmr } from './middlewares/hmr.js';
 import { HmrEngine } from './hmr-engine.js';
 import { brandColor, Logger } from '../utils/logger.js';
-=======
-
-import { brandColor, Logger } from '../logger.js';
->>>>>>> 8dccfe7b
 import { join } from 'path';
 import { fileURLToPath } from 'url';
-import { HmrEngine } from './hmr-engine.js';
 import { hmrPlugin } from './middlewares/hmr.js';
 import { lazyCompilationPlugin } from './middlewares/lazy-compilation.js';
 import { resourcesPlugin } from './middlewares/resources.js';
@@ -72,24 +65,6 @@
   createFarmServer(options: UserServerConfig) {
     this.config = normalizeDevServerOptions(options, 'development');
     this._app = new Koa();
-<<<<<<< HEAD
-
-    // this._app.use(serve(this._dist));
-    this._app.use(resources(this._compiler));
-
-    if (this.config.hmr) {
-      this.ws = new WebSocketServer({
-        port: this.config.hmr.port,
-        host: this.config.hmr.host
-      });
-      this._app.use(hmr(this));
-      this.hmrEngine = new HmrEngine(this._compiler, this, this.logger);
-    }
-
-    if (this._compiler.config.config.lazyCompilation) {
-      this._app.use(lazyCompilation(this));
-    }
-=======
     this.server = http.createServer(this._app.callback());
     this._context = {
       config: this.config,
@@ -99,7 +74,6 @@
       logger: this.logger
     };
     this.resolvedFarmServerPlugins();
->>>>>>> 8dccfe7b
   }
 
   getCompiler(): Compiler {
@@ -119,10 +93,6 @@
     this.startDevLogger(start, end);
   }
 
-<<<<<<< HEAD
-    this._app.listen(this.config.port);
-
-=======
   private resolvedFarmServerPlugins() {
     const resolvedPlugins = [
       lazyCompilationPlugin,
@@ -135,7 +105,6 @@
   }
 
   private startDevLogger(start: number, end: number) {
->>>>>>> 8dccfe7b
     const version = JSON.parse(
       readFileSync(
         join(fileURLToPath(import.meta.url), '../../../package.json'),
