--- conflicted
+++ resolved
@@ -186,59 +186,47 @@
     this.resolvedFarmServerPlugins(plugins);
   }
 
-  static async resolvePortConflict(
-    userConfig: UserConfig,
-    logger: Logger
-  ): Promise<void> {
+  static async resolvePortConflict(userConfig: UserConfig): Promise<void> {
     const normalizedDevConfig = normalizeDevServerOptions(
       userConfig.server,
       'development'
     );
-    userConfig.server = normalizedDevConfig;
 
     let devPort = normalizedDevConfig.port;
     let hmrPort = DEFAULT_HMR_OPTIONS.port;
-    const { strictPort, host } = normalizedDevConfig;
+    const { strictPort } = normalizedDevConfig;
     const httpServer = http.createServer();
     const isPortAvailable = (portToCheck: number) => {
       return new Promise((resolve, reject) => {
         const onError = async (error: { code: string }) => {
           if (error.code === 'EADDRINUSE') {
             clearScreen();
-            logger.warn(`Port ${devPort} is in use, trying another one...`);
-<<<<<<< HEAD
-=======
-            httpServer.removeListener('error', onError);
->>>>>>> 411700b7
+            // this.logger.warn(`Port ${devPort} is in use, trying another one...`);
             resolve(false);
           } else {
             reject(true);
           }
         };
-        if (strictPort) {
+        httpServer.on('error', onError);
+        httpServer.on('listening', () => {
           httpServer.removeListener('error', onError);
-          reject(new Error(`Port ${devPort} is already in use`));
-        } else {
-          httpServer.on('error', onError);
-          httpServer.on('listening', () => {
-            httpServer.close();
-            resolve(true);
-          });
-<<<<<<< HEAD
-          httpServer.listen(portToCheck, '::');
-=======
-          httpServer.listen(portToCheck, host);
->>>>>>> 411700b7
-        }
+          httpServer.close();
+          resolve(true);
+        });
+        httpServer.listen(portToCheck, 'localhost');
       });
     };
-
-    let isPortAvailableResult = await isPortAvailable(devPort);
-    while (isPortAvailableResult === false) {
-      userConfig.server.hmr = { port: ++hmrPort };
-      userConfig.server.port = ++devPort;
-      isPortAvailableResult = await isPortAvailable(devPort);
-    }
+    if (strictPort) {
+      throw new Error(`Port ${devPort} is already in use`);
+    } else {
+      let isPortAvailableResult = await isPortAvailable(devPort);
+      while (isPortAvailableResult === false) {
+        userConfig.server.hmr = { port: ++hmrPort };
+        userConfig.server.port = ++devPort;
+        isPortAvailableResult = await isPortAvailable(devPort);
+      }
+    }
+    return;
   }
 
   /**
