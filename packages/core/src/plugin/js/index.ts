import {
  type JsPlugin,
  normalizeDevServerOptions,
  type UserConfig,
  Logger
} from '../../index.js';
import {
  DEFAULT_FILTERS,
  getCssModuleType,
  VITE_PLUGIN_DEFAULT_MODULE_TYPE
} from './utils.js';
import { VitePluginAdapter } from './vite-plugin-adapter.js';
import { existsSync, readFileSync } from 'node:fs';
import { resolveAsyncPlugins } from '../index.js';
import merge from '../../utils/merge.js';
import { CompilationMode } from '../../config/env.js';

// export * from './jsPluginAdapter.js';
export { VitePluginAdapter } from './vite-plugin-adapter.js';

type VitePluginType = object | (() => { vitePlugin: any; filters: string[] });
type VitePluginsType = VitePluginType[];

export async function handleVitePlugins(
  vitePlugins: VitePluginsType,
  userConfig: UserConfig,
  logger: Logger,
  mode: CompilationMode
): Promise<JsPlugin[]> {
  const jsPlugins: JsPlugin[] = [];
  const filtersUnion = new Set<string>();

  if (vitePlugins.length) {
    userConfig = merge({}, userConfig, {
      compilation: userConfig.compilation,
      server: normalizeDevServerOptions(
        userConfig.server,
        userConfig.compilation?.mode ?? mode
      )
    });
  }
  const flatVitePlugins = await resolveAsyncPlugins(vitePlugins);

  for (const vitePluginObj of flatVitePlugins) {
    let vitePlugin = vitePluginObj,
      filters = DEFAULT_FILTERS;

    if (typeof vitePluginObj === 'function') {
      const { vitePlugin: plugin, filters: f } = vitePluginObj();
      vitePlugin = plugin;
      filters = f;
    }
    filters?.forEach((filter) => filtersUnion.add(filter));
    processVitePlugin(vitePlugin, userConfig, filters, jsPlugins, logger, mode);
  }

  const resolvedPaths = Array.from(filtersUnion).map(normalizeFilterPath);
  // if vitePlugins is not empty, append a load plugin to load file
  // this plugin is only for compatibility
  if (vitePlugins.length) {
    jsPlugins.push({
      name: 'farm:load',
      // has to be the last one
      priority: -100,
      load: {
        filters: {
          resolvedPaths
        },
        executor: async (params) => {
          const { resolvedPath } = params;

          // skip lazy compiled module and non-exist file
          if (
            VitePluginAdapter.isFarmInternalVirtualModule(resolvedPath) ||
            !existsSync(resolvedPath)
          ) {
            return null;
          }

          const content = readFileSync(resolvedPath, 'utf-8');

          return {
            content,
            moduleType: VITE_PLUGIN_DEFAULT_MODULE_TYPE
          };
        }
      },
      transform: {
        filters: {
          resolvedPaths,
          moduleTypes: []
        },
        executor: async (params) => {
          const { content, moduleId, moduleType, resolvedPath } = params;

          // skip lazy compiled module and non-exist file
          if (VitePluginAdapter.isFarmInternalVirtualModule(resolvedPath)) {
            return null;
          }
          const cssModules = userConfig.compilation?.css?.modules?.paths ?? [
            '\\.module\\.(css|less|sass|scss)$'
          ];
          // skip css module because it will be handled by Farm
          const isCssModules = cssModules.some((reg) =>
            new RegExp(reg).test(moduleId)
          );

          // treat all scss/less/.etc lang as css
          // plugin should handle css module by itself
          if (getCssModuleType(moduleId) && !isCssModules) {
            return {
              content,
              moduleType: 'css'
            };
          }

          return {
            content,
            moduleType
          };
        }
      }
    });
  }

  return jsPlugins;
}

export function processVitePlugin(
  vitePlugin: VitePluginType,
  userConfig: UserConfig,
  filters: string[],
  jsPlugins: JsPlugin[],
  logger: Logger,
  mode: CompilationMode
) {
  const processPlugin = (plugin: any) => {
    const vitePluginAdapter = new VitePluginAdapter(
      plugin as any,
      userConfig,
      filters,
      logger,
      mode
    );
    convertPlugin(vitePluginAdapter);
    jsPlugins.push(vitePluginAdapter);
  };

  if (Array.isArray(vitePlugin)) {
    vitePlugin.forEach(processPlugin);
  } else {
    processPlugin(vitePlugin);
  }
}

function normalizeFilterPath(path: string): string {
  if (process.platform === 'win32') {
    return compatibleWin32Path(path);
  }

  return path;
}

function compatibleWin32Path(path: string): string {
  return path.replaceAll('/', '\\\\');
}

// export function convertPlugin(plugin: JsPlugin): void {
//   if (
//     plugin.transform &&
//     !plugin.transform.filters?.moduleTypes &&
//     !plugin.transform.filters?.resolvedPaths
//   ) {
//     throw new Error(
//       `transform hook of plugin ${plugin.name} must have at least one filter(like moduleTypes or resolvedPaths)`
//     );
//   }
//   if (plugin.transform) {
//     if (!plugin.transform.filters.moduleTypes) {
//       plugin.transform.filters.moduleTypes = [];
//     } else if (!plugin.transform.filters.resolvedPaths) {
//       plugin.transform.filters.resolvedPaths = [];
//     }
//   }

//   if (plugin.renderResourcePot) {
//     plugin.renderResourcePot.filters ??= {};

//     if (
//       !plugin.renderResourcePot?.filters?.moduleIds &&
//       !plugin.renderResourcePot?.filters?.resourcePotTypes
//     ) {
//       throw new Error(
//         `renderResourcePot hook of plugin ${plugin.name} must have at least one filter(like moduleIds or resourcePotTypes)`
//       );
//     }

//     if (!plugin.renderResourcePot.filters?.resourcePotTypes) {
//       plugin.renderResourcePot.filters.resourcePotTypes = [];
//     } else if (!plugin.renderResourcePot.filters?.moduleIds) {
//       plugin.renderResourcePot.filters.moduleIds = [];
//     }
//   }

//   if (plugin.augmentResourceHash) {
//     plugin.augmentResourceHash.filters ??= {};

//     if (
//       !plugin.augmentResourceHash?.filters?.moduleIds &&
//       !plugin.augmentResourceHash?.filters?.resourcePotTypes
//     ) {
//       throw new Error(
//         `augmentResourceHash hook of plugin ${plugin.name} must have at least one filter(like moduleIds or resourcePotTypes)`
//       );
//     }

//     if (!plugin.augmentResourceHash.filters?.resourcePotTypes) {
//       plugin.augmentResourceHash.filters.resourcePotTypes = [];
//     } else if (!plugin.augmentResourceHash.filters?.moduleIds) {
//       plugin.augmentResourceHash.filters.moduleIds = [];
//     }
//   }

//   if (plugin.resolve?.filters?.importers?.length) {
//     if (process.platform === 'win32') {
//       // replace / to \
//       plugin.resolve.filters.importers =
//         plugin.resolve.filters.importers.map(compatibleWin32Path);
//     }
//   }

//   if (plugin.load?.filters?.resolvedPaths?.length) {
//     if (process.platform === 'win32') {
//       // replace / to \
//       plugin.load.filters.resolvedPaths =
//         plugin.load.filters.resolvedPaths.map(compatibleWin32Path);
//     }
//   }

//   if (plugin.transform?.filters?.resolvedPaths?.length) {
//     if (process.platform === 'win32') {
//       // replace / to \
//       plugin.transform.filters.resolvedPaths =
//         plugin.transform.filters.resolvedPaths.map(compatibleWin32Path);
//     }
//   }
//   if (
//     plugin.augmentResourceHash?.filters?.moduleIds &&
//     process.platform === 'win32'
//   ) {
//     plugin.augmentResourceHash.filters.moduleIds =
//       plugin.augmentResourceHash.filters.moduleIds.map(compatibleWin32Path);
//   }

//   if (
//     plugin.renderResourcePot?.filters?.moduleIds &&
//     process.platform === 'win32'
//   ) {
//     plugin.renderResourcePot.filters.moduleIds =
//       plugin.renderResourcePot.filters.moduleIds.map(compatibleWin32Path);
//   }
// }

function ensureFilters(pluginPart: any, requiredFields: string[]): void {
  pluginPart.filters ??= {};

  const hasAtLeastOneFilter = requiredFields.some((field) =>
    Boolean(pluginPart.filters![field])
  );
  if (!hasAtLeastOneFilter) {
    throw new Error(
      `Farm Javascript Plugin part must have at least one filter: ${requiredFields.join(
        ' or '
      )}`
    );
  }

  requiredFields.forEach((field) => {
    pluginPart.filters![field] ??= [];
  });
}

function ensurePathCompatibility(pluginPart: any, fields: string[]): void {
  if (process.platform === 'win32' && pluginPart.filters) {
    fields.forEach((field) => {
      if (pluginPart.filters[field]?.length) {
        pluginPart.filters[field] =
          pluginPart.filters[field].map(compatibleWin32Path);
      }
    });
  }
}

export function convertPlugin(plugin: JsPlugin): void {
  if (plugin.transform) {
    ensureFilters(plugin.transform, ['moduleTypes', 'resolvedPaths']);
  }

<<<<<<< HEAD
  if (plugin.renderResourcePot) {
    ensureFilters(plugin.renderResourcePot, ['moduleIds', 'resourcePotTypes']);
  }

  if (plugin.augmentResourceHash) {
    ensureFilters(plugin.augmentResourceHash, [
      'moduleIds',
      'resourcePotTypes'
    ]);
  }

  const pathCompatibleParts = [
    { part: plugin.resolve, fields: ['importers'] },
    { part: plugin.load, fields: ['resolvedPaths'] },
    { part: plugin.transform, fields: ['resolvedPaths'] },
    { part: plugin.augmentResourceHash, fields: ['moduleIds'] },
    { part: plugin.renderResourcePot, fields: ['moduleIds'] }
  ];

  pathCompatibleParts.forEach(({ part, fields }) => {
    ensurePathCompatibility(part, fields);
  });
=======
  if (plugin.resolve?.filters?.importers?.length) {
    plugin.resolve.filters.importers =
      plugin.resolve.filters.importers.map(normalizeFilterPath);
  }

  if (plugin.load?.filters?.resolvedPaths?.length) {
    plugin.load.filters.resolvedPaths =
      plugin.load.filters.resolvedPaths.map(normalizeFilterPath);
  }

  if (plugin.transform?.filters?.resolvedPaths?.length) {
    plugin.transform.filters.resolvedPaths =
      plugin.transform.filters.resolvedPaths.map(normalizeFilterPath);
  }
  if (plugin.augmentResourceHash?.filters?.moduleIds) {
    plugin.augmentResourceHash.filters.moduleIds =
      plugin.augmentResourceHash.filters.moduleIds.map(normalizeFilterPath);
  }

  if (plugin.renderResourcePot?.filters?.moduleIds) {
    plugin.renderResourcePot.filters.moduleIds =
      plugin.renderResourcePot.filters.moduleIds.map(normalizeFilterPath);
  }
>>>>>>> aba17dd4
}<|MERGE_RESOLUTION|>--- conflicted
+++ resolved
@@ -296,7 +296,6 @@
     ensureFilters(plugin.transform, ['moduleTypes', 'resolvedPaths']);
   }
 
-<<<<<<< HEAD
   if (plugin.renderResourcePot) {
     ensureFilters(plugin.renderResourcePot, ['moduleIds', 'resourcePotTypes']);
   }
@@ -319,7 +318,7 @@
   pathCompatibleParts.forEach(({ part, fields }) => {
     ensurePathCompatibility(part, fields);
   });
-=======
+  
   if (plugin.resolve?.filters?.importers?.length) {
     plugin.resolve.filters.importers =
       plugin.resolve.filters.importers.map(normalizeFilterPath);
@@ -343,5 +342,4 @@
     plugin.renderResourcePot.filters.moduleIds =
       plugin.renderResourcePot.filters.moduleIds.map(normalizeFilterPath);
   }
->>>>>>> aba17dd4
 }