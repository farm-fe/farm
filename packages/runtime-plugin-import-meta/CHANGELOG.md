# @farmfe/runtime-plugin-import-meta

<<<<<<< HEAD
## 1.0.0-nightly-20241023020505

### Major Changes

- cab79e8: bump major version with runtime
=======
## 0.2.3

### Patch Changes

- 249e9a2b: bundle runtime packages
>>>>>>> 24a95b48

## 0.2.2

### Patch Changes

- 2cc62c49: Adapter vite `improt.meta.env`
- 2cc62c49: Update test snapshot

## 0.2.1

### Patch Changes

- 49523be7: import meta resolve process NODE_ENV

## 0.2.0

### Minor Changes

- 8f8366de: Release Farm 1.0-beta

## 0.1.2

### Patch Changes

- 659244ed: Support create-farm-plugin and farm-plugin-tools

## 0.1.1

### Patch Changes

- 297e32bf: fix: import.meta.url id is undefined

## 0.1.0

### Minor Changes

- 24571102: Bump version

## 0.0.4

### Patch Changes

- dbecdf58: fix #769 and optimize cache

## 0.0.3

### Patch Changes

- 6e88a1e3: update import.meta

## 0.0.2

### Patch Changes

- c12156ff: Fix import.meta.url runtime issue<|MERGE_RESOLUTION|>--- conflicted
+++ resolved
@@ -1,18 +1,16 @@
 # @farmfe/runtime-plugin-import-meta
 
-<<<<<<< HEAD
 ## 1.0.0-nightly-20241023020505
 
 ### Major Changes
 
 - cab79e8: bump major version with runtime
-=======
+
 ## 0.2.3
 
 ### Patch Changes
 
 - 249e9a2b: bundle runtime packages
->>>>>>> 24a95b48
 
 ## 0.2.2
 
