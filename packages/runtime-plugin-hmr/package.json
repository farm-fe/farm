{
  "name": "@farmfe/runtime-plugin-hmr",
<<<<<<< HEAD
  "version": "4.0.0-nightly-20241029095811",
=======
  "version": "3.5.10",
>>>>>>> 24a95b48
  "description": "Runtime hmr plugin of Farm",
  "author": {
    "name": "bright wu",
    "email": "1521488775@qq.com"
  },
  "main": "dist/index.js",
  "types": "dist/index.d.ts",
  "type": "module",
  "keywords": [
    "farm",
    "farm runtime plugin",
    "hmr",
    "rust bundler",
    "build tool",
    "web bundler"
  ],
  "repository": {
    "type": "git",
    "url": "https://github.com/farm-fe/farm"
  },
  "scripts": {
    "prepublishOnly": "npm run build",
    "build": "tsc -p tsconfig.build.json",
    "type-check": "tsc -p tsconfig.json --noEmit"
  },
  "devDependencies": {
<<<<<<< HEAD
    "@farmfe/runtime": "workspace:1.0.0-nightly-20241023020505",
    "@types/prismjs": "^1.26.5"
  },
  "dependencies": {
    "core-js": "^3.30.1",
    "prismjs": "^1.29.0"
  }
=======
    "@farmfe/runtime": "workspace:*"
  },
  "dependencies": {
    "core-js": "^3.30.1"
  },
  "files": [
    "dist"
  ]
>>>>>>> 24a95b48
}<|MERGE_RESOLUTION|>--- conflicted
+++ resolved
@@ -1,10 +1,6 @@
 {
   "name": "@farmfe/runtime-plugin-hmr",
-<<<<<<< HEAD
   "version": "4.0.0-nightly-20241029095811",
-=======
-  "version": "3.5.10",
->>>>>>> 24a95b48
   "description": "Runtime hmr plugin of Farm",
   "author": {
     "name": "bright wu",
@@ -31,7 +27,6 @@
     "type-check": "tsc -p tsconfig.json --noEmit"
   },
   "devDependencies": {
-<<<<<<< HEAD
     "@farmfe/runtime": "workspace:1.0.0-nightly-20241023020505",
     "@types/prismjs": "^1.26.5"
   },
@@ -39,14 +34,4 @@
     "core-js": "^3.30.1",
     "prismjs": "^1.29.0"
   }
-=======
-    "@farmfe/runtime": "workspace:*"
-  },
-  "dependencies": {
-    "core-js": "^3.30.1"
-  },
-  "files": [
-    "dist"
-  ]
->>>>>>> 24a95b48
 }