import { cac } from 'cac';
import { readFileSync } from 'node:fs';
import { COMMANDS } from './plugin/index.js';
import { cleanOptions, resolveCommandOptions, resolveCore } from './utils.js';
import { createLogger } from './logger.js';
import type {
  FarmCLIBuildOptions,
  FarmCLIPreviewOptions,
  FarmCLIServerOptions,
  GlobalFarmCLIOptions
} from './types.js';

const logger = createLogger();

const { version } = JSON.parse(
  readFileSync(new URL('../package.json', import.meta.url)).toString()
);

const cli = cac('farm');

// common command
cli
  .option('-c, --config <file>', `use specified config file`)
  .option('-m, --mode <mode>', `set env mode`);

// dev command
cli
  .command(
    'start',
    'Compile the project in dev mode and serve it with farm dev server'
  )
  .alias('start')
  //TODO add host config
  // .option('--host [host]', 'specify host')
  .option('--port [port]', 'specify port')
  .option('--open', 'open browser on server start')
  .option('--hmr', 'enable hot module replacement')
  // TODO add https config
  // .option('--https', 'use https')
  // TODO add strictPort open config with core
  // .option('--strictPort', 'specified port is already in use, exit with error')
  .action(async (options: FarmCLIServerOptions & GlobalFarmCLIOptions) => {
    const resolveOptions = resolveCommandOptions(options);
    try {
      const { start } = await resolveCore(resolveOptions.configPath);

      await start(cleanOptions(resolveOptions));
    } catch (e) {
      logger.error(e.message);
      process.exit(1);
    }
  });

// build command
cli
  .command('build', 'compile the project in production mode')
  // TODO add target config
  // .option("--target <target>", "transpile target")
  .option('--outDir <dir>', 'output directory')
  // TODO sourcemap output config path
  .option('--sourcemap', 'output source maps for build')
  .option('--minify', 'code compression at build time')
  .action(async (options: FarmCLIBuildOptions & GlobalFarmCLIOptions) => {
    const resolveOptions = resolveCommandOptions(options);
    try {
      const { build } = await resolveCore(resolveOptions.configPath);
      build(cleanOptions(resolveOptions));
    } catch (e) {
      process.exit(1);
    }
  });

cli
<<<<<<< HEAD
  .command('watch1', 'watch file change')
  .action(async (options: FarmCLIBuildOptions & GlobalFarmCLIOptions) => {
    const cwd = process.cwd();
    const resolveOptions = resolveCommandOptions(options);

    const { watch } = await resolveCore(resolveOptions.configPath);
    // TODO set config path

    await watch({
      watchPath: cwd
    });
=======
  .command('watch', 'watch file change')
  .action(async (options: FarmCLIBuildOptions & GlobalFarmCLIOptions) => {
    const cwd = process.cwd();
    const resolveOptions = resolveCommandOptions(options);
    resolveOptions.watchPath = cwd;
    const { watch } = await resolveCore(resolveOptions.configPath);
    // TODO set config path

    await watch(cleanOptions(resolveOptions));
>>>>>>> 72541927
  });

cli
  .command('preview', 'compile the project in watch mode')
  .option('--port [port]', 'specify port')
  // TODO add open config with core
  // .option('--open', 'open browser on server start')
  .action(async (options: FarmCLIPreviewOptions & GlobalFarmCLIOptions) => {
    const resolveOptions = resolveCommandOptions(options);
    try {
      const { preview } = await resolveCore(resolveOptions.configPath);
      preview(cleanOptions(resolveOptions), resolveOptions.port);
    } catch (e) {
      logger.error(e.message);
      process.exit(1);
    }
  });

// create plugins command
cli
  .command('plugin [command]', 'Commands for manage plugins', {
    allowUnknownOptions: true
  })
  // TODO refactor plugin command
  .action((command: keyof typeof COMMANDS, args: unknown) => {
    try {
      COMMANDS[command](args);
    } catch (e) {
      logger.error(
        'The command arg parameter is incorrect. Please check whether you entered the correct parameter. such as "farm create plugin"'
      );
      process.exit(1);
    }
  });

// Listening for unknown command
cli.on('command:*', () => {
  logger.error(
    'Unknown command place Run "my-cli --help" to see available commands'
  );
});

cli.help();

cli.version(version);

cli.parse();<|MERGE_RESOLUTION|>--- conflicted
+++ resolved
@@ -71,19 +71,6 @@
   });
 
 cli
-<<<<<<< HEAD
-  .command('watch1', 'watch file change')
-  .action(async (options: FarmCLIBuildOptions & GlobalFarmCLIOptions) => {
-    const cwd = process.cwd();
-    const resolveOptions = resolveCommandOptions(options);
-
-    const { watch } = await resolveCore(resolveOptions.configPath);
-    // TODO set config path
-
-    await watch({
-      watchPath: cwd
-    });
-=======
   .command('watch', 'watch file change')
   .action(async (options: FarmCLIBuildOptions & GlobalFarmCLIOptions) => {
     const cwd = process.cwd();
@@ -93,7 +80,6 @@
     // TODO set config path
 
     await watch(cleanOptions(resolveOptions));
->>>>>>> 72541927
   });
 
 cli
