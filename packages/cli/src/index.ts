import { VERSION as CORE_VERSION } from '@farmfe/core';
import { cac } from 'cac';

import {
  VERSION,
  handleAsyncOperationErrors,
  resolveCliConfig,
  resolveCommandOptions,
  resolveCore
} from './utils.js';

import { FarmCLIOptions } from '@farmfe/core';
import type {
  CleanOptions,
  CliBuildOptions,
  CliPreviewOptions,
  CliServerOptions,
  GlobalCliOptions
} from './types.js';

const cli = cac('farm');

// common command
cli
  .option(
    '-c, --config <file>',
    '[string] use specified config file (default: farm.config.js / farm.config.ts / farm.config.mjs / farm.config.cjs / farm.config.mts / farm.config.cts)'
  )
  .option(
    '-m, --mode <mode>',
    '[string] set env mode, when use with development (default: /)'
  )
  .option('--base <path>', '[string] public base path')
  .option('-d, --debug [feat]', `[string | boolean] show debug logs`)
  .option(
    '--clearScreen',
    '[boolean] allow/disable clear screen when logging (default: true)',
    {
      default: true
    }
  );

// dev command
cli
  .command(
    '[root]',
    'Compile the project in dev mode and serve it with farm dev server'
  )
  .alias('start')
  .alias('dev')
  .option('-l, --lazy', '[boolean] lazyCompilation (default: true)')
  .option('--host <host>', '[string] specify host')
  .option('--port <port>', '[string] specify port')
  .option('--open', '[boolean] open browser on server start')
  .option('--hmr', '[boolean] enable hot module replacement')
  .option('--cors', '[boolean] enable cors')
  .option(
    '--strictPort',
    '[boolean] specified port is already in use, exit with error (default: true)'
  )
  .option('--target <target>', '[string] transpile targetEnv node, browser')
  .option('--format <format>', '[string] transpile format esm, commonjs')
  .option('--sourcemap', '[boolean] output source maps for build')
  .option(
    '--treeShaking',
    '[boolean] Eliminate useless code without side effects'
  )
  .option('--minify', '[boolean] code compression at build time')
  .action(
    async (
      root: string,
      options: CliServerOptions & CliBuildOptions & GlobalCliOptions
    ) => {
      const resolveOptions = resolveCommandOptions(options);

      const defaultOptions: FarmCLIOptions = {
        root,
        server: resolveOptions,
        clearScreen: options.clearScreen,
        configFile: options.config,
        mode: options.mode,
        compilation: {
          lazyCompilation: options.lazy,
          output: {
            path: options?.outDir,
            targetEnv: options?.target,
            format: options?.format
          },
          input: {
            index: options?.input
          },
          sourcemap: options.sourcemap,
          minify: options.minify,
          treeShaking: options.treeShaking
        }
      };

      if (options.base) {
        defaultOptions.compilation.output = {
          publicPath: options.base
        };
      }

      const { start } = await resolveCore();

      handleAsyncOperationErrors(
        start(defaultOptions),
        'Failed to start server'
      );
    }
  );

// build command
cli
  .command('build [root]', 'compile the project in production mode')
  .option('-o, --outDir <dir>', '[string] output directory')
  .option('-i, --input <file>', '[string] input file path')
  .option('-w, --watch', '[boolean] watch file change and rebuild')
  .option('--target <target>', '[string] transpile targetEnv node, browser')
  .option('--format <format>', '[string] transpile format esm, commonjs')
  .option('--sourcemap', '[boolean] output source maps for build')
  .option(
    '--treeShaking',
    '[boolean] Eliminate useless code without side effects'
  )
  .option('--minify', '[boolean] code compression at build time')
  .action(async (root: string, options: CliBuildOptions & GlobalCliOptions) => {
    const defaultOptions = {
      root,
      configFile: options.config,
      mode: options.mode,
      watch: options.watch,
      compilation: {
        output: {
          path: options?.outDir,
          targetEnv: options?.target,
          format: options?.format
        },
        input: {
          index: options?.input
        },
        sourcemap: options.sourcemap,
        minify: options.minify,
        treeShaking: options.treeShaking
      }
    };
    const { build } = await resolveCore();

    handleAsyncOperationErrors(build(defaultOptions), 'error during build');
  });

cli
  .command('preview [root]', 'compile the project in watch mode')
  .option('--host [host]', `[string] specify hostname`)
  .option('--port <port>', `[number] specify port`)
  .option('--open', '[boolean] open browser on server preview start')
  .option('--outDir <dir>', `[string] output directory (default: dist)`)
  .option('--strictPort', `[boolean] exit if specified port is already in use`)
  .action(
<<<<<<< HEAD
    async (root: string, options: CliPreviewOptions & GlobalCliOptions) => {
      const defaultOptions = {
        root,
        mode: options.mode,
        server: {
          preview: {
            host: options.host,
            port: options.port,
            open: options.open,
            strictPort: options.strictPort,
            distDir: options.outDir
          }
        },
        configFile: options.config,
        port: options.port,
        compilation: {
          output: {
            path: options.outDir
          }
        }
=======
    async (
      rootPath: string,
      options: FarmCLIPreviewOptions & GlobalFarmCLIOptions
    ) => {
      const { root, configPath } = resolveCliConfig(rootPath, options);

      const resolveOptions = resolveCommandOptions(options);
      const defaultOptions: FarmCLIOptions = {
        root,
        mode: options.mode,
        server: resolveOptions,
        configPath,
        port: options.port,
        clearScreen: options.clearScreen
>>>>>>> 1430b9ad
      };

      if (options.base) {
        defaultOptions.compilation.output = {
          publicPath: options.base
        };
      }

      const { preview } = await resolveCore();

      handleAsyncOperationErrors(
        preview(defaultOptions),
        'Failed to start preview server'
      );
    }
  );

cli
  .command('clean [path]', 'Clean up the cache built incrementally')
  .option(
    '--recursive',
    'Recursively search for node_modules directories and clean them'
  )
  .action(async (rootPath: string, options: CleanOptions) => {
    const { root } = resolveCliConfig(rootPath, options);

    const { clean } = await resolveCore();
    handleAsyncOperationErrors(
      clean(root, options?.recursive),
      'Failed to clean cache'
    );
  });

cli.help();

cli.version(
  `@farmfe/cli ${VERSION ?? 'unknown'} @farmfe/core ${CORE_VERSION ?? 'unknown'}`
);

cli.parse();<|MERGE_RESOLUTION|>--- conflicted
+++ resolved
@@ -9,7 +9,7 @@
   resolveCore
 } from './utils.js';
 
-import { FarmCLIOptions } from '@farmfe/core';
+import { FarmCliOptions, UserConfig } from '@farmfe/core';
 import type {
   CleanOptions,
   CliBuildOptions,
@@ -73,7 +73,7 @@
     ) => {
       const resolveOptions = resolveCommandOptions(options);
 
-      const defaultOptions: FarmCLIOptions = {
+      const defaultOptions: FarmCliOptions = {
         root,
         server: resolveOptions,
         clearScreen: options.clearScreen,
@@ -157,9 +157,8 @@
   .option('--outDir <dir>', `[string] output directory (default: dist)`)
   .option('--strictPort', `[boolean] exit if specified port is already in use`)
   .action(
-<<<<<<< HEAD
     async (root: string, options: CliPreviewOptions & GlobalCliOptions) => {
-      const defaultOptions = {
+      const defaultOptions: FarmCliOptions & UserConfig = {
         root,
         mode: options.mode,
         server: {
@@ -178,22 +177,6 @@
             path: options.outDir
           }
         }
-=======
-    async (
-      rootPath: string,
-      options: FarmCLIPreviewOptions & GlobalFarmCLIOptions
-    ) => {
-      const { root, configPath } = resolveCliConfig(rootPath, options);
-
-      const resolveOptions = resolveCommandOptions(options);
-      const defaultOptions: FarmCLIOptions = {
-        root,
-        mode: options.mode,
-        server: resolveOptions,
-        configPath,
-        port: options.port,
-        clearScreen: options.clearScreen
->>>>>>> 1430b9ad
       };
 
       if (options.base) {
