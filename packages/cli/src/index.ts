--- conflicted
+++ resolved
@@ -25,10 +25,6 @@
 
 // common command
 cli
-<<<<<<< HEAD
-  // TODO base options
-=======
->>>>>>> 6f120d5a
   .option('-c, --config <file>', 'use specified config file')
   .option('-m, --mode <mode>', 'set env mode')
   .option('--base <path>', 'public base path')
@@ -42,25 +38,15 @@
   )
   .alias('start')
   .option('-l, --lazy', 'lazyCompilation')
-<<<<<<< HEAD
-  .option('--host [host]', 'specify host')
-=======
   .option('--host <host>', 'specify host')
->>>>>>> 6f120d5a
   .option('--port <port>', 'specify port')
   .option('--open', 'open browser on server start')
   .option('--hmr', 'enable hot module replacement')
   .option('--cors', 'enable CORS')
   // TODO add https config
-<<<<<<< HEAD
-  .option('--https', 'use https')
-  // TODO add strictPort config
-  .option('--strictPort', 'specified port is already in use, exit with error')
-=======
   // .option('--https', 'use https')
   // TODO add strictPort config
   // .option('--strictPort', 'specified port is already in use, exit with error')
->>>>>>> 6f120d5a
   .action(
     async (
       root: string,
@@ -94,11 +80,7 @@
   .command('build', 'compile the project in production mode')
   // TODO add target config esm, commonjs
   // .option("--target <target>", "transpile target")
-<<<<<<< HEAD
-  .option('--format [format]', 'transpile format esm, commonjs')
-=======
   .option('--format <format>', 'transpile format esm, commonjs')
->>>>>>> 6f120d5a
   .option('-o, --outDir <dir>', 'output directory')
   .option('-i, --input <file>', 'input file path')
   .option('--sourcemap', 'output source maps for build')
