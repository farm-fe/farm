--- conflicted
+++ resolved
@@ -68,24 +68,7 @@
       const { start } = await resolveCore(configPath);
 
       try {
-<<<<<<< HEAD
-        const resolveOptions = resolveCommandOptions(options);
-        const configPath = getConfigPath(options.config);
-        const inlineConfig = {
-          compilation: {
-            mode: options.mode,
-            lazyCompilation: options.lazy
-          },
-          server: resolveOptions,
-          clearScreen: options.clearScreen ?? true,
-          configPath
-        };
-
-        const { start } = await resolveCore(configPath);
-        await start(inlineConfig);
-=======
         await start(defaultOptions);
->>>>>>> 682b0e2a
       } catch (e) {
         logger.error(`Failed to start server:\n ${e.stack}`);
         process.exit(1);
@@ -106,32 +89,6 @@
   .option('--minify', 'code compression at build time')
   .option('-w, --watch', 'watch file change')
   .action(async (options: FarmCLIBuildOptions & GlobalFarmCLIOptions) => {
-<<<<<<< HEAD
-    try {
-      const configPath = getConfigPath(options.config);
-      const defaultOptions = {
-        compilation: {
-          mode: options.mode,
-          watch: options.watch,
-          output:
-            options.outDir || options.format
-              ? {
-                  path: options.outDir,
-                  format: options.format
-                }
-              : undefined,
-          input: options.input
-            ? {
-                index: options.input
-              }
-            : undefined,
-          sourcemap: options.sourcemap,
-          minify: options.minify,
-          treeShaking: options.treeShaking
-        },
-        configPath
-      };
-=======
     const configPath = getConfigPath(options.config);
     const defaultOptions = {
       compilation: {
@@ -154,7 +111,6 @@
       configPath
     };
     const { build } = await resolveCore(configPath);
->>>>>>> 682b0e2a
 
     try {
       build(defaultOptions);
