# @farmfe/cli

<<<<<<< HEAD
## 2.0.0-nightly-20250411100807

### Patch Changes

- 60f40f0: bump nightly version

## 2.0.0-nightly-20241022101407

### Major Changes

- 46883f3: bump nightly version

## 2.0.0-nightly-20241022090550

### Major Changes

- e7920ed: remove peerdep

## 2.0.0-nightly-20241022041556

### Major Changes

- 6667953: update nightly cli

### Patch Changes

- Updated dependencies [24347c9]
  - @farmfe/core@2.0.0-nightly-20241022041556

## 2.0.0-nightly-20241022014521

### Major Changes

- a82a5b2: bump nightly version

### Patch Changes

- Updated dependencies [a82a5b2]
  - @farmfe/core@2.0.0-nightly-20241022014521
=======
## 1.0.5

### Patch Changes

- c7bcfa0f: Fix #2176 `--base` does not work
>>>>>>> 1430b9ad

## 1.0.4

### Patch Changes

- 5f484c5e: Re-prompting for the project name when illegal project name is provided

## 1.0.3

### Patch Changes

- fcd4dc3f: - Mark farm compatible with node 16
  - Support targetEnv `library-node` and `library-browser`
  - fix watcher does not watch file change beyond the project root
  - remove script bundle port conflict log when lazy compile is disabled

## 1.0.2

### Patch Changes

- 9754d371: merge configuration policies

## 1.0.1

### Patch Changes

- 4e8ebbcc: support cli root path options

## 1.0.0

### Major Changes

- Release 1.0 stable

## 0.7.0

### Minor Changes

- 8f8366de: Release Farm 1.0-beta

## 0.6.2

### Patch Changes

- 96d87c7c: fix: cli options merge with config
- 659244ed: Support create-farm-plugin and farm-plugin-tools

## 0.6.1

### Patch Changes

- 385700a8: prevent experimental warning

## 0.6.0

### Minor Changes

- 24571102: Bump version

### Patch Changes

- e4c9f81e: optimize cli code

## 0.5.11

### Patch Changes

- 22752363: add clean command

## 0.5.10

### Patch Changes

- b9a48466: bump version

## 0.5.9

### Patch Changes

- ac5b2683: update cli remove chalk add create plugin template

## 0.5.8

### Patch Changes

- c12536a: fix: strictPort error

## 0.5.7

### Patch Changes

- 115b34d: chore: remove unless code

## 0.5.6

### Patch Changes

- e90044c: fix: remove server unless options

## 0.5.5

### Patch Changes

- 2ea850c: update cli with create-farm version optimize server code

## 0.5.4

### Patch Changes

- ad90ff5: Support output.entryFilename and fix sass bugs

## 0.5.3

### Patch Changes

- 4d719e4: Bugfix

## 0.5.2

### Patch Changes

- a281ce6: optimize cli code

## 0.5.1

### Patch Changes

- 9060d9c: Add the auto installing and the check of the repeat project name

## 0.5.0

### Minor Changes

- c100560: Add vue template

## 0.4.2

### Patch Changes

- Republish @farmfe/plugin-react as it misses optionalDependencies field

## 0.4.1

### Patch Changes

- Add farm plugin prepublish command

## 0.4.0

### Minor Changes

- a5364b5: Extract plugin react into a single plugin

## 0.3.3

### Patch Changes

- Add clsx dependency for react template

## 0.3.2

### Patch Changes

- Fix swc helper inject issue and optimize CLI

## 0.3.1

### Patch Changes

- Optimize disk usage

## 0.3.0

### Minor Changes

- f915a35: Support lazy compilation and partial bundling

  - remove resource pot graph to optimize the compilation speed
  - implement partial bundling algorithm
  - optimize @farmfe/cli, remove @farmfe/core from its dependencies
  - optimize plugin react to skip duplicate module building based on process.env.NODE_ENV

## 0.2.0

### Minor Changes

- e826221: Support css HMR and dynamic resource compiling and loading for dynamic import

### Patch Changes

- Updated dependencies [e826221]
  - @farmfe/core@0.2.0

## 0.1.1

### Patch Changes

- Fix windows config resolve error
- Updated dependencies
  - @farmfe/core@0.1.4

## 0.1.0

### Minor Changes

- 036aab6: Support react HMR

### Patch Changes

- Updated dependencies [036aab6]
  - @farmfe/core@0.1.0<|MERGE_RESOLUTION|>--- conflicted
+++ resolved
@@ -1,6 +1,5 @@
 # @farmfe/cli
 
-<<<<<<< HEAD
 ## 2.0.0-nightly-20250411100807
 
 ### Patch Changes
@@ -40,13 +39,11 @@
 
 - Updated dependencies [a82a5b2]
   - @farmfe/core@2.0.0-nightly-20241022014521
-=======
 ## 1.0.5
 
 ### Patch Changes
 
 - c7bcfa0f: Fix #2176 `--base` does not work
->>>>>>> 1430b9ad
 
 ## 1.0.4
 
