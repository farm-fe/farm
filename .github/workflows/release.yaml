--- conflicted
+++ resolved
@@ -60,14 +60,9 @@
         id: changesets
         uses: changesets/action@v1
         with:
-<<<<<<< HEAD
           version: ${{ github.ref_name == 'v2-dev' && 'pnpm run bump:nightly' || 'pnpm run bump' }}
           publish: ${{ github.ref_name == 'v2-dev' && 'npm run release:nightly' || 'npm run release' }}
           branch: ${{ github.ref_name == 'v2-dev' && 'v2-dev' || 'main' }}
-=======
-          version: pnpm bump
-          publish: pnpm release
->>>>>>> 274bd2dc
         env:
           GITHUB_TOKEN: ${{ secrets.GITHUB_TOKEN }}
           NPM_TOKEN: ${{ secrets.NPM_TOKEN }}
