--- conflicted
+++ resolved
@@ -26,12 +26,8 @@
               npm run build -- --target x86_64-unknown-linux-gnu &&
               cd ../../rust-plugins/react && npm run build -- --target x86_64-unknown-linux-gnu --abi linux-x64-gnu &&
               apt-get update &&
-<<<<<<< HEAD
-              apt-get install -y protobuf-compiler &&
+              apt-get install -y protobuf-compiler --fix-missing &&
               cd ../replace-dirname && npm run build -- --target x86_64-unknown-linux-gnu --abi linux-x64-gnu &&
-=======
-              apt install -y protobuf-compiler --fix-missing &&
->>>>>>> 549e2948
               cd ../sass && npm run build -- --target x86_64-unknown-linux-gnu --abi linux-x64-gnu
 
           - os: ubuntu-latest
@@ -72,11 +68,7 @@
             build: |
               export CARGO_PROFILE_RELEASE_LTO=false
               cargo install cargo-xwin@0.18.6 --locked
-<<<<<<< HEAD
               cd packages/core && npm run build:rs -- --target i686-pc-windows-msvc --no-default-features
-=======
-              cd packages/core && npm run build:rs -- --target i686-pc-windows-msvc --cargo-flags="--no-default-features"
->>>>>>> 549e2948
               cd ../create-farm && npm run build -- --target i686-pc-windows-msvc
               cd ../../rust-plugins/react && npm run build -- --target i686-pc-windows-msvc --abi win32-ia32-msvc
               cd ../replace-dirname && npm run build -- --target i686-pc-windows-msvc --abi win32-ia32-msvc
@@ -88,11 +80,7 @@
               export CARGO_PROFILE_RELEASE_CODEGEN_UNITS=256
               export CARGO_PROFILE_RELEASE_LTO=false
               cargo install cargo-xwin@0.18.6 --locked
-<<<<<<< HEAD
               cd packages/core && npm run build:rs -- --target aarch64-pc-windows-msvc --no-default-features
-=======
-              cd packages/core && npm run build:rs -- --target aarch64-pc-windows-msvc --cargo-flags="--no-default-features"
->>>>>>> 549e2948
               cd ../create-farm && npm run build -- --target aarch64-pc-windows-msvc
               cd ../../rust-plugins/react && npm run build -- --target aarch64-pc-windows-msvc --abi win32-arm64-msvc
               cd ../replace-dirname && npm run build -- --target aarch64-pc-windows-msvc --abi win32-arm64-msvc
