name: E2E Tests
on:
  pull_request:
    branches:
      - main
      - v2-dev

jobs:
  call-rust-build:
    uses: ./.github/workflows/rust-build.yaml

  examples-test:
    name: Examples Test
    runs-on: ${{ matrix.settings.os }}
    needs: [call-rust-build]
    strategy:
      fail-fast: false
      matrix:
        settings:
          - os: ubuntu-latest
            abi: linux-x64-gnu
          - os: macos-latest
            abi: darwin-arm64
          - os: macos-13
            abi: darwin-x64
          - os: windows-latest
            abi: win32-x64-msvc
    steps:
      - uses: actions/checkout@v3
      - uses: actions/setup-node@v3
        with:
          node-version: 18
      - name: Install Dependencies
        run: npm install -g pnpm@9.1.0 && pnpm i --frozen-lockfile

      - uses: actions/download-artifact@v4
        id: download
        with:
          name: ${{ github.sha }}-${{ matrix.settings.abi }}
          path: ./packages/core/binding

      - uses: actions/download-artifact@v4
        id: download-plugin-sass
        with:
          name: ${{ github.sha }}-${{ matrix.settings.abi }}-plugin-sass
          path: ./rust-plugins/sass/npm/${{ matrix.settings.abi }}

      - uses: actions/download-artifact@v4
        id: download-plugin-react
        with:
          name: ${{ github.sha }}-${{ matrix.settings.abi }}-plugin-react
          path: ./rust-plugins/react/npm/${{ matrix.settings.abi }}

      - uses: actions/download-artifact@v4
        id: download-create-farm-rust
        with:
          name: ${{ github.sha }}-${{ matrix.settings.abi }}
          path: ./packages/create-farm

      - name: Build Examples - ${{ matrix.settings.abi }}
        run: node scripts/test-examples.mjs

      - name: E2E Test Examples - ${{ matrix.settings.abi }}
        run: npm run test-e2e

      # test create farm
      - name: Build Create Farm
        run: cd packages/create-farm && npm run build
      - name: Test Create Farm React - ${{ matrix.settings.abi }}
        run: cd .. && node farm/packages/create-farm/create-farm.js my-test-app-react --template react && cd my-test-app-react && pnpm i && pnpm build
      - name: Test Create Farm Vue - ${{ matrix.settings.abi }}
        run: cd .. && node farm/packages/create-farm/create-farm.js my-test-app-vue --template vue3 && cd my-test-app-vue && pnpm i && pnpm build
      - name: Test Create Farm Solid - ${{ matrix.settings.abi }}
        run: cd .. && node farm/packages/create-farm/create-farm.js my-test-app-solid --template solid && cd my-test-app-solid && pnpm i && pnpm build
      - name: Test Create Farm Svelte - ${{ matrix.settings.abi }}
        run: cd .. && node farm/packages/create-farm/create-farm.js my-test-app-svelte --template svelte && cd my-test-app-svelte && pnpm i && pnpm build
      - name: Test Create Farm Lit - ${{ matrix.settings.abi }}
        run: cd .. && node farm/packages/create-farm/create-farm.js my-test-app-lit --template lit && cd my-test-app-lit && pnpm i && pnpm build
      - name: Test Create Farm Vanilla - ${{ matrix.settings.abi }}
        run: cd .. && node farm/packages/create-farm/create-farm.js my-test-app-vanilla --template vanilla && cd my-test-app-vanilla && pnpm i && pnpm build
      - name: Test Create Farm Preact - ${{ matrix.settings.abi }}
        run: cd .. && node farm/packages/create-farm/create-farm.js my-test-app-preact --template preact && cd my-test-app-preact && pnpm i && pnpm build
      - name: Test Create Farm Vue2 - ${{ matrix.settings.abi }}
        run: cd .. && node farm/packages/create-farm/create-farm.js my-test-app-vue2 --template vue2 && cd my-test-app-vue2 && pnpm i && pnpm build

  type-check:
    name: Type Check
    runs-on: ubuntu-latest
    steps:
      - uses: actions/checkout@v3
        with:
          fetch-depth: 0
      - uses: actions/setup-node@v3
        with:
          node-version: 18
      - name: Install Dependencies
        run: npm install -g pnpm@9.1.0 && pnpm i --frozen-lockfile
      - name: Build CLI and Core
        run: pnpm --filter @farmfe/cli run build
      - name: Type Check With Tsc
        run: pnpm run --filter "@farmfe/*" type-check
      - name: Changesets Check
        run: npx changeset status --since=origin/main

  ts-test:
    name: Typescript Test
    runs-on: ${{ matrix.settings.os }}
    needs: call-rust-build
    strategy:
      fail-fast: false
      matrix:
        settings:
          - os: ubuntu-latest
            abi: linux-x64-gnu
          - os: ubuntu-20.04
            abi: linux-x64-gnu
          - os: macos-13
            abi: darwin-x64
          - os: macos-latest
            abi: darwin-arm64
          - os: windows-latest
            abi: win32-x64-msvc
    steps:
      - uses: actions/checkout@v3
      - uses: actions/setup-node@v3
        with:
          node-version: 18
      - name: Install Dependencies
        run: npm install -g pnpm@9.1.0 && pnpm i --frozen-lockfile
      - name: Build CLI and Core
        run: pnpm --filter @farmfe/cli run build
      - uses: actions/download-artifact@v4
        id: download
        with:
          name: ${{ github.sha }}-${{ matrix.settings.abi }}
          path: ./packages/core/binding
      - name: Build Core CJS
        run: cd packages/core && pnpm run build:cjs
      - name: Test - ${{ matrix.settings.abi }}
        run: npm run test
      # - name: Setup tmate session
      #   if: ${{ failure() }}
      #   uses: mxschmitt/action-tmate@v3

  check-core-artifacts:
    name: Check Core Artifacts
    runs-on: ubuntu-latest
    needs: call-rust-build
    steps:
      - uses: actions/download-artifact@v4
        with:
          path: /tmp/artifacts
      - name: Check
        run: |
          for abi in linux-x64-gnu darwin-x64 darwin-arm64
          do
            test -f  /tmp/artifacts/${{ github.sha }}-${abi}/farm.${abi}.node
          done

  check-create-farm-rust-artifacts:
    name: Check Create Farm Rust Artifacts
    runs-on: ubuntu-latest
    needs: call-rust-build
    steps:
      - uses: actions/download-artifact@v4
        with:
          path: /tmp/artifacts
      - name: Check
        run: |
          for abi in linux-x64-gnu linux-x64-musl darwin-x64 win32-x64-msvc linux-arm64-musl linux-arm64-gnu darwin-arm64 win32-ia32-msvc win32-arm64-msvc android-arm64 linux-arm-gnueabihf android-arm-eabi
          do
            ls /tmp/artifacts/
            test -f  /tmp/artifacts/${{ github.sha }}-${abi}-create-farm/create-farm.${abi}.node
          done

  check-plugin-artifacts:
    name: Check ${{ matrix.settings.name }} Artifacts
    runs-on: ubuntu-latest
    needs: call-rust-build
    strategy:
      fail-fast: false
      matrix:
        settings:
          - name: plugin-sass
          - name: plugin-react
    steps:
      - uses: actions/download-artifact@v4
        with:
          path: /tmp/artifacts
      - name: Check
        run: |
          for abi in linux-x64-gnu linux-x64-musl darwin-x64 win32-x64-msvc linux-arm64-musl linux-arm64-gnu darwin-arm64 win32-ia32-msvc win32-arm64-msvc
          do
            test -f /tmp/artifacts/${{ github.sha }}-${abi}-${{ matrix.settings.name }}/index.farm
          done

  benchmarks:
    needs: [call-rust-build]
    runs-on: ${{ matrix.settings.os }}
    strategy:
      fail-fast: false
      matrix:
        settings:
          - os: ubuntu-latest
            abi: linux-x64-gnu
    steps:
      - uses: "actions/checkout@v3"
      - uses: actions/setup-node@v3
        with:
          node-version: 18
      - name: Install Dependencies
        run: npm install -g pnpm@9.1.0 && pnpm i --frozen-lockfile
      - name: Build CLI and Core
        run: pnpm --filter @farmfe/cli run build
      - uses: actions/download-artifact@v4
        id: download
        with:
          name: ${{ github.sha }}-${{ matrix.settings.abi }}
          path: ./packages/core/binding
      - name: Build Core CJS
        run: cd packages/core && pnpm run build:cjs
      - name: Run benchmarks
        uses: CodSpeedHQ/action@v3
        with:
<<<<<<< HEAD
          version: pnpm run bump:nightly
          publish: npm run release:nightly
          branch: v2-dev
        env:
          GITHUB_TOKEN: ${{ secrets.GITHUB_TOKEN }}
          NPM_TOKEN: ${{ secrets.NPM_TOKEN }}
=======
          run: npm exec vitest bench
          token: ${{ secrets.CODSPEED_TOKEN }}
>>>>>>> ad42e408
<|MERGE_RESOLUTION|>--- conflicted
+++ resolved
@@ -222,14 +222,5 @@
       - name: Run benchmarks
         uses: CodSpeedHQ/action@v3
         with:
-<<<<<<< HEAD
-          version: pnpm run bump:nightly
-          publish: npm run release:nightly
-          branch: v2-dev
-        env:
-          GITHUB_TOKEN: ${{ secrets.GITHUB_TOKEN }}
-          NPM_TOKEN: ${{ secrets.NPM_TOKEN }}
-=======
           run: npm exec vitest bench
-          token: ${{ secrets.CODSPEED_TOKEN }}
->>>>>>> ad42e408
+          token: ${{ secrets.CODSPEED_TOKEN }}