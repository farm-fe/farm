name: E2E Tests
on:
  pull_request:
    branches:
      - main
      - v2-dev

concurrency:
  group: e2e-${{ github.workflow }}-${{ github.ref }}
  cancel-in-progress: true

jobs:
  call-rust-build:
    uses: ./.github/workflows/rust-build.yaml

  examples-test:
    name: Examples Test
    runs-on: ${{ matrix.settings.os }}
    needs: [call-rust-build]
    strategy:
      fail-fast: false
      matrix:
        settings:
          - os: ubuntu-latest
            abi: linux-x64-gnu
          - os: macos-latest
            abi: darwin-arm64
          - os: macos-13
            abi: darwin-x64
          - os: windows-latest
            abi: win32-x64-msvc
    steps:
      - uses: actions/checkout@v3
      - uses: actions/setup-node@v3
        with:
          node-version: 18
      - name: Install Dependencies
        run: npm install -g pnpm@9.4.0 && pnpm i --frozen-lockfile

      - uses: actions/download-artifact@v4
        id: download
        with:
          name: ${{ github.sha }}-${{ matrix.settings.abi }}
          path: ./packages/core/binding

      - uses: actions/download-artifact@v4
        id: download-plugin-sass
        with:
          name: ${{ github.sha }}-${{ matrix.settings.abi }}-plugin-sass
          path: ./rust-plugins/sass/npm/${{ matrix.settings.abi }}

      - uses: actions/download-artifact@v4
        id: download-plugin-react
        with:
          name: ${{ github.sha }}-${{ matrix.settings.abi }}-plugin-react
          path: ./rust-plugins/react/npm/${{ matrix.settings.abi }}

      - uses: actions/download-artifact@v4
        id: download-plugin-replace-dirname
        with:
          name: ${{ github.sha }}-${{ matrix.settings.abi }}-plugin-replace-dirname
          path: ./rust-plugins/replace-dirname/npm/${{ matrix.settings.abi }}

      - uses: actions/download-artifact@v4
        id: download-create-farm-rust
        with:
          name: ${{ github.sha }}-${{ matrix.settings.abi }}
          path: ./packages/create-farm

      - name: Build Examples - ${{ matrix.settings.abi }}
        run: node scripts/test-examples.mjs

      - name: E2E Test Examples - ${{ matrix.settings.abi }}
        run: npm run test-e2e

      # test create farm
      - name: Build Create Farm
        run: cd packages/create-farm && npm run build
      - name: Test Create Farm React - ${{ matrix.settings.abi }}
        run: cd .. && node farm/packages/create-farm/create-farm.js my-test-app-react --template react && cd my-test-app-react && pnpm i && pnpm build
      - name: Test Create Farm Vue - ${{ matrix.settings.abi }}
        run: cd .. && node farm/packages/create-farm/create-farm.js my-test-app-vue --template vue3 && cd my-test-app-vue && pnpm i && pnpm build
      - name: Test Create Farm Solid - ${{ matrix.settings.abi }}
        run: cd .. && node farm/packages/create-farm/create-farm.js my-test-app-solid --template solid && cd my-test-app-solid && pnpm i && pnpm build
      - name: Test Create Farm Svelte - ${{ matrix.settings.abi }}
        run: cd .. && node farm/packages/create-farm/create-farm.js my-test-app-svelte --template svelte && cd my-test-app-svelte && pnpm i && pnpm build
      - name: Test Create Farm Lit - ${{ matrix.settings.abi }}
        run: cd .. && node farm/packages/create-farm/create-farm.js my-test-app-lit --template lit && cd my-test-app-lit && pnpm i && pnpm build
      - name: Test Create Farm Vanilla - ${{ matrix.settings.abi }}
        run: cd .. && node farm/packages/create-farm/create-farm.js my-test-app-vanilla --template vanilla && cd my-test-app-vanilla && pnpm i && pnpm build
      - name: Test Create Farm Preact - ${{ matrix.settings.abi }}
        run: cd .. && node farm/packages/create-farm/create-farm.js my-test-app-preact --template preact && cd my-test-app-preact && pnpm i && pnpm build
      - name: Test Create Farm Vue2 - ${{ matrix.settings.abi }}
        run: cd .. && node farm/packages/create-farm/create-farm.js my-test-app-vue2 --template vue2 && cd my-test-app-vue2 && pnpm i && pnpm build

  type-check:
    name: Type Check
    runs-on: ubuntu-latest
    steps:
      - uses: actions/checkout@v3
        with:
          fetch-depth: 0
      - uses: actions/setup-node@v3
        with:
          node-version: 18
      - name: Install Dependencies
        run: npm install -g pnpm@9.4.0 && pnpm i --frozen-lockfile
      - name: Build CLI and Core
        run: pnpm --filter @farmfe/cli run build
      - name: Build Runtime
        run: pnpm --filter @farmfe/runtime run build
      - name: Type Check With Tsc
        run: pnpm run --filter "@farmfe/*" type-check
      - name: Changesets Check
        run: npx changeset status --since=origin/main

  ts-test:
    name: Typescript Test
    runs-on: ${{ matrix.settings.os }}
    needs: call-rust-build
    strategy:
      fail-fast: false
      matrix:
        settings:
          - os: ubuntu-latest
            abi: linux-x64-gnu
<<<<<<< HEAD
=======
          # - os: ubuntu-20.04
          #   abi: linux-x64-gnu
>>>>>>> 1430b9ad
          - os: macos-13
            abi: darwin-x64
          - os: macos-latest
            abi: darwin-arm64
          - os: windows-latest
            abi: win32-x64-msvc
    steps:
      - uses: actions/checkout@v3
      - uses: actions/setup-node@v3
        with:
          node-version: 18
      - uses: actions/download-artifact@v4
        id: download-plugin-replace-dirname
        with:
          name: ${{ github.sha }}-${{ matrix.settings.abi }}-plugin-replace-dirname
          path: ./rust-plugins/replace-dirname/npm/${{ matrix.settings.abi }}
      - name: Install Dependencies
        run: npm install -g pnpm@9.4.0 && pnpm i --frozen-lockfile
      - name: Build CLI and Core
        run: pnpm --filter @farmfe/cli run build
      - uses: actions/download-artifact@v4
        id: download
        with:
          name: ${{ github.sha }}-${{ matrix.settings.abi }}
          path: ./packages/core/binding
      - name: Build Runtime
        run: |
          pnpm --filter "@farmfe/runtime" build
          pnpm --filter "@farmfe/runtime-plugin-hmr" build
          pnpm --filter "@farmfe/runtime-plugin-import-meta" build
      - name: Build Core CJS
        run: cd packages/core && pnpm run build:cjs
      - name: Test - ${{ matrix.settings.abi }}
        run: npm run test
      # - name: Setup tmate session
      #   if: ${{ failure() }}
      #   uses: mxschmitt/action-tmate@v3

  check-core-artifacts:
    name: Check Core Artifacts
    runs-on: ubuntu-latest
    needs: call-rust-build
    steps:
      - uses: actions/download-artifact@v4
        with:
          path: /tmp/artifacts
      - name: Check
        run: |
          for abi in linux-x64-gnu darwin-x64 darwin-arm64
          do
            test -f  /tmp/artifacts/${{ github.sha }}-${abi}/farm.${abi}.node
          done

  check-create-farm-rust-artifacts:
    name: Check Create Farm Rust Artifacts
    runs-on: ubuntu-latest
    needs: call-rust-build
    steps:
      - uses: actions/download-artifact@v4
        with:
          path: /tmp/artifacts
      - name: Check
        run: |
          for abi in linux-x64-gnu linux-x64-musl darwin-x64 win32-x64-msvc linux-arm64-musl linux-arm64-gnu darwin-arm64 win32-ia32-msvc win32-arm64-msvc android-arm64 linux-arm-gnueabihf android-arm-eabi
          do
            ls /tmp/artifacts/
            test -f  /tmp/artifacts/${{ github.sha }}-${abi}-create-farm/create-farm.${abi}.node
          done

  check-plugin-artifacts:
    name: Check ${{ matrix.settings.name }} Artifacts
    runs-on: ubuntu-latest
    needs: call-rust-build
    strategy:
      fail-fast: false
      matrix:
        settings:
          - name: plugin-sass
          - name: plugin-react
          - name: plugin-replace-dirname
    steps:
      - uses: actions/download-artifact@v4
        with:
          path: /tmp/artifacts
      - name: Check
        run: |
          for abi in linux-x64-gnu linux-x64-musl darwin-x64 win32-x64-msvc linux-arm64-musl linux-arm64-gnu darwin-arm64 win32-ia32-msvc win32-arm64-msvc
          do
            test -f /tmp/artifacts/${{ github.sha }}-${abi}-${{ matrix.settings.name }}/index.farm
          done<|MERGE_RESOLUTION|>--- conflicted
+++ resolved
@@ -124,11 +124,8 @@
         settings:
           - os: ubuntu-latest
             abi: linux-x64-gnu
-<<<<<<< HEAD
-=======
           # - os: ubuntu-20.04
           #   abi: linux-x64-gnu
->>>>>>> 1430b9ad
           - os: macos-13
             abi: darwin-x64
           - os: macos-latest
