--- conflicted
+++ resolved
@@ -211,44 +211,4 @@
           for abi in linux-x64-gnu linux-x64-musl darwin-x64 win32-x64-msvc linux-arm64-musl linux-arm64-gnu darwin-arm64 win32-ia32-msvc win32-arm64-msvc
           do
             test -f /tmp/artifacts/${{ github.sha }}-${abi}-${{ matrix.settings.name }}/index.farm
-<<<<<<< HEAD
-          done
-=======
-          done
-
-  benchmarks:
-    needs: [call-rust-build]
-    runs-on: ${{ matrix.settings.os }}
-    strategy:
-      fail-fast: false
-      matrix:
-        settings:
-          - os: ubuntu-latest
-            abi: linux-x64-gnu
-    steps:
-      - uses: "actions/checkout@v3"
-      - uses: actions/setup-node@v3
-        with:
-          node-version: 18
-      - name: Install Dependencies
-        run: npm install -g pnpm@9.1.0 && pnpm i --frozen-lockfile
-      - name: Build CLI and Core
-        run: pnpm --filter @farmfe/cli run build
-      - uses: actions/download-artifact@v4
-        id: download
-        with:
-          name: ${{ github.sha }}-${{ matrix.settings.abi }}
-          path: ./packages/core/binding
-      - name: Build Runtime
-        run: |
-          pnpm --filter "@farmfe/runtime" build
-          pnpm --filter "@farmfe/runtime-plugin-hmr" build
-          pnpm --filter "@farmfe/runtime-plugin-import-meta" build
-      - name: Build Core CJS
-        run: cd packages/core && pnpm run build:cjs
-      - name: Run benchmarks
-        uses: CodSpeedHQ/action@v3
-        with:
-          run: npm exec vitest bench
-          token: ${{ secrets.CODSPEED_TOKEN }}
->>>>>>> 24a95b48
+          done